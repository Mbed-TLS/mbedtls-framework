/*
 *  SSLv3/TLSv1 shared functions
 *
 *  Copyright (C) 2006-2015, ARM Limited, All Rights Reserved
 *  SPDX-License-Identifier: Apache-2.0
 *
 *  Licensed under the Apache License, Version 2.0 (the "License"); you may
 *  not use this file except in compliance with the License.
 *  You may obtain a copy of the License at
 *
 *  http://www.apache.org/licenses/LICENSE-2.0
 *
 *  Unless required by applicable law or agreed to in writing, software
 *  distributed under the License is distributed on an "AS IS" BASIS, WITHOUT
 *  WARRANTIES OR CONDITIONS OF ANY KIND, either express or implied.
 *  See the License for the specific language governing permissions and
 *  limitations under the License.
 *
 *  This file is part of mbed TLS (https://tls.mbed.org)
 */
/*
 *  The SSL 3.0 specification was drafted by Netscape in 1996,
 *  and became an IETF standard in 1999.
 *
 *  http://wp.netscape.com/eng/ssl3/
 *  http://www.ietf.org/rfc/rfc2246.txt
 *  http://www.ietf.org/rfc/rfc4346.txt
 */

#if !defined(MBEDTLS_CONFIG_FILE)
#include "mbedtls/config.h"
#else
#include MBEDTLS_CONFIG_FILE
#endif

#if defined(MBEDTLS_SSL_TLS_C)

#if defined(MBEDTLS_PLATFORM_C)
#include "mbedtls/platform.h"
#else
#include <stdlib.h>
#define mbedtls_calloc    calloc
#define mbedtls_free      free
#endif

#include "mbedtls/debug.h"
#include "mbedtls/ssl.h"
#include "mbedtls/ssl_internal.h"
#include "mbedtls/platform_util.h"

#include <string.h>

#if defined(MBEDTLS_X509_CRT_PARSE_C)
#include "mbedtls/oid.h"
#endif

/* Length of the "epoch" field in the record header */
static inline size_t ssl_ep_len( const mbedtls_ssl_context *ssl )
{
#if defined(MBEDTLS_SSL_PROTO_DTLS)
    if( ssl->conf->transport == MBEDTLS_SSL_TRANSPORT_DATAGRAM )
        return( 2 );
#else
    ((void) ssl);
#endif
    return( 0 );
}

/*
 * Start a timer.
 * Passing millisecs = 0 cancels a running timer.
 */
static void ssl_set_timer( mbedtls_ssl_context *ssl, uint32_t millisecs )
{
    if( ssl->f_set_timer == NULL )
        return;

    MBEDTLS_SSL_DEBUG_MSG( 3, ( "set_timer to %d ms", (int) millisecs ) );
    ssl->f_set_timer( ssl->p_timer, millisecs / 4, millisecs );
}

/*
 * Return -1 is timer is expired, 0 if it isn't.
 */
static int ssl_check_timer( mbedtls_ssl_context *ssl )
{
    if( ssl->f_get_timer == NULL )
        return( 0 );

    if( ssl->f_get_timer( ssl->p_timer ) == 2 )
    {
        MBEDTLS_SSL_DEBUG_MSG( 3, ( "timer expired" ) );
        return( -1 );
    }

    return( 0 );
}

#if defined(MBEDTLS_SSL_PROTO_DTLS)
/*
 * Double the retransmit timeout value, within the allowed range,
 * returning -1 if the maximum value has already been reached.
 */
static int ssl_double_retransmit_timeout( mbedtls_ssl_context *ssl )
{
    uint32_t new_timeout;

    if( ssl->handshake->retransmit_timeout >= ssl->conf->hs_timeout_max )
        return( -1 );

    new_timeout = 2 * ssl->handshake->retransmit_timeout;

    /* Avoid arithmetic overflow and range overflow */
    if( new_timeout < ssl->handshake->retransmit_timeout ||
        new_timeout > ssl->conf->hs_timeout_max )
    {
        new_timeout = ssl->conf->hs_timeout_max;
    }

    ssl->handshake->retransmit_timeout = new_timeout;
    MBEDTLS_SSL_DEBUG_MSG( 3, ( "update timeout value to %d millisecs",
                        ssl->handshake->retransmit_timeout ) );

    return( 0 );
}

static void ssl_reset_retransmit_timeout( mbedtls_ssl_context *ssl )
{
    ssl->handshake->retransmit_timeout = ssl->conf->hs_timeout_min;
    MBEDTLS_SSL_DEBUG_MSG( 3, ( "update timeout value to %d millisecs",
                        ssl->handshake->retransmit_timeout ) );
}
#endif /* MBEDTLS_SSL_PROTO_DTLS */

#if defined(MBEDTLS_SSL_MAX_FRAGMENT_LENGTH)
/*
 * Convert max_fragment_length codes to length.
 * RFC 6066 says:
 *    enum{
 *        2^9(1), 2^10(2), 2^11(3), 2^12(4), (255)
 *    } MaxFragmentLength;
 * and we add 0 -> extension unused
 */
static unsigned int ssl_mfl_code_to_length( int mfl )
{
    switch( mfl )
    {
    case MBEDTLS_SSL_MAX_FRAG_LEN_NONE:
        return ( MBEDTLS_TLS_EXT_ADV_CONTENT_LEN );
    case MBEDTLS_SSL_MAX_FRAG_LEN_512:
        return 512;
    case MBEDTLS_SSL_MAX_FRAG_LEN_1024:
        return 1024;
    case MBEDTLS_SSL_MAX_FRAG_LEN_2048:
        return 2048;
    case MBEDTLS_SSL_MAX_FRAG_LEN_4096:
        return 4096;
    default:
        return ( MBEDTLS_TLS_EXT_ADV_CONTENT_LEN );
    }
}
#endif /* MBEDTLS_SSL_MAX_FRAGMENT_LENGTH */

#if defined(MBEDTLS_SSL_CLI_C)
static int ssl_session_copy( mbedtls_ssl_session *dst, const mbedtls_ssl_session *src )
{
    mbedtls_ssl_session_free( dst );
    memcpy( dst, src, sizeof( mbedtls_ssl_session ) );

#if defined(MBEDTLS_X509_CRT_PARSE_C)
    if( src->peer_cert != NULL )
    {
        int ret;

        dst->peer_cert = mbedtls_calloc( 1, sizeof(mbedtls_x509_crt) );
        if( dst->peer_cert == NULL )
            return( MBEDTLS_ERR_SSL_ALLOC_FAILED );

        mbedtls_x509_crt_init( dst->peer_cert );

        if( ( ret = mbedtls_x509_crt_parse_der( dst->peer_cert, src->peer_cert->raw.p,
                                        src->peer_cert->raw.len ) ) != 0 )
        {
            mbedtls_free( dst->peer_cert );
            dst->peer_cert = NULL;
            return( ret );
        }
    }
#endif /* MBEDTLS_X509_CRT_PARSE_C */

#if defined(MBEDTLS_SSL_SESSION_TICKETS) && defined(MBEDTLS_SSL_CLI_C)
    if( src->ticket != NULL )
    {
        dst->ticket = mbedtls_calloc( 1, src->ticket_len );
        if( dst->ticket == NULL )
            return( MBEDTLS_ERR_SSL_ALLOC_FAILED );

        memcpy( dst->ticket, src->ticket, src->ticket_len );
    }
#endif /* MBEDTLS_SSL_SESSION_TICKETS && MBEDTLS_SSL_CLI_C */

    return( 0 );
}
#endif /* MBEDTLS_SSL_CLI_C */

#if defined(MBEDTLS_SSL_HW_RECORD_ACCEL)
int (*mbedtls_ssl_hw_record_init)( mbedtls_ssl_context *ssl,
                     const unsigned char *key_enc, const unsigned char *key_dec,
                     size_t keylen,
                     const unsigned char *iv_enc,  const unsigned char *iv_dec,
                     size_t ivlen,
                     const unsigned char *mac_enc, const unsigned char *mac_dec,
                     size_t maclen ) = NULL;
int (*mbedtls_ssl_hw_record_activate)( mbedtls_ssl_context *ssl, int direction) = NULL;
int (*mbedtls_ssl_hw_record_reset)( mbedtls_ssl_context *ssl ) = NULL;
int (*mbedtls_ssl_hw_record_write)( mbedtls_ssl_context *ssl ) = NULL;
int (*mbedtls_ssl_hw_record_read)( mbedtls_ssl_context *ssl ) = NULL;
int (*mbedtls_ssl_hw_record_finish)( mbedtls_ssl_context *ssl ) = NULL;
#endif /* MBEDTLS_SSL_HW_RECORD_ACCEL */

/*
 * Key material generation
 */
#if defined(MBEDTLS_SSL_PROTO_SSL3)
static int ssl3_prf( const unsigned char *secret, size_t slen,
                     const char *label,
                     const unsigned char *random, size_t rlen,
                     unsigned char *dstbuf, size_t dlen )
{
    int ret = 0;
    size_t i;
    mbedtls_md5_context md5;
    mbedtls_sha1_context sha1;
    unsigned char padding[16];
    unsigned char sha1sum[20];
    ((void)label);

    mbedtls_md5_init(  &md5  );
    mbedtls_sha1_init( &sha1 );

    /*
     *  SSLv3:
     *    block =
     *      MD5( secret + SHA1( 'A'    + secret + random ) ) +
     *      MD5( secret + SHA1( 'BB'   + secret + random ) ) +
     *      MD5( secret + SHA1( 'CCC'  + secret + random ) ) +
     *      ...
     */
    for( i = 0; i < dlen / 16; i++ )
    {
        memset( padding, (unsigned char) ('A' + i), 1 + i );

        if( ( ret = mbedtls_sha1_starts_ret( &sha1 ) ) != 0 )
            goto exit;
        if( ( ret = mbedtls_sha1_update_ret( &sha1, padding, 1 + i ) ) != 0 )
            goto exit;
        if( ( ret = mbedtls_sha1_update_ret( &sha1, secret, slen ) ) != 0 )
            goto exit;
        if( ( ret = mbedtls_sha1_update_ret( &sha1, random, rlen ) ) != 0 )
            goto exit;
        if( ( ret = mbedtls_sha1_finish_ret( &sha1, sha1sum ) ) != 0 )
            goto exit;

        if( ( ret = mbedtls_md5_starts_ret( &md5 ) ) != 0 )
            goto exit;
        if( ( ret = mbedtls_md5_update_ret( &md5, secret, slen ) ) != 0 )
            goto exit;
        if( ( ret = mbedtls_md5_update_ret( &md5, sha1sum, 20 ) ) != 0 )
            goto exit;
        if( ( ret = mbedtls_md5_finish_ret( &md5, dstbuf + i * 16 ) ) != 0 )
            goto exit;
    }

exit:
    mbedtls_md5_free(  &md5  );
    mbedtls_sha1_free( &sha1 );

    mbedtls_platform_zeroize( padding, sizeof( padding ) );
    mbedtls_platform_zeroize( sha1sum, sizeof( sha1sum ) );

    return( ret );
}
#endif /* MBEDTLS_SSL_PROTO_SSL3 */

#if defined(MBEDTLS_SSL_PROTO_TLS1) || defined(MBEDTLS_SSL_PROTO_TLS1_1)
static int tls1_prf( const unsigned char *secret, size_t slen,
                     const char *label,
                     const unsigned char *random, size_t rlen,
                     unsigned char *dstbuf, size_t dlen )
{
    size_t nb, hs;
    size_t i, j, k;
    const unsigned char *S1, *S2;
    unsigned char tmp[128];
    unsigned char h_i[20];
    const mbedtls_md_info_t *md_info;
    mbedtls_md_context_t md_ctx;
    int ret;

    mbedtls_md_init( &md_ctx );

    if( sizeof( tmp ) < 20 + strlen( label ) + rlen )
        return( MBEDTLS_ERR_SSL_BAD_INPUT_DATA );

    hs = ( slen + 1 ) / 2;
    S1 = secret;
    S2 = secret + slen - hs;

    nb = strlen( label );
    memcpy( tmp + 20, label, nb );
    memcpy( tmp + 20 + nb, random, rlen );
    nb += rlen;

    /*
     * First compute P_md5(secret,label+random)[0..dlen]
     */
    if( ( md_info = mbedtls_md_info_from_type( MBEDTLS_MD_MD5 ) ) == NULL )
        return( MBEDTLS_ERR_SSL_INTERNAL_ERROR );

    if( ( ret = mbedtls_md_setup( &md_ctx, md_info, 1 ) ) != 0 )
        return( ret );

    mbedtls_md_hmac_starts( &md_ctx, S1, hs );
    mbedtls_md_hmac_update( &md_ctx, tmp + 20, nb );
    mbedtls_md_hmac_finish( &md_ctx, 4 + tmp );

    for( i = 0; i < dlen; i += 16 )
    {
        mbedtls_md_hmac_reset ( &md_ctx );
        mbedtls_md_hmac_update( &md_ctx, 4 + tmp, 16 + nb );
        mbedtls_md_hmac_finish( &md_ctx, h_i );

        mbedtls_md_hmac_reset ( &md_ctx );
        mbedtls_md_hmac_update( &md_ctx, 4 + tmp, 16 );
        mbedtls_md_hmac_finish( &md_ctx, 4 + tmp );

        k = ( i + 16 > dlen ) ? dlen % 16 : 16;

        for( j = 0; j < k; j++ )
            dstbuf[i + j]  = h_i[j];
    }

    mbedtls_md_free( &md_ctx );

    /*
     * XOR out with P_sha1(secret,label+random)[0..dlen]
     */
    if( ( md_info = mbedtls_md_info_from_type( MBEDTLS_MD_SHA1 ) ) == NULL )
        return( MBEDTLS_ERR_SSL_INTERNAL_ERROR );

    if( ( ret = mbedtls_md_setup( &md_ctx, md_info, 1 ) ) != 0 )
        return( ret );

    mbedtls_md_hmac_starts( &md_ctx, S2, hs );
    mbedtls_md_hmac_update( &md_ctx, tmp + 20, nb );
    mbedtls_md_hmac_finish( &md_ctx, tmp );

    for( i = 0; i < dlen; i += 20 )
    {
        mbedtls_md_hmac_reset ( &md_ctx );
        mbedtls_md_hmac_update( &md_ctx, tmp, 20 + nb );
        mbedtls_md_hmac_finish( &md_ctx, h_i );

        mbedtls_md_hmac_reset ( &md_ctx );
        mbedtls_md_hmac_update( &md_ctx, tmp, 20 );
        mbedtls_md_hmac_finish( &md_ctx, tmp );

        k = ( i + 20 > dlen ) ? dlen % 20 : 20;

        for( j = 0; j < k; j++ )
            dstbuf[i + j] = (unsigned char)( dstbuf[i + j] ^ h_i[j] );
    }

    mbedtls_md_free( &md_ctx );

    mbedtls_platform_zeroize( tmp, sizeof( tmp ) );
    mbedtls_platform_zeroize( h_i, sizeof( h_i ) );

    return( 0 );
}
#endif /* MBEDTLS_SSL_PROTO_TLS1) || MBEDTLS_SSL_PROTO_TLS1_1 */

#if defined(MBEDTLS_SSL_PROTO_TLS1_2)
static int tls_prf_generic( mbedtls_md_type_t md_type,
                            const unsigned char *secret, size_t slen,
                            const char *label,
                            const unsigned char *random, size_t rlen,
                            unsigned char *dstbuf, size_t dlen )
{
    size_t nb;
    size_t i, j, k, md_len;
    unsigned char tmp[128];
    unsigned char h_i[MBEDTLS_MD_MAX_SIZE];
    const mbedtls_md_info_t *md_info;
    mbedtls_md_context_t md_ctx;
    int ret;

    mbedtls_md_init( &md_ctx );

    if( ( md_info = mbedtls_md_info_from_type( md_type ) ) == NULL )
        return( MBEDTLS_ERR_SSL_INTERNAL_ERROR );

    md_len = mbedtls_md_get_size( md_info );

    if( sizeof( tmp ) < md_len + strlen( label ) + rlen )
        return( MBEDTLS_ERR_SSL_BAD_INPUT_DATA );

    nb = strlen( label );
    memcpy( tmp + md_len, label, nb );
    memcpy( tmp + md_len + nb, random, rlen );
    nb += rlen;

    /*
     * Compute P_<hash>(secret, label + random)[0..dlen]
     */
    if ( ( ret = mbedtls_md_setup( &md_ctx, md_info, 1 ) ) != 0 )
        return( ret );

    mbedtls_md_hmac_starts( &md_ctx, secret, slen );
    mbedtls_md_hmac_update( &md_ctx, tmp + md_len, nb );
    mbedtls_md_hmac_finish( &md_ctx, tmp );

    for( i = 0; i < dlen; i += md_len )
    {
        mbedtls_md_hmac_reset ( &md_ctx );
        mbedtls_md_hmac_update( &md_ctx, tmp, md_len + nb );
        mbedtls_md_hmac_finish( &md_ctx, h_i );

        mbedtls_md_hmac_reset ( &md_ctx );
        mbedtls_md_hmac_update( &md_ctx, tmp, md_len );
        mbedtls_md_hmac_finish( &md_ctx, tmp );

        k = ( i + md_len > dlen ) ? dlen % md_len : md_len;

        for( j = 0; j < k; j++ )
            dstbuf[i + j]  = h_i[j];
    }

    mbedtls_md_free( &md_ctx );

    mbedtls_platform_zeroize( tmp, sizeof( tmp ) );
    mbedtls_platform_zeroize( h_i, sizeof( h_i ) );

    return( 0 );
}

#if defined(MBEDTLS_SHA256_C)
static int tls_prf_sha256( const unsigned char *secret, size_t slen,
                           const char *label,
                           const unsigned char *random, size_t rlen,
                           unsigned char *dstbuf, size_t dlen )
{
    return( tls_prf_generic( MBEDTLS_MD_SHA256, secret, slen,
                             label, random, rlen, dstbuf, dlen ) );
}
#endif /* MBEDTLS_SHA256_C */

#if defined(MBEDTLS_SHA512_C)
static int tls_prf_sha384( const unsigned char *secret, size_t slen,
                           const char *label,
                           const unsigned char *random, size_t rlen,
                           unsigned char *dstbuf, size_t dlen )
{
    return( tls_prf_generic( MBEDTLS_MD_SHA384, secret, slen,
                             label, random, rlen, dstbuf, dlen ) );
}
#endif /* MBEDTLS_SHA512_C */
#endif /* MBEDTLS_SSL_PROTO_TLS1_2 */

static void ssl_update_checksum_start( mbedtls_ssl_context *, const unsigned char *, size_t );

#if defined(MBEDTLS_SSL_PROTO_SSL3) || defined(MBEDTLS_SSL_PROTO_TLS1) || \
    defined(MBEDTLS_SSL_PROTO_TLS1_1)
static void ssl_update_checksum_md5sha1( mbedtls_ssl_context *, const unsigned char *, size_t );
#endif

#if defined(MBEDTLS_SSL_PROTO_SSL3)
static void ssl_calc_verify_ssl( mbedtls_ssl_context *, unsigned char * );
static void ssl_calc_finished_ssl( mbedtls_ssl_context *, unsigned char *, int );
#endif

#if defined(MBEDTLS_SSL_PROTO_TLS1) || defined(MBEDTLS_SSL_PROTO_TLS1_1)
static void ssl_calc_verify_tls( mbedtls_ssl_context *, unsigned char * );
static void ssl_calc_finished_tls( mbedtls_ssl_context *, unsigned char *, int );
#endif

#if defined(MBEDTLS_SSL_PROTO_TLS1_2)
#if defined(MBEDTLS_SHA256_C)
static void ssl_update_checksum_sha256( mbedtls_ssl_context *, const unsigned char *, size_t );
static void ssl_calc_verify_tls_sha256( mbedtls_ssl_context *,unsigned char * );
static void ssl_calc_finished_tls_sha256( mbedtls_ssl_context *,unsigned char *, int );
#endif

#if defined(MBEDTLS_SHA512_C)
static void ssl_update_checksum_sha384( mbedtls_ssl_context *, const unsigned char *, size_t );
static void ssl_calc_verify_tls_sha384( mbedtls_ssl_context *, unsigned char * );
static void ssl_calc_finished_tls_sha384( mbedtls_ssl_context *, unsigned char *, int );
#endif
#endif /* MBEDTLS_SSL_PROTO_TLS1_2 */

int mbedtls_ssl_derive_keys( mbedtls_ssl_context *ssl )
{
    int ret = 0;
    unsigned char tmp[64];
    unsigned char keyblk[256];
    unsigned char *key1;
    unsigned char *key2;
    unsigned char *mac_enc;
    unsigned char *mac_dec;
    size_t mac_key_len;
    size_t iv_copy_len;
    const mbedtls_cipher_info_t *cipher_info;
    const mbedtls_md_info_t *md_info;

    mbedtls_ssl_session *session = ssl->session_negotiate;
    mbedtls_ssl_transform *transform = ssl->transform_negotiate;
    mbedtls_ssl_handshake_params *handshake = ssl->handshake;

    MBEDTLS_SSL_DEBUG_MSG( 2, ( "=> derive keys" ) );

    cipher_info = mbedtls_cipher_info_from_type( transform->ciphersuite_info->cipher );
    if( cipher_info == NULL )
    {
        MBEDTLS_SSL_DEBUG_MSG( 1, ( "cipher info for %d not found",
                            transform->ciphersuite_info->cipher ) );
        return( MBEDTLS_ERR_SSL_BAD_INPUT_DATA );
    }

    md_info = mbedtls_md_info_from_type( transform->ciphersuite_info->mac );
    if( md_info == NULL )
    {
        MBEDTLS_SSL_DEBUG_MSG( 1, ( "mbedtls_md info for %d not found",
                            transform->ciphersuite_info->mac ) );
        return( MBEDTLS_ERR_SSL_BAD_INPUT_DATA );
    }

    /*
     * Set appropriate PRF function and other SSL / TLS / TLS1.2 functions
     */
#if defined(MBEDTLS_SSL_PROTO_SSL3)
    if( ssl->minor_ver == MBEDTLS_SSL_MINOR_VERSION_0 )
    {
        handshake->tls_prf = ssl3_prf;
        handshake->calc_verify = ssl_calc_verify_ssl;
        handshake->calc_finished = ssl_calc_finished_ssl;
    }
    else
#endif
#if defined(MBEDTLS_SSL_PROTO_TLS1) || defined(MBEDTLS_SSL_PROTO_TLS1_1)
    if( ssl->minor_ver < MBEDTLS_SSL_MINOR_VERSION_3 )
    {
        handshake->tls_prf = tls1_prf;
        handshake->calc_verify = ssl_calc_verify_tls;
        handshake->calc_finished = ssl_calc_finished_tls;
    }
    else
#endif
#if defined(MBEDTLS_SSL_PROTO_TLS1_2)
#if defined(MBEDTLS_SHA512_C)
    if( ssl->minor_ver == MBEDTLS_SSL_MINOR_VERSION_3 &&
        transform->ciphersuite_info->mac == MBEDTLS_MD_SHA384 )
    {
        handshake->tls_prf = tls_prf_sha384;
        handshake->calc_verify = ssl_calc_verify_tls_sha384;
        handshake->calc_finished = ssl_calc_finished_tls_sha384;
    }
    else
#endif
#if defined(MBEDTLS_SHA256_C)
    if( ssl->minor_ver == MBEDTLS_SSL_MINOR_VERSION_3 )
    {
        handshake->tls_prf = tls_prf_sha256;
        handshake->calc_verify = ssl_calc_verify_tls_sha256;
        handshake->calc_finished = ssl_calc_finished_tls_sha256;
    }
    else
#endif
#endif /* MBEDTLS_SSL_PROTO_TLS1_2 */
    {
        MBEDTLS_SSL_DEBUG_MSG( 1, ( "should never happen" ) );
        return( MBEDTLS_ERR_SSL_INTERNAL_ERROR );
    }

    /*
     * SSLv3:
     *   master =
     *     MD5( premaster + SHA1( 'A'   + premaster + randbytes ) ) +
     *     MD5( premaster + SHA1( 'BB'  + premaster + randbytes ) ) +
     *     MD5( premaster + SHA1( 'CCC' + premaster + randbytes ) )
     *
     * TLSv1+:
     *   master = PRF( premaster, "master secret", randbytes )[0..47]
     */
    if( handshake->resume == 0 )
    {
        MBEDTLS_SSL_DEBUG_BUF( 3, "premaster secret", handshake->premaster,
                       handshake->pmslen );

#if defined(MBEDTLS_SSL_EXTENDED_MASTER_SECRET)
        if( ssl->handshake->extended_ms == MBEDTLS_SSL_EXTENDED_MS_ENABLED )
        {
            unsigned char session_hash[48];
            size_t hash_len;

            MBEDTLS_SSL_DEBUG_MSG( 3, ( "using extended master secret" ) );

            ssl->handshake->calc_verify( ssl, session_hash );

#if defined(MBEDTLS_SSL_PROTO_TLS1_2)
            if( ssl->minor_ver == MBEDTLS_SSL_MINOR_VERSION_3 )
            {
#if defined(MBEDTLS_SHA512_C)
                if( ssl->transform_negotiate->ciphersuite_info->mac ==
                    MBEDTLS_MD_SHA384 )
                {
                    hash_len = 48;
                }
                else
#endif
                    hash_len = 32;
            }
            else
#endif /* MBEDTLS_SSL_PROTO_TLS1_2 */
                hash_len = 36;

            MBEDTLS_SSL_DEBUG_BUF( 3, "session hash", session_hash, hash_len );

            ret = handshake->tls_prf( handshake->premaster, handshake->pmslen,
                                      "extended master secret",
                                      session_hash, hash_len,
                                      session->master, 48 );
            if( ret != 0 )
            {
                MBEDTLS_SSL_DEBUG_RET( 1, "prf", ret );
                return( ret );
            }

        }
        else
#endif
        ret = handshake->tls_prf( handshake->premaster, handshake->pmslen,
                                  "master secret",
                                  handshake->randbytes, 64,
                                  session->master, 48 );
        if( ret != 0 )
        {
            MBEDTLS_SSL_DEBUG_RET( 1, "prf", ret );
            return( ret );
        }

        mbedtls_platform_zeroize( handshake->premaster,
                                  sizeof(handshake->premaster) );
    }
    else
        MBEDTLS_SSL_DEBUG_MSG( 3, ( "no premaster (session resumed)" ) );

    /*
     * Swap the client and server random values.
     */
    memcpy( tmp, handshake->randbytes, 64 );
    memcpy( handshake->randbytes, tmp + 32, 32 );
    memcpy( handshake->randbytes + 32, tmp, 32 );
    mbedtls_platform_zeroize( tmp, sizeof( tmp ) );

    /*
     *  SSLv3:
     *    key block =
     *      MD5( master + SHA1( 'A'    + master + randbytes ) ) +
     *      MD5( master + SHA1( 'BB'   + master + randbytes ) ) +
     *      MD5( master + SHA1( 'CCC'  + master + randbytes ) ) +
     *      MD5( master + SHA1( 'DDDD' + master + randbytes ) ) +
     *      ...
     *
     *  TLSv1:
     *    key block = PRF( master, "key expansion", randbytes )
     */
    ret = handshake->tls_prf( session->master, 48, "key expansion",
                              handshake->randbytes, 64, keyblk, 256 );
    if( ret != 0 )
    {
        MBEDTLS_SSL_DEBUG_RET( 1, "prf", ret );
        return( ret );
    }

    MBEDTLS_SSL_DEBUG_MSG( 3, ( "ciphersuite = %s",
                   mbedtls_ssl_get_ciphersuite_name( session->ciphersuite ) ) );
    MBEDTLS_SSL_DEBUG_BUF( 3, "master secret", session->master, 48 );
    MBEDTLS_SSL_DEBUG_BUF( 4, "random bytes", handshake->randbytes, 64 );
    MBEDTLS_SSL_DEBUG_BUF( 4, "key block", keyblk, 256 );

    mbedtls_platform_zeroize( handshake->randbytes,
                              sizeof( handshake->randbytes ) );

    /*
     * Determine the appropriate key, IV and MAC length.
     */

    transform->keylen = cipher_info->key_bitlen / 8;

    if( cipher_info->mode == MBEDTLS_MODE_GCM ||
        cipher_info->mode == MBEDTLS_MODE_CCM ||
        cipher_info->mode == MBEDTLS_MODE_CHACHAPOLY )
    {
        size_t taglen, explicit_ivlen;

        transform->maclen = 0;
        mac_key_len = 0;

        /* All modes haves 96-bit IVs;
         * GCM and CCM has 4 implicit and 8 explicit bytes
         * ChachaPoly has all 12 bytes implicit
         */
        transform->ivlen = 12;
        if( cipher_info->mode == MBEDTLS_MODE_CHACHAPOLY )
            transform->fixed_ivlen = 12;
        else
            transform->fixed_ivlen = 4;

        /* All modes have 128-bit tags, except CCM_8 (ciphersuite flag) */
        taglen = transform->ciphersuite_info->flags &
                  MBEDTLS_CIPHERSUITE_SHORT_TAG ? 8 : 16;


        /* Minimum length of encrypted record */
        explicit_ivlen = transform->ivlen - transform->fixed_ivlen;
        transform->minlen = explicit_ivlen + taglen;
    }
    else
    {
        /* Initialize HMAC contexts */
        if( ( ret = mbedtls_md_setup( &transform->md_ctx_enc, md_info, 1 ) ) != 0 ||
            ( ret = mbedtls_md_setup( &transform->md_ctx_dec, md_info, 1 ) ) != 0 )
        {
            MBEDTLS_SSL_DEBUG_RET( 1, "mbedtls_md_setup", ret );
            return( ret );
        }

        /* Get MAC length */
        mac_key_len = mbedtls_md_get_size( md_info );
        transform->maclen = mac_key_len;

#if defined(MBEDTLS_SSL_TRUNCATED_HMAC)
        /*
         * If HMAC is to be truncated, we shall keep the leftmost bytes,
         * (rfc 6066 page 13 or rfc 2104 section 4),
         * so we only need to adjust the length here.
         */
        if( session->trunc_hmac == MBEDTLS_SSL_TRUNC_HMAC_ENABLED )
        {
            transform->maclen = MBEDTLS_SSL_TRUNCATED_HMAC_LEN;

#if defined(MBEDTLS_SSL_TRUNCATED_HMAC_COMPAT)
            /* Fall back to old, non-compliant version of the truncated
             * HMAC implementation which also truncates the key
             * (Mbed TLS versions from 1.3 to 2.6.0) */
            mac_key_len = transform->maclen;
#endif
        }
#endif /* MBEDTLS_SSL_TRUNCATED_HMAC */

        /* IV length */
        transform->ivlen = cipher_info->iv_size;

        /* Minimum length */
        if( cipher_info->mode == MBEDTLS_MODE_STREAM )
            transform->minlen = transform->maclen;
        else
        {
            /*
             * GenericBlockCipher:
             * 1. if EtM is in use: one block plus MAC
             *    otherwise: * first multiple of blocklen greater than maclen
             * 2. IV except for SSL3 and TLS 1.0
             */
#if defined(MBEDTLS_SSL_ENCRYPT_THEN_MAC)
            if( session->encrypt_then_mac == MBEDTLS_SSL_ETM_ENABLED )
            {
                transform->minlen = transform->maclen
                                  + cipher_info->block_size;
            }
            else
#endif
            {
                transform->minlen = transform->maclen
                                  + cipher_info->block_size
                                  - transform->maclen % cipher_info->block_size;
            }

#if defined(MBEDTLS_SSL_PROTO_SSL3) || defined(MBEDTLS_SSL_PROTO_TLS1)
            if( ssl->minor_ver == MBEDTLS_SSL_MINOR_VERSION_0 ||
                ssl->minor_ver == MBEDTLS_SSL_MINOR_VERSION_1 )
                ; /* No need to adjust minlen */
            else
#endif
#if defined(MBEDTLS_SSL_PROTO_TLS1_1) || defined(MBEDTLS_SSL_PROTO_TLS1_2)
            if( ssl->minor_ver == MBEDTLS_SSL_MINOR_VERSION_2 ||
                ssl->minor_ver == MBEDTLS_SSL_MINOR_VERSION_3 )
            {
                transform->minlen += transform->ivlen;
            }
            else
#endif
            {
                MBEDTLS_SSL_DEBUG_MSG( 1, ( "should never happen" ) );
                return( MBEDTLS_ERR_SSL_INTERNAL_ERROR );
            }
        }
    }

    MBEDTLS_SSL_DEBUG_MSG( 3, ( "keylen: %d, minlen: %d, ivlen: %d, maclen: %d",
                   transform->keylen, transform->minlen, transform->ivlen,
                   transform->maclen ) );

    /*
     * Finally setup the cipher contexts, IVs and MAC secrets.
     */
#if defined(MBEDTLS_SSL_CLI_C)
    if( ssl->conf->endpoint == MBEDTLS_SSL_IS_CLIENT )
    {
        key1 = keyblk + mac_key_len * 2;
        key2 = keyblk + mac_key_len * 2 + transform->keylen;

        mac_enc = keyblk;
        mac_dec = keyblk + mac_key_len;

        /*
         * This is not used in TLS v1.1.
         */
        iv_copy_len = ( transform->fixed_ivlen ) ?
                            transform->fixed_ivlen : transform->ivlen;
        memcpy( transform->iv_enc, key2 + transform->keylen,  iv_copy_len );
        memcpy( transform->iv_dec, key2 + transform->keylen + iv_copy_len,
                iv_copy_len );
    }
    else
#endif /* MBEDTLS_SSL_CLI_C */
#if defined(MBEDTLS_SSL_SRV_C)
    if( ssl->conf->endpoint == MBEDTLS_SSL_IS_SERVER )
    {
        key1 = keyblk + mac_key_len * 2 + transform->keylen;
        key2 = keyblk + mac_key_len * 2;

        mac_enc = keyblk + mac_key_len;
        mac_dec = keyblk;

        /*
         * This is not used in TLS v1.1.
         */
        iv_copy_len = ( transform->fixed_ivlen ) ?
                            transform->fixed_ivlen : transform->ivlen;
        memcpy( transform->iv_dec, key1 + transform->keylen,  iv_copy_len );
        memcpy( transform->iv_enc, key1 + transform->keylen + iv_copy_len,
                iv_copy_len );
    }
    else
#endif /* MBEDTLS_SSL_SRV_C */
    {
        MBEDTLS_SSL_DEBUG_MSG( 1, ( "should never happen" ) );
        return( MBEDTLS_ERR_SSL_INTERNAL_ERROR );
    }

#if defined(MBEDTLS_SSL_PROTO_SSL3)
    if( ssl->minor_ver == MBEDTLS_SSL_MINOR_VERSION_0 )
    {
        if( mac_key_len > sizeof transform->mac_enc )
        {
            MBEDTLS_SSL_DEBUG_MSG( 1, ( "should never happen" ) );
            return( MBEDTLS_ERR_SSL_INTERNAL_ERROR );
        }

        memcpy( transform->mac_enc, mac_enc, mac_key_len );
        memcpy( transform->mac_dec, mac_dec, mac_key_len );
    }
    else
#endif /* MBEDTLS_SSL_PROTO_SSL3 */
#if defined(MBEDTLS_SSL_PROTO_TLS1) || defined(MBEDTLS_SSL_PROTO_TLS1_1) || \
    defined(MBEDTLS_SSL_PROTO_TLS1_2)
    if( ssl->minor_ver >= MBEDTLS_SSL_MINOR_VERSION_1 )
    {
        /* For HMAC-based ciphersuites, initialize the HMAC transforms.
           For AEAD-based ciphersuites, there is nothing to do here. */
        if( mac_key_len != 0 )
        {
            mbedtls_md_hmac_starts( &transform->md_ctx_enc, mac_enc, mac_key_len );
            mbedtls_md_hmac_starts( &transform->md_ctx_dec, mac_dec, mac_key_len );
        }
    }
    else
#endif
    {
        MBEDTLS_SSL_DEBUG_MSG( 1, ( "should never happen" ) );
        return( MBEDTLS_ERR_SSL_INTERNAL_ERROR );
    }

#if defined(MBEDTLS_SSL_HW_RECORD_ACCEL)
    if( mbedtls_ssl_hw_record_init != NULL )
    {
        int ret = 0;

        MBEDTLS_SSL_DEBUG_MSG( 2, ( "going for mbedtls_ssl_hw_record_init()" ) );

        if( ( ret = mbedtls_ssl_hw_record_init( ssl, key1, key2, transform->keylen,
                                        transform->iv_enc, transform->iv_dec,
                                        iv_copy_len,
                                        mac_enc, mac_dec,
                                        mac_key_len ) ) != 0 )
        {
            MBEDTLS_SSL_DEBUG_RET( 1, "mbedtls_ssl_hw_record_init", ret );
            return( MBEDTLS_ERR_SSL_HW_ACCEL_FAILED );
        }
    }
#endif /* MBEDTLS_SSL_HW_RECORD_ACCEL */

#if defined(MBEDTLS_SSL_EXPORT_KEYS)
    if( ssl->conf->f_export_keys != NULL )
    {
        ssl->conf->f_export_keys( ssl->conf->p_export_keys,
                                  session->master, keyblk,
                                  mac_key_len, transform->keylen,
                                  iv_copy_len );
    }
#endif

    if( ( ret = mbedtls_cipher_setup( &transform->cipher_ctx_enc,
                                 cipher_info ) ) != 0 )
    {
        MBEDTLS_SSL_DEBUG_RET( 1, "mbedtls_cipher_setup", ret );
        return( ret );
    }

    if( ( ret = mbedtls_cipher_setup( &transform->cipher_ctx_dec,
                                 cipher_info ) ) != 0 )
    {
        MBEDTLS_SSL_DEBUG_RET( 1, "mbedtls_cipher_setup", ret );
        return( ret );
    }

    if( ( ret = mbedtls_cipher_setkey( &transform->cipher_ctx_enc, key1,
                               cipher_info->key_bitlen,
                               MBEDTLS_ENCRYPT ) ) != 0 )
    {
        MBEDTLS_SSL_DEBUG_RET( 1, "mbedtls_cipher_setkey", ret );
        return( ret );
    }

    if( ( ret = mbedtls_cipher_setkey( &transform->cipher_ctx_dec, key2,
                               cipher_info->key_bitlen,
                               MBEDTLS_DECRYPT ) ) != 0 )
    {
        MBEDTLS_SSL_DEBUG_RET( 1, "mbedtls_cipher_setkey", ret );
        return( ret );
    }

#if defined(MBEDTLS_CIPHER_MODE_CBC)
    if( cipher_info->mode == MBEDTLS_MODE_CBC )
    {
        if( ( ret = mbedtls_cipher_set_padding_mode( &transform->cipher_ctx_enc,
                                             MBEDTLS_PADDING_NONE ) ) != 0 )
        {
            MBEDTLS_SSL_DEBUG_RET( 1, "mbedtls_cipher_set_padding_mode", ret );
            return( ret );
        }

        if( ( ret = mbedtls_cipher_set_padding_mode( &transform->cipher_ctx_dec,
                                             MBEDTLS_PADDING_NONE ) ) != 0 )
        {
            MBEDTLS_SSL_DEBUG_RET( 1, "mbedtls_cipher_set_padding_mode", ret );
            return( ret );
        }
    }
#endif /* MBEDTLS_CIPHER_MODE_CBC */

    mbedtls_platform_zeroize( keyblk, sizeof( keyblk ) );

#if defined(MBEDTLS_ZLIB_SUPPORT)
    // Initialize compression
    //
    if( session->compression == MBEDTLS_SSL_COMPRESS_DEFLATE )
    {
        if( ssl->compress_buf == NULL )
        {
            MBEDTLS_SSL_DEBUG_MSG( 3, ( "Allocating compression buffer" ) );
            ssl->compress_buf = mbedtls_calloc( 1, MBEDTLS_SSL_COMPRESS_BUFFER_LEN );
            if( ssl->compress_buf == NULL )
            {
                MBEDTLS_SSL_DEBUG_MSG( 1, ( "alloc(%d bytes) failed",
                                    MBEDTLS_SSL_COMPRESS_BUFFER_LEN ) );
                return( MBEDTLS_ERR_SSL_ALLOC_FAILED );
            }
        }

        MBEDTLS_SSL_DEBUG_MSG( 3, ( "Initializing zlib states" ) );

        memset( &transform->ctx_deflate, 0, sizeof( transform->ctx_deflate ) );
        memset( &transform->ctx_inflate, 0, sizeof( transform->ctx_inflate ) );

        if( deflateInit( &transform->ctx_deflate,
                         Z_DEFAULT_COMPRESSION )   != Z_OK ||
            inflateInit( &transform->ctx_inflate ) != Z_OK )
        {
            MBEDTLS_SSL_DEBUG_MSG( 1, ( "Failed to initialize compression" ) );
            return( MBEDTLS_ERR_SSL_COMPRESSION_FAILED );
        }
    }
#endif /* MBEDTLS_ZLIB_SUPPORT */

    MBEDTLS_SSL_DEBUG_MSG( 2, ( "<= derive keys" ) );

    return( 0 );
}

#if defined(MBEDTLS_SSL_PROTO_SSL3)
void ssl_calc_verify_ssl( mbedtls_ssl_context *ssl, unsigned char hash[36] )
{
    mbedtls_md5_context md5;
    mbedtls_sha1_context sha1;
    unsigned char pad_1[48];
    unsigned char pad_2[48];

    MBEDTLS_SSL_DEBUG_MSG( 2, ( "=> calc verify ssl" ) );

    mbedtls_md5_init( &md5 );
    mbedtls_sha1_init( &sha1 );

    mbedtls_md5_clone( &md5, &ssl->handshake->fin_md5 );
    mbedtls_sha1_clone( &sha1, &ssl->handshake->fin_sha1 );

    memset( pad_1, 0x36, 48 );
    memset( pad_2, 0x5C, 48 );

    mbedtls_md5_update_ret( &md5, ssl->session_negotiate->master, 48 );
    mbedtls_md5_update_ret( &md5, pad_1, 48 );
    mbedtls_md5_finish_ret( &md5, hash );

    mbedtls_md5_starts_ret( &md5 );
    mbedtls_md5_update_ret( &md5, ssl->session_negotiate->master, 48 );
    mbedtls_md5_update_ret( &md5, pad_2, 48 );
    mbedtls_md5_update_ret( &md5, hash,  16 );
    mbedtls_md5_finish_ret( &md5, hash );

    mbedtls_sha1_update_ret( &sha1, ssl->session_negotiate->master, 48 );
    mbedtls_sha1_update_ret( &sha1, pad_1, 40 );
    mbedtls_sha1_finish_ret( &sha1, hash + 16 );

    mbedtls_sha1_starts_ret( &sha1 );
    mbedtls_sha1_update_ret( &sha1, ssl->session_negotiate->master, 48 );
    mbedtls_sha1_update_ret( &sha1, pad_2, 40 );
    mbedtls_sha1_update_ret( &sha1, hash + 16, 20 );
    mbedtls_sha1_finish_ret( &sha1, hash + 16 );

    MBEDTLS_SSL_DEBUG_BUF( 3, "calculated verify result", hash, 36 );
    MBEDTLS_SSL_DEBUG_MSG( 2, ( "<= calc verify" ) );

    mbedtls_md5_free(  &md5  );
    mbedtls_sha1_free( &sha1 );

    return;
}
#endif /* MBEDTLS_SSL_PROTO_SSL3 */

#if defined(MBEDTLS_SSL_PROTO_TLS1) || defined(MBEDTLS_SSL_PROTO_TLS1_1)
void ssl_calc_verify_tls( mbedtls_ssl_context *ssl, unsigned char hash[36] )
{
    mbedtls_md5_context md5;
    mbedtls_sha1_context sha1;

    MBEDTLS_SSL_DEBUG_MSG( 2, ( "=> calc verify tls" ) );

    mbedtls_md5_init( &md5 );
    mbedtls_sha1_init( &sha1 );

    mbedtls_md5_clone( &md5, &ssl->handshake->fin_md5 );
    mbedtls_sha1_clone( &sha1, &ssl->handshake->fin_sha1 );

     mbedtls_md5_finish_ret( &md5,  hash );
    mbedtls_sha1_finish_ret( &sha1, hash + 16 );

    MBEDTLS_SSL_DEBUG_BUF( 3, "calculated verify result", hash, 36 );
    MBEDTLS_SSL_DEBUG_MSG( 2, ( "<= calc verify" ) );

    mbedtls_md5_free(  &md5  );
    mbedtls_sha1_free( &sha1 );

    return;
}
#endif /* MBEDTLS_SSL_PROTO_TLS1 || MBEDTLS_SSL_PROTO_TLS1_1 */

#if defined(MBEDTLS_SSL_PROTO_TLS1_2)
#if defined(MBEDTLS_SHA256_C)
void ssl_calc_verify_tls_sha256( mbedtls_ssl_context *ssl, unsigned char hash[32] )
{
    mbedtls_sha256_context sha256;

    mbedtls_sha256_init( &sha256 );

    MBEDTLS_SSL_DEBUG_MSG( 2, ( "=> calc verify sha256" ) );

    mbedtls_sha256_clone( &sha256, &ssl->handshake->fin_sha256 );
    mbedtls_sha256_finish_ret( &sha256, hash );

    MBEDTLS_SSL_DEBUG_BUF( 3, "calculated verify result", hash, 32 );
    MBEDTLS_SSL_DEBUG_MSG( 2, ( "<= calc verify" ) );

    mbedtls_sha256_free( &sha256 );

    return;
}
#endif /* MBEDTLS_SHA256_C */

#if defined(MBEDTLS_SHA512_C)
void ssl_calc_verify_tls_sha384( mbedtls_ssl_context *ssl, unsigned char hash[48] )
{
    mbedtls_sha512_context sha512;

    mbedtls_sha512_init( &sha512 );

    MBEDTLS_SSL_DEBUG_MSG( 2, ( "=> calc verify sha384" ) );

    mbedtls_sha512_clone( &sha512, &ssl->handshake->fin_sha512 );
    mbedtls_sha512_finish_ret( &sha512, hash );

    MBEDTLS_SSL_DEBUG_BUF( 3, "calculated verify result", hash, 48 );
    MBEDTLS_SSL_DEBUG_MSG( 2, ( "<= calc verify" ) );

    mbedtls_sha512_free( &sha512 );

    return;
}
#endif /* MBEDTLS_SHA512_C */
#endif /* MBEDTLS_SSL_PROTO_TLS1_2 */

#if defined(MBEDTLS_KEY_EXCHANGE__SOME__PSK_ENABLED)
int mbedtls_ssl_psk_derive_premaster( mbedtls_ssl_context *ssl, mbedtls_key_exchange_type_t key_ex )
{
    unsigned char *p = ssl->handshake->premaster;
    unsigned char *end = p + sizeof( ssl->handshake->premaster );
    const unsigned char *psk = ssl->conf->psk;
    size_t psk_len = ssl->conf->psk_len;

    /* If the psk callback was called, use its result */
    if( ssl->handshake->psk != NULL )
    {
        psk = ssl->handshake->psk;
        psk_len = ssl->handshake->psk_len;
    }

    /*
     * PMS = struct {
     *     opaque other_secret<0..2^16-1>;
     *     opaque psk<0..2^16-1>;
     * };
     * with "other_secret" depending on the particular key exchange
     */
#if defined(MBEDTLS_KEY_EXCHANGE_PSK_ENABLED)
    if( key_ex == MBEDTLS_KEY_EXCHANGE_PSK )
    {
        if( end - p < 2 )
            return( MBEDTLS_ERR_SSL_BAD_INPUT_DATA );

        *(p++) = (unsigned char)( psk_len >> 8 );
        *(p++) = (unsigned char)( psk_len      );

        if( end < p || (size_t)( end - p ) < psk_len )
            return( MBEDTLS_ERR_SSL_BAD_INPUT_DATA );

        memset( p, 0, psk_len );
        p += psk_len;
    }
    else
#endif /* MBEDTLS_KEY_EXCHANGE_PSK_ENABLED */
#if defined(MBEDTLS_KEY_EXCHANGE_RSA_PSK_ENABLED)
    if( key_ex == MBEDTLS_KEY_EXCHANGE_RSA_PSK )
    {
        /*
         * other_secret already set by the ClientKeyExchange message,
         * and is 48 bytes long
         */
        if( end - p < 2 )
            return( MBEDTLS_ERR_SSL_BAD_INPUT_DATA );

        *p++ = 0;
        *p++ = 48;
        p += 48;
    }
    else
#endif /* MBEDTLS_KEY_EXCHANGE_RSA_PSK_ENABLED */
#if defined(MBEDTLS_KEY_EXCHANGE_DHE_PSK_ENABLED)
    if( key_ex == MBEDTLS_KEY_EXCHANGE_DHE_PSK )
    {
        int ret;
        size_t len;

        /* Write length only when we know the actual value */
        if( ( ret = mbedtls_dhm_calc_secret( &ssl->handshake->dhm_ctx,
                                      p + 2, end - ( p + 2 ), &len,
                                      ssl->conf->f_rng, ssl->conf->p_rng ) ) != 0 )
        {
            MBEDTLS_SSL_DEBUG_RET( 1, "mbedtls_dhm_calc_secret", ret );
            return( ret );
        }
        *(p++) = (unsigned char)( len >> 8 );
        *(p++) = (unsigned char)( len );
        p += len;

        MBEDTLS_SSL_DEBUG_MPI( 3, "DHM: K ", &ssl->handshake->dhm_ctx.K  );
    }
    else
#endif /* MBEDTLS_KEY_EXCHANGE_DHE_PSK_ENABLED */
#if defined(MBEDTLS_KEY_EXCHANGE_ECDHE_PSK_ENABLED)
    if( key_ex == MBEDTLS_KEY_EXCHANGE_ECDHE_PSK )
    {
        int ret;
        size_t zlen;

        if( ( ret = mbedtls_ecdh_calc_secret( &ssl->handshake->ecdh_ctx, &zlen,
                                       p + 2, end - ( p + 2 ),
                                       ssl->conf->f_rng, ssl->conf->p_rng ) ) != 0 )
        {
            MBEDTLS_SSL_DEBUG_RET( 1, "mbedtls_ecdh_calc_secret", ret );
            return( ret );
        }

        *(p++) = (unsigned char)( zlen >> 8 );
        *(p++) = (unsigned char)( zlen      );
        p += zlen;

        MBEDTLS_SSL_DEBUG_MPI( 3, "ECDH: z", &ssl->handshake->ecdh_ctx.z );
    }
    else
#endif /* MBEDTLS_KEY_EXCHANGE_ECDHE_PSK_ENABLED */
    {
        MBEDTLS_SSL_DEBUG_MSG( 1, ( "should never happen" ) );
        return( MBEDTLS_ERR_SSL_INTERNAL_ERROR );
    }

    /* opaque psk<0..2^16-1>; */
    if( end - p < 2 )
        return( MBEDTLS_ERR_SSL_BAD_INPUT_DATA );

    *(p++) = (unsigned char)( psk_len >> 8 );
    *(p++) = (unsigned char)( psk_len      );

    if( end < p || (size_t)( end - p ) < psk_len )
        return( MBEDTLS_ERR_SSL_BAD_INPUT_DATA );

    memcpy( p, psk, psk_len );
    p += psk_len;

    ssl->handshake->pmslen = p - ssl->handshake->premaster;

    return( 0 );
}
#endif /* MBEDTLS_KEY_EXCHANGE__SOME__PSK_ENABLED */

#if defined(MBEDTLS_SSL_PROTO_SSL3)
/*
 * SSLv3.0 MAC functions
 */
#define SSL_MAC_MAX_BYTES   20  /* MD-5 or SHA-1 */
static void ssl_mac( mbedtls_md_context_t *md_ctx,
                     const unsigned char *secret,
                     const unsigned char *buf, size_t len,
                     const unsigned char *ctr, int type,
                     unsigned char out[SSL_MAC_MAX_BYTES] )
{
    unsigned char header[11];
    unsigned char padding[48];
    int padlen;
    int md_size = mbedtls_md_get_size( md_ctx->md_info );
    int md_type = mbedtls_md_get_type( md_ctx->md_info );

    /* Only MD5 and SHA-1 supported */
    if( md_type == MBEDTLS_MD_MD5 )
        padlen = 48;
    else
        padlen = 40;

    memcpy( header, ctr, 8 );
    header[ 8] = (unsigned char)  type;
    header[ 9] = (unsigned char)( len >> 8 );
    header[10] = (unsigned char)( len      );

    memset( padding, 0x36, padlen );
    mbedtls_md_starts( md_ctx );
    mbedtls_md_update( md_ctx, secret,  md_size );
    mbedtls_md_update( md_ctx, padding, padlen  );
    mbedtls_md_update( md_ctx, header,  11      );
    mbedtls_md_update( md_ctx, buf,     len     );
    mbedtls_md_finish( md_ctx, out              );

    memset( padding, 0x5C, padlen );
    mbedtls_md_starts( md_ctx );
    mbedtls_md_update( md_ctx, secret,    md_size );
    mbedtls_md_update( md_ctx, padding,   padlen  );
    mbedtls_md_update( md_ctx, out,       md_size );
    mbedtls_md_finish( md_ctx, out                );
}
#endif /* MBEDTLS_SSL_PROTO_SSL3 */

#if defined(MBEDTLS_ARC4_C) || defined(MBEDTLS_CIPHER_NULL_CIPHER) ||     \
    ( defined(MBEDTLS_CIPHER_MODE_CBC) &&                                  \
      ( defined(MBEDTLS_AES_C) || defined(MBEDTLS_CAMELLIA_C) || defined(MBEDTLS_ARIA_C)) )
#define SSL_SOME_MODES_USE_MAC
#endif

/* The function below is only used in the Lucky 13 counter-measure in
 * ssl_decrypt_buf(). These are the defines that guard the call site. */
#if defined(SSL_SOME_MODES_USE_MAC) && \
    ( defined(MBEDTLS_SSL_PROTO_TLS1) || \
      defined(MBEDTLS_SSL_PROTO_TLS1_1) || \
      defined(MBEDTLS_SSL_PROTO_TLS1_2) )
/* This function makes sure every byte in the memory region is accessed
 * (in ascending addresses order) */
static void ssl_read_memory( unsigned char *p, size_t len )
{
    unsigned char acc = 0;
    volatile unsigned char force;

    for( ; len != 0; p++, len-- )
        acc ^= *p;

    force = acc;
    (void) force;
}
#endif /* SSL_SOME_MODES_USE_MAC && ( TLS1 || TLS1_1 || TLS1_2 ) */

/*
 * Encryption/decryption functions
 */
static int ssl_encrypt_buf( mbedtls_ssl_context *ssl )
{
    mbedtls_cipher_mode_t mode;
    int auth_done = 0;

    MBEDTLS_SSL_DEBUG_MSG( 2, ( "=> encrypt buf" ) );

    if( ssl->session_out == NULL || ssl->transform_out == NULL )
    {
        MBEDTLS_SSL_DEBUG_MSG( 1, ( "should never happen" ) );
        return( MBEDTLS_ERR_SSL_INTERNAL_ERROR );
    }

    mode = mbedtls_cipher_get_cipher_mode( &ssl->transform_out->cipher_ctx_enc );

    MBEDTLS_SSL_DEBUG_BUF( 4, "before encrypt: output payload",
                      ssl->out_msg, ssl->out_msglen );

    if( ssl->out_msglen > MBEDTLS_SSL_OUT_CONTENT_LEN )
    {
        MBEDTLS_SSL_DEBUG_MSG( 1, ( "Record content %u too large, maximum %d",
                                    (unsigned) ssl->out_msglen,
                                    MBEDTLS_SSL_OUT_CONTENT_LEN ) );
        return( MBEDTLS_ERR_SSL_BAD_INPUT_DATA );
    }

    /*
     * Add MAC before if needed
     */
#if defined(SSL_SOME_MODES_USE_MAC)
    if( mode == MBEDTLS_MODE_STREAM ||
        ( mode == MBEDTLS_MODE_CBC
#if defined(MBEDTLS_SSL_ENCRYPT_THEN_MAC)
          && ssl->session_out->encrypt_then_mac == MBEDTLS_SSL_ETM_DISABLED
#endif
        ) )
    {
#if defined(MBEDTLS_SSL_PROTO_SSL3)
        if( ssl->minor_ver == MBEDTLS_SSL_MINOR_VERSION_0 )
        {
            unsigned char mac[SSL_MAC_MAX_BYTES];

            ssl_mac( &ssl->transform_out->md_ctx_enc,
                      ssl->transform_out->mac_enc,
                      ssl->out_msg, ssl->out_msglen,
                      ssl->out_ctr, ssl->out_msgtype,
                      mac );

            memcpy( ssl->out_msg + ssl->out_msglen, mac, ssl->transform_out->maclen );
        }
        else
#endif
#if defined(MBEDTLS_SSL_PROTO_TLS1) || defined(MBEDTLS_SSL_PROTO_TLS1_1) || \
        defined(MBEDTLS_SSL_PROTO_TLS1_2)
        if( ssl->minor_ver >= MBEDTLS_SSL_MINOR_VERSION_1 )
        {
            unsigned char mac[MBEDTLS_SSL_MAC_ADD];

            mbedtls_md_hmac_update( &ssl->transform_out->md_ctx_enc, ssl->out_ctr, 8 );
            mbedtls_md_hmac_update( &ssl->transform_out->md_ctx_enc, ssl->out_hdr, 3 );
            mbedtls_md_hmac_update( &ssl->transform_out->md_ctx_enc, ssl->out_len, 2 );
            mbedtls_md_hmac_update( &ssl->transform_out->md_ctx_enc,
                             ssl->out_msg, ssl->out_msglen );
            mbedtls_md_hmac_finish( &ssl->transform_out->md_ctx_enc, mac );
            mbedtls_md_hmac_reset( &ssl->transform_out->md_ctx_enc );

            memcpy( ssl->out_msg + ssl->out_msglen, mac, ssl->transform_out->maclen );
        }
        else
#endif
        {
            MBEDTLS_SSL_DEBUG_MSG( 1, ( "should never happen" ) );
            return( MBEDTLS_ERR_SSL_INTERNAL_ERROR );
        }

        MBEDTLS_SSL_DEBUG_BUF( 4, "computed mac",
                       ssl->out_msg + ssl->out_msglen,
                       ssl->transform_out->maclen );

        ssl->out_msglen += ssl->transform_out->maclen;
        auth_done++;
    }
#endif /* AEAD not the only option */

    /*
     * Encrypt
     */
#if defined(MBEDTLS_ARC4_C) || defined(MBEDTLS_CIPHER_NULL_CIPHER)
    if( mode == MBEDTLS_MODE_STREAM )
    {
        int ret;
        size_t olen = 0;

        MBEDTLS_SSL_DEBUG_MSG( 3, ( "before encrypt: msglen = %d, "
                            "including %d bytes of padding",
                       ssl->out_msglen, 0 ) );

        if( ( ret = mbedtls_cipher_crypt( &ssl->transform_out->cipher_ctx_enc,
                                   ssl->transform_out->iv_enc,
                                   ssl->transform_out->ivlen,
                                   ssl->out_msg, ssl->out_msglen,
                                   ssl->out_msg, &olen ) ) != 0 )
        {
            MBEDTLS_SSL_DEBUG_RET( 1, "mbedtls_cipher_crypt", ret );
            return( ret );
        }

        if( ssl->out_msglen != olen )
        {
            MBEDTLS_SSL_DEBUG_MSG( 1, ( "should never happen" ) );
            return( MBEDTLS_ERR_SSL_INTERNAL_ERROR );
        }
    }
    else
#endif /* MBEDTLS_ARC4_C || MBEDTLS_CIPHER_NULL_CIPHER */
#if defined(MBEDTLS_GCM_C) || \
    defined(MBEDTLS_CCM_C) || \
    defined(MBEDTLS_CHACHAPOLY_C)
    if( mode == MBEDTLS_MODE_GCM ||
        mode == MBEDTLS_MODE_CCM ||
        mode == MBEDTLS_MODE_CHACHAPOLY )
    {
        int ret;
        size_t enc_msglen, olen;
        unsigned char *enc_msg;
        unsigned char add_data[13];
        unsigned char iv[12];
        mbedtls_ssl_transform *transform = ssl->transform_out;
        unsigned char taglen = transform->ciphersuite_info->flags &
                               MBEDTLS_CIPHERSUITE_SHORT_TAG ? 8 : 16;
        size_t explicit_ivlen = transform->ivlen - transform->fixed_ivlen;

        /*
         * Prepare additional authenticated data
         */
        memcpy( add_data, ssl->out_ctr, 8 );
        add_data[8]  = ssl->out_msgtype;
        mbedtls_ssl_write_version( ssl->major_ver, ssl->minor_ver,
                           ssl->conf->transport, add_data + 9 );
        add_data[11] = ( ssl->out_msglen >> 8 ) & 0xFF;
        add_data[12] = ssl->out_msglen & 0xFF;

        MBEDTLS_SSL_DEBUG_BUF( 4, "additional data for AEAD", add_data, 13 );

        /*
         * Generate IV
         */
        if( transform->ivlen == 12 && transform->fixed_ivlen == 4 )
        {
            /* GCM and CCM: fixed || explicit (=seqnum) */
            memcpy( iv, transform->iv_enc, transform->fixed_ivlen );
            memcpy( iv + transform->fixed_ivlen, ssl->out_ctr, 8 );
            memcpy( ssl->out_iv, ssl->out_ctr, 8 );

        }
        else if( transform->ivlen == 12 && transform->fixed_ivlen == 12 )
        {
            /* ChachaPoly: fixed XOR sequence number */
            unsigned char i;

            memcpy( iv, transform->iv_enc, transform->fixed_ivlen );

            for( i = 0; i < 8; i++ )
                iv[i+4] ^= ssl->out_ctr[i];
        }
        else
        {
            /* Reminder if we ever add an AEAD mode with a different size */
            MBEDTLS_SSL_DEBUG_MSG( 1, ( "should never happen" ) );
            return( MBEDTLS_ERR_SSL_INTERNAL_ERROR );
        }

        MBEDTLS_SSL_DEBUG_BUF( 4, "IV used (internal)",
                                  iv, transform->ivlen );
        MBEDTLS_SSL_DEBUG_BUF( 4, "IV used (transmitted)",
                                  ssl->out_iv, explicit_ivlen );

        /*
         * Fix message length with added IV
         */
        enc_msg = ssl->out_msg;
        enc_msglen = ssl->out_msglen;
        ssl->out_msglen += explicit_ivlen;

        MBEDTLS_SSL_DEBUG_MSG( 3, ( "before encrypt: msglen = %d, "
                                    "including 0 bytes of padding",
                                    ssl->out_msglen ) );

        /*
         * Encrypt and authenticate
         */
        if( ( ret = mbedtls_cipher_auth_encrypt( &transform->cipher_ctx_enc,
                                         iv, transform->ivlen,
                                         add_data, 13,
                                         enc_msg, enc_msglen,
                                         enc_msg, &olen,
                                         enc_msg + enc_msglen, taglen ) ) != 0 )
        {
            MBEDTLS_SSL_DEBUG_RET( 1, "mbedtls_cipher_auth_encrypt", ret );
            return( ret );
        }

        if( olen != enc_msglen )
        {
            MBEDTLS_SSL_DEBUG_MSG( 1, ( "should never happen" ) );
            return( MBEDTLS_ERR_SSL_INTERNAL_ERROR );
        }

        ssl->out_msglen += taglen;
        auth_done++;

        MBEDTLS_SSL_DEBUG_BUF( 4, "after encrypt: tag", enc_msg + enc_msglen, taglen );
    }
    else
#endif /* MBEDTLS_GCM_C || MBEDTLS_CCM_C */
#if defined(MBEDTLS_CIPHER_MODE_CBC) &&                                    \
    ( defined(MBEDTLS_AES_C) || defined(MBEDTLS_CAMELLIA_C) || defined(MBEDTLS_ARIA_C) )
    if( mode == MBEDTLS_MODE_CBC )
    {
        int ret;
        unsigned char *enc_msg;
        size_t enc_msglen, padlen, olen = 0, i;

        padlen = ssl->transform_out->ivlen - ( ssl->out_msglen + 1 ) %
                 ssl->transform_out->ivlen;
        if( padlen == ssl->transform_out->ivlen )
            padlen = 0;

        for( i = 0; i <= padlen; i++ )
            ssl->out_msg[ssl->out_msglen + i] = (unsigned char) padlen;

        ssl->out_msglen += padlen + 1;

        enc_msglen = ssl->out_msglen;
        enc_msg = ssl->out_msg;

#if defined(MBEDTLS_SSL_PROTO_TLS1_1) || defined(MBEDTLS_SSL_PROTO_TLS1_2)
        /*
         * Prepend per-record IV for block cipher in TLS v1.1 and up as per
         * Method 1 (6.2.3.2. in RFC4346 and RFC5246)
         */
        if( ssl->minor_ver >= MBEDTLS_SSL_MINOR_VERSION_2 )
        {
            /*
             * Generate IV
             */
            ret = ssl->conf->f_rng( ssl->conf->p_rng, ssl->transform_out->iv_enc,
                                  ssl->transform_out->ivlen );
            if( ret != 0 )
                return( ret );

            memcpy( ssl->out_iv, ssl->transform_out->iv_enc,
                    ssl->transform_out->ivlen );

            /*
             * Fix pointer positions and message length with added IV
             */
            enc_msg = ssl->out_msg;
            enc_msglen = ssl->out_msglen;
            ssl->out_msglen += ssl->transform_out->ivlen;
        }
#endif /* MBEDTLS_SSL_PROTO_TLS1_1 || MBEDTLS_SSL_PROTO_TLS1_2 */

        MBEDTLS_SSL_DEBUG_MSG( 3, ( "before encrypt: msglen = %d, "
                            "including %d bytes of IV and %d bytes of padding",
                            ssl->out_msglen, ssl->transform_out->ivlen,
                            padlen + 1 ) );

        if( ( ret = mbedtls_cipher_crypt( &ssl->transform_out->cipher_ctx_enc,
                                   ssl->transform_out->iv_enc,
                                   ssl->transform_out->ivlen,
                                   enc_msg, enc_msglen,
                                   enc_msg, &olen ) ) != 0 )
        {
            MBEDTLS_SSL_DEBUG_RET( 1, "mbedtls_cipher_crypt", ret );
            return( ret );
        }

        if( enc_msglen != olen )
        {
            MBEDTLS_SSL_DEBUG_MSG( 1, ( "should never happen" ) );
            return( MBEDTLS_ERR_SSL_INTERNAL_ERROR );
        }

#if defined(MBEDTLS_SSL_PROTO_SSL3) || defined(MBEDTLS_SSL_PROTO_TLS1)
        if( ssl->minor_ver < MBEDTLS_SSL_MINOR_VERSION_2 )
        {
            /*
             * Save IV in SSL3 and TLS1
             */
            memcpy( ssl->transform_out->iv_enc,
                    ssl->transform_out->cipher_ctx_enc.iv,
                    ssl->transform_out->ivlen );
        }
#endif

#if defined(MBEDTLS_SSL_ENCRYPT_THEN_MAC)
        if( auth_done == 0 )
        {
            /*
             * MAC(MAC_write_key, seq_num +
             *     TLSCipherText.type +
             *     TLSCipherText.version +
             *     length_of( (IV +) ENC(...) ) +
             *     IV + // except for TLS 1.0
             *     ENC(content + padding + padding_length));
             */
            unsigned char pseudo_hdr[13];

            MBEDTLS_SSL_DEBUG_MSG( 3, ( "using encrypt then mac" ) );

            memcpy( pseudo_hdr +  0, ssl->out_ctr, 8 );
            memcpy( pseudo_hdr +  8, ssl->out_hdr, 3 );
            pseudo_hdr[11] = (unsigned char)( ( ssl->out_msglen >> 8 ) & 0xFF );
            pseudo_hdr[12] = (unsigned char)( ( ssl->out_msglen      ) & 0xFF );

            MBEDTLS_SSL_DEBUG_BUF( 4, "MAC'd meta-data", pseudo_hdr, 13 );

            mbedtls_md_hmac_update( &ssl->transform_out->md_ctx_enc, pseudo_hdr, 13 );
            mbedtls_md_hmac_update( &ssl->transform_out->md_ctx_enc,
                             ssl->out_iv, ssl->out_msglen );
            mbedtls_md_hmac_finish( &ssl->transform_out->md_ctx_enc,
                             ssl->out_iv + ssl->out_msglen );
            mbedtls_md_hmac_reset( &ssl->transform_out->md_ctx_enc );

            ssl->out_msglen += ssl->transform_out->maclen;
            auth_done++;
        }
#endif /* MBEDTLS_SSL_ENCRYPT_THEN_MAC */
    }
    else
#endif /* MBEDTLS_CIPHER_MODE_CBC &&
          ( MBEDTLS_AES_C || MBEDTLS_CAMELLIA_C || MBEDTLS_ARIA_C ) */
    {
        MBEDTLS_SSL_DEBUG_MSG( 1, ( "should never happen" ) );
        return( MBEDTLS_ERR_SSL_INTERNAL_ERROR );
    }

    /* Make extra sure authentication was performed, exactly once */
    if( auth_done != 1 )
    {
        MBEDTLS_SSL_DEBUG_MSG( 1, ( "should never happen" ) );
        return( MBEDTLS_ERR_SSL_INTERNAL_ERROR );
    }

    MBEDTLS_SSL_DEBUG_MSG( 2, ( "<= encrypt buf" ) );

    return( 0 );
}

static int ssl_decrypt_buf( mbedtls_ssl_context *ssl )
{
    mbedtls_cipher_mode_t mode;
    int auth_done = 0;
#if defined(SSL_SOME_MODES_USE_MAC)
    size_t padlen = 0, correct = 1;
#endif

    MBEDTLS_SSL_DEBUG_MSG( 2, ( "=> decrypt buf" ) );

    if( ssl->session_in == NULL || ssl->transform_in == NULL )
    {
        MBEDTLS_SSL_DEBUG_MSG( 1, ( "should never happen" ) );
        return( MBEDTLS_ERR_SSL_INTERNAL_ERROR );
    }

    mode = mbedtls_cipher_get_cipher_mode( &ssl->transform_in->cipher_ctx_dec );

    if( ssl->in_msglen < ssl->transform_in->minlen )
    {
        MBEDTLS_SSL_DEBUG_MSG( 1, ( "in_msglen (%d) < minlen (%d)",
                       ssl->in_msglen, ssl->transform_in->minlen ) );
        return( MBEDTLS_ERR_SSL_INVALID_MAC );
    }

#if defined(MBEDTLS_ARC4_C) || defined(MBEDTLS_CIPHER_NULL_CIPHER)
    if( mode == MBEDTLS_MODE_STREAM )
    {
        int ret;
        size_t olen = 0;

        padlen = 0;

        if( ( ret = mbedtls_cipher_crypt( &ssl->transform_in->cipher_ctx_dec,
                                   ssl->transform_in->iv_dec,
                                   ssl->transform_in->ivlen,
                                   ssl->in_msg, ssl->in_msglen,
                                   ssl->in_msg, &olen ) ) != 0 )
        {
            MBEDTLS_SSL_DEBUG_RET( 1, "mbedtls_cipher_crypt", ret );
            return( ret );
        }

        if( ssl->in_msglen != olen )
        {
            MBEDTLS_SSL_DEBUG_MSG( 1, ( "should never happen" ) );
            return( MBEDTLS_ERR_SSL_INTERNAL_ERROR );
        }
    }
    else
#endif /* MBEDTLS_ARC4_C || MBEDTLS_CIPHER_NULL_CIPHER */
#if defined(MBEDTLS_GCM_C) || \
    defined(MBEDTLS_CCM_C) || \
    defined(MBEDTLS_CHACHAPOLY_C)
    if( mode == MBEDTLS_MODE_GCM ||
        mode == MBEDTLS_MODE_CCM ||
        mode == MBEDTLS_MODE_CHACHAPOLY )
    {
        int ret;
        size_t dec_msglen, olen;
        unsigned char *dec_msg;
        unsigned char *dec_msg_result;
        unsigned char add_data[13];
        unsigned char iv[12];
        mbedtls_ssl_transform *transform = ssl->transform_in;
        unsigned char taglen = transform->ciphersuite_info->flags &
                               MBEDTLS_CIPHERSUITE_SHORT_TAG ? 8 : 16;
        size_t explicit_iv_len = transform->ivlen - transform->fixed_ivlen;

        /*
         * Compute and update sizes
         */
        if( ssl->in_msglen < explicit_iv_len + taglen )
        {
            MBEDTLS_SSL_DEBUG_MSG( 1, ( "msglen (%d) < explicit_iv_len (%d) "
                                "+ taglen (%d)", ssl->in_msglen,
                                explicit_iv_len, taglen ) );
            return( MBEDTLS_ERR_SSL_INVALID_MAC );
        }
        dec_msglen = ssl->in_msglen - explicit_iv_len - taglen;

        dec_msg = ssl->in_msg;
        dec_msg_result = ssl->in_msg;
        ssl->in_msglen = dec_msglen;

        /*
         * Prepare additional authenticated data
         */
        memcpy( add_data, ssl->in_ctr, 8 );
        add_data[8]  = ssl->in_msgtype;
        mbedtls_ssl_write_version( ssl->major_ver, ssl->minor_ver,
                           ssl->conf->transport, add_data + 9 );
        add_data[11] = ( ssl->in_msglen >> 8 ) & 0xFF;
        add_data[12] = ssl->in_msglen & 0xFF;

        MBEDTLS_SSL_DEBUG_BUF( 4, "additional data for AEAD", add_data, 13 );

        /*
         * Prepare IV
         */
        if( transform->ivlen == 12 && transform->fixed_ivlen == 4 )
        {
            /* GCM and CCM: fixed || explicit (transmitted) */
            memcpy( iv, transform->iv_dec, transform->fixed_ivlen );
            memcpy( iv + transform->fixed_ivlen, ssl->in_iv, 8 );

        }
        else if( transform->ivlen == 12 && transform->fixed_ivlen == 12 )
        {
            /* ChachaPoly: fixed XOR sequence number */
            unsigned char i;

            memcpy( iv, transform->iv_dec, transform->fixed_ivlen );

            for( i = 0; i < 8; i++ )
                iv[i+4] ^= ssl->in_ctr[i];
        }
        else
        {
            /* Reminder if we ever add an AEAD mode with a different size */
            MBEDTLS_SSL_DEBUG_MSG( 1, ( "should never happen" ) );
            return( MBEDTLS_ERR_SSL_INTERNAL_ERROR );
        }

        MBEDTLS_SSL_DEBUG_BUF( 4, "IV used", iv, transform->ivlen );
        MBEDTLS_SSL_DEBUG_BUF( 4, "TAG used", dec_msg + dec_msglen, taglen );

        /*
         * Decrypt and authenticate
         */
        if( ( ret = mbedtls_cipher_auth_decrypt( &ssl->transform_in->cipher_ctx_dec,
                                         iv, transform->ivlen,
                                         add_data, 13,
                                         dec_msg, dec_msglen,
                                         dec_msg_result, &olen,
                                         dec_msg + dec_msglen, taglen ) ) != 0 )
        {
            MBEDTLS_SSL_DEBUG_RET( 1, "mbedtls_cipher_auth_decrypt", ret );

            if( ret == MBEDTLS_ERR_CIPHER_AUTH_FAILED )
                return( MBEDTLS_ERR_SSL_INVALID_MAC );

            return( ret );
        }
        auth_done++;

        if( olen != dec_msglen )
        {
            MBEDTLS_SSL_DEBUG_MSG( 1, ( "should never happen" ) );
            return( MBEDTLS_ERR_SSL_INTERNAL_ERROR );
        }
    }
    else
#endif /* MBEDTLS_GCM_C || MBEDTLS_CCM_C */
#if defined(MBEDTLS_CIPHER_MODE_CBC) &&                                    \
    ( defined(MBEDTLS_AES_C) || defined(MBEDTLS_CAMELLIA_C) || defined(MBEDTLS_ARIA_C) )
    if( mode == MBEDTLS_MODE_CBC )
    {
        /*
         * Decrypt and check the padding
         */
        int ret;
        unsigned char *dec_msg;
        unsigned char *dec_msg_result;
        size_t dec_msglen;
        size_t minlen = 0;
        size_t olen = 0;

        /*
         * Check immediate ciphertext sanity
         */
#if defined(MBEDTLS_SSL_PROTO_TLS1_1) || defined(MBEDTLS_SSL_PROTO_TLS1_2)
        if( ssl->minor_ver >= MBEDTLS_SSL_MINOR_VERSION_2 )
            minlen += ssl->transform_in->ivlen;
#endif

        if( ssl->in_msglen < minlen + ssl->transform_in->ivlen ||
            ssl->in_msglen < minlen + ssl->transform_in->maclen + 1 )
        {
            MBEDTLS_SSL_DEBUG_MSG( 1, ( "msglen (%d) < max( ivlen(%d), maclen (%d) "
                                "+ 1 ) ( + expl IV )", ssl->in_msglen,
                                ssl->transform_in->ivlen,
                                ssl->transform_in->maclen ) );
            return( MBEDTLS_ERR_SSL_INVALID_MAC );
        }

        dec_msglen = ssl->in_msglen;
        dec_msg = ssl->in_msg;
        dec_msg_result = ssl->in_msg;

        /*
         * Authenticate before decrypt if enabled
         */
#if defined(MBEDTLS_SSL_ENCRYPT_THEN_MAC)
        if( ssl->session_in->encrypt_then_mac == MBEDTLS_SSL_ETM_ENABLED )
        {
            unsigned char mac_expect[MBEDTLS_SSL_MAC_ADD];
            unsigned char pseudo_hdr[13];

            MBEDTLS_SSL_DEBUG_MSG( 3, ( "using encrypt then mac" ) );

            dec_msglen -= ssl->transform_in->maclen;
            ssl->in_msglen -= ssl->transform_in->maclen;

            memcpy( pseudo_hdr +  0, ssl->in_ctr, 8 );
            memcpy( pseudo_hdr +  8, ssl->in_hdr, 3 );
            pseudo_hdr[11] = (unsigned char)( ( ssl->in_msglen >> 8 ) & 0xFF );
            pseudo_hdr[12] = (unsigned char)( ( ssl->in_msglen      ) & 0xFF );

            MBEDTLS_SSL_DEBUG_BUF( 4, "MAC'd meta-data", pseudo_hdr, 13 );

            mbedtls_md_hmac_update( &ssl->transform_in->md_ctx_dec, pseudo_hdr, 13 );
            mbedtls_md_hmac_update( &ssl->transform_in->md_ctx_dec,
                             ssl->in_iv, ssl->in_msglen );
            mbedtls_md_hmac_finish( &ssl->transform_in->md_ctx_dec, mac_expect );
            mbedtls_md_hmac_reset( &ssl->transform_in->md_ctx_dec );

            MBEDTLS_SSL_DEBUG_BUF( 4, "message  mac", ssl->in_iv + ssl->in_msglen,
                                              ssl->transform_in->maclen );
            MBEDTLS_SSL_DEBUG_BUF( 4, "expected mac", mac_expect,
                                              ssl->transform_in->maclen );

            if( mbedtls_ssl_safer_memcmp( ssl->in_iv + ssl->in_msglen, mac_expect,
                                          ssl->transform_in->maclen ) != 0 )
            {
                MBEDTLS_SSL_DEBUG_MSG( 1, ( "message mac does not match" ) );

                return( MBEDTLS_ERR_SSL_INVALID_MAC );
            }
            auth_done++;
        }
#endif /* MBEDTLS_SSL_ENCRYPT_THEN_MAC */

        /*
         * Check length sanity
         */
        if( ssl->in_msglen % ssl->transform_in->ivlen != 0 )
        {
            MBEDTLS_SSL_DEBUG_MSG( 1, ( "msglen (%d) %% ivlen (%d) != 0",
                           ssl->in_msglen, ssl->transform_in->ivlen ) );
            return( MBEDTLS_ERR_SSL_INVALID_MAC );
        }

#if defined(MBEDTLS_SSL_PROTO_TLS1_1) || defined(MBEDTLS_SSL_PROTO_TLS1_2)
        /*
         * Initialize for prepended IV for block cipher in TLS v1.1 and up
         */
        if( ssl->minor_ver >= MBEDTLS_SSL_MINOR_VERSION_2 )
        {
            unsigned char i;
            dec_msglen -= ssl->transform_in->ivlen;
            ssl->in_msglen -= ssl->transform_in->ivlen;

            for( i = 0; i < ssl->transform_in->ivlen; i++ )
                ssl->transform_in->iv_dec[i] = ssl->in_iv[i];
        }
#endif /* MBEDTLS_SSL_PROTO_TLS1_1 || MBEDTLS_SSL_PROTO_TLS1_2 */

        if( ( ret = mbedtls_cipher_crypt( &ssl->transform_in->cipher_ctx_dec,
                                   ssl->transform_in->iv_dec,
                                   ssl->transform_in->ivlen,
                                   dec_msg, dec_msglen,
                                   dec_msg_result, &olen ) ) != 0 )
        {
            MBEDTLS_SSL_DEBUG_RET( 1, "mbedtls_cipher_crypt", ret );
            return( ret );
        }

        if( dec_msglen != olen )
        {
            MBEDTLS_SSL_DEBUG_MSG( 1, ( "should never happen" ) );
            return( MBEDTLS_ERR_SSL_INTERNAL_ERROR );
        }

#if defined(MBEDTLS_SSL_PROTO_SSL3) || defined(MBEDTLS_SSL_PROTO_TLS1)
        if( ssl->minor_ver < MBEDTLS_SSL_MINOR_VERSION_2 )
        {
            /*
             * Save IV in SSL3 and TLS1
             */
            memcpy( ssl->transform_in->iv_dec,
                    ssl->transform_in->cipher_ctx_dec.iv,
                    ssl->transform_in->ivlen );
        }
#endif

        padlen = 1 + ssl->in_msg[ssl->in_msglen - 1];

        if( ssl->in_msglen < ssl->transform_in->maclen + padlen &&
            auth_done == 0 )
        {
#if defined(MBEDTLS_SSL_DEBUG_ALL)
            MBEDTLS_SSL_DEBUG_MSG( 1, ( "msglen (%d) < maclen (%d) + padlen (%d)",
                        ssl->in_msglen, ssl->transform_in->maclen, padlen ) );
#endif
            padlen = 0;
            correct = 0;
        }

#if defined(MBEDTLS_SSL_PROTO_SSL3)
        if( ssl->minor_ver == MBEDTLS_SSL_MINOR_VERSION_0 )
        {
            if( padlen > ssl->transform_in->ivlen )
            {
#if defined(MBEDTLS_SSL_DEBUG_ALL)
                MBEDTLS_SSL_DEBUG_MSG( 1, ( "bad padding length: is %d, "
                                    "should be no more than %d",
                               padlen, ssl->transform_in->ivlen ) );
#endif
                correct = 0;
            }
        }
        else
#endif /* MBEDTLS_SSL_PROTO_SSL3 */
#if defined(MBEDTLS_SSL_PROTO_TLS1) || defined(MBEDTLS_SSL_PROTO_TLS1_1) || \
    defined(MBEDTLS_SSL_PROTO_TLS1_2)
        if( ssl->minor_ver > MBEDTLS_SSL_MINOR_VERSION_0 )
        {
            /*
             * TLSv1+: always check the padding up to the first failure
             * and fake check up to 256 bytes of padding
             */
            size_t pad_count = 0, real_count = 1;
            size_t padding_idx = ssl->in_msglen - padlen;
            size_t i;

            /*
             * Padding is guaranteed to be incorrect if:
             *   1. padlen > ssl->in_msglen
             *
             *   2. padding_idx > MBEDTLS_SSL_IN_CONTENT_LEN +
             *                     ssl->transform_in->maclen
             *
             * In both cases we reset padding_idx to a safe value (0) to
             * prevent out-of-buffer reads.
             */
            correct &= ( padlen <= ssl->in_msglen );
            correct &= ( padding_idx <= MBEDTLS_SSL_IN_CONTENT_LEN +
                                       ssl->transform_in->maclen );

            padding_idx *= correct;

            for( i = 0; i < 256; i++ )
            {
                real_count &= ( i < padlen );
                pad_count += real_count *
                             ( ssl->in_msg[padding_idx + i] == padlen - 1 );
            }

            correct &= ( pad_count == padlen ); /* Only 1 on correct padding */

#if defined(MBEDTLS_SSL_DEBUG_ALL)
            if( padlen > 0 && correct == 0 )
                MBEDTLS_SSL_DEBUG_MSG( 1, ( "bad padding byte detected" ) );
#endif
            padlen &= correct * 0x1FF;
        }
        else
#endif /* MBEDTLS_SSL_PROTO_TLS1 || MBEDTLS_SSL_PROTO_TLS1_1 || \
          MBEDTLS_SSL_PROTO_TLS1_2 */
        {
            MBEDTLS_SSL_DEBUG_MSG( 1, ( "should never happen" ) );
            return( MBEDTLS_ERR_SSL_INTERNAL_ERROR );
        }

        ssl->in_msglen -= padlen;
    }
    else
#endif /* MBEDTLS_CIPHER_MODE_CBC &&
          ( MBEDTLS_AES_C || MBEDTLS_CAMELLIA_C || MBEDTLS_ARIA_C ) */
    {
        MBEDTLS_SSL_DEBUG_MSG( 1, ( "should never happen" ) );
        return( MBEDTLS_ERR_SSL_INTERNAL_ERROR );
    }

#if defined(MBEDTLS_SSL_DEBUG_ALL)
    MBEDTLS_SSL_DEBUG_BUF( 4, "raw buffer after decryption",
                   ssl->in_msg, ssl->in_msglen );
#endif

    /*
     * Authenticate if not done yet.
     * Compute the MAC regardless of the padding result (RFC4346, CBCTIME).
     */
#if defined(SSL_SOME_MODES_USE_MAC)
    if( auth_done == 0 )
    {
        unsigned char mac_expect[MBEDTLS_SSL_MAC_ADD];

        ssl->in_msglen -= ssl->transform_in->maclen;

        ssl->in_len[0] = (unsigned char)( ssl->in_msglen >> 8 );
        ssl->in_len[1] = (unsigned char)( ssl->in_msglen      );

#if defined(MBEDTLS_SSL_PROTO_SSL3)
        if( ssl->minor_ver == MBEDTLS_SSL_MINOR_VERSION_0 )
        {
            ssl_mac( &ssl->transform_in->md_ctx_dec,
                      ssl->transform_in->mac_dec,
                      ssl->in_msg, ssl->in_msglen,
                      ssl->in_ctr, ssl->in_msgtype,
                      mac_expect );
        }
        else
#endif /* MBEDTLS_SSL_PROTO_SSL3 */
#if defined(MBEDTLS_SSL_PROTO_TLS1) || defined(MBEDTLS_SSL_PROTO_TLS1_1) || \
        defined(MBEDTLS_SSL_PROTO_TLS1_2)
        if( ssl->minor_ver > MBEDTLS_SSL_MINOR_VERSION_0 )
        {
            /*
             * Process MAC and always update for padlen afterwards to make
             * total time independent of padlen.
             *
             * Known timing attacks:
             *  - Lucky Thirteen (http://www.isg.rhul.ac.uk/tls/TLStiming.pdf)
             *
             * To compensate for different timings for the MAC calculation
             * depending on how much padding was removed (which is determined
             * by padlen), process extra_run more blocks through the hash
             * function.
             *
             * The formula in the paper is
             *   extra_run = ceil( (L1-55) / 64 ) - ceil( (L2-55) / 64 )
             * where L1 is the size of the header plus the decrypted message
             * plus CBC padding and L2 is the size of the header plus the
             * decrypted message. This is for an underlying hash function
             * with 64-byte blocks.
             * We use ( (Lx+8) / 64 ) to handle 'negative Lx' values
             * correctly. We round down instead of up, so -56 is the correct
             * value for our calculations instead of -55.
             *
             * Repeat the formula rather than defining a block_size variable.
             * This avoids requiring division by a variable at runtime
             * (which would be marginally less efficient and would require
             * linking an extra division function in some builds).
             */
            size_t j, extra_run = 0;

            /*
             * The next two sizes are the minimum and maximum values of
             * in_msglen over all padlen values.
             *
             * They're independent of padlen, since we previously did
             * in_msglen -= padlen.
             *
             * Note that max_len + maclen is never more than the buffer
             * length, as we previously did in_msglen -= maclen too.
             */
            const size_t max_len = ssl->in_msglen + padlen;
            const size_t min_len = ( max_len > 256 ) ? max_len - 256 : 0;

            switch( ssl->transform_in->ciphersuite_info->mac )
            {
#if defined(MBEDTLS_MD5_C) || defined(MBEDTLS_SHA1_C) || \
    defined(MBEDTLS_SHA256_C)
                case MBEDTLS_MD_MD5:
                case MBEDTLS_MD_SHA1:
                case MBEDTLS_MD_SHA256:
                    /* 8 bytes of message size, 64-byte compression blocks */
                    extra_run = ( 13 + ssl->in_msglen + padlen + 8 ) / 64 -
                                ( 13 + ssl->in_msglen          + 8 ) / 64;
                    break;
#endif
#if defined(MBEDTLS_SHA512_C)
                case MBEDTLS_MD_SHA384:
                    /* 16 bytes of message size, 128-byte compression blocks */
                    extra_run = ( 13 + ssl->in_msglen + padlen + 16 ) / 128 -
                                ( 13 + ssl->in_msglen          + 16 ) / 128;
                    break;
#endif
                default:
                    MBEDTLS_SSL_DEBUG_MSG( 1, ( "should never happen" ) );
                    return( MBEDTLS_ERR_SSL_INTERNAL_ERROR );
            }

            extra_run &= correct * 0xFF;

            mbedtls_md_hmac_update( &ssl->transform_in->md_ctx_dec, ssl->in_ctr, 8 );
            mbedtls_md_hmac_update( &ssl->transform_in->md_ctx_dec, ssl->in_hdr, 3 );
            mbedtls_md_hmac_update( &ssl->transform_in->md_ctx_dec, ssl->in_len, 2 );
            mbedtls_md_hmac_update( &ssl->transform_in->md_ctx_dec, ssl->in_msg,
                             ssl->in_msglen );
            /* Make sure we access everything even when padlen > 0. This
             * makes the synchronisation requirements for just-in-time
             * Prime+Probe attacks much tighter and hopefully impractical. */
            ssl_read_memory( ssl->in_msg + ssl->in_msglen, padlen );
            mbedtls_md_hmac_finish( &ssl->transform_in->md_ctx_dec, mac_expect );

            /* Call mbedtls_md_process at least once due to cache attacks
             * that observe whether md_process() was called of not */
            for( j = 0; j < extra_run + 1; j++ )
                mbedtls_md_process( &ssl->transform_in->md_ctx_dec, ssl->in_msg );

            mbedtls_md_hmac_reset( &ssl->transform_in->md_ctx_dec );

            /* Make sure we access all the memory that could contain the MAC,
             * before we check it in the next code block. This makes the
             * synchronisation requirements for just-in-time Prime+Probe
             * attacks much tighter and hopefully impractical. */
            ssl_read_memory( ssl->in_msg + min_len,
                                 max_len - min_len + ssl->transform_in->maclen );
        }
        else
#endif /* MBEDTLS_SSL_PROTO_TLS1 || MBEDTLS_SSL_PROTO_TLS1_1 || \
              MBEDTLS_SSL_PROTO_TLS1_2 */
        {
            MBEDTLS_SSL_DEBUG_MSG( 1, ( "should never happen" ) );
            return( MBEDTLS_ERR_SSL_INTERNAL_ERROR );
        }

#if defined(MBEDTLS_SSL_DEBUG_ALL)
        MBEDTLS_SSL_DEBUG_BUF( 4, "expected mac", mac_expect, ssl->transform_in->maclen );
        MBEDTLS_SSL_DEBUG_BUF( 4, "message  mac", ssl->in_msg + ssl->in_msglen,
                               ssl->transform_in->maclen );
#endif

        if( mbedtls_ssl_safer_memcmp( ssl->in_msg + ssl->in_msglen, mac_expect,
                                      ssl->transform_in->maclen ) != 0 )
        {
#if defined(MBEDTLS_SSL_DEBUG_ALL)
            MBEDTLS_SSL_DEBUG_MSG( 1, ( "message mac does not match" ) );
#endif
            correct = 0;
        }
        auth_done++;

        /*
         * Finally check the correct flag
         */
        if( correct == 0 )
            return( MBEDTLS_ERR_SSL_INVALID_MAC );
    }
#endif /* SSL_SOME_MODES_USE_MAC */

    /* Make extra sure authentication was performed, exactly once */
    if( auth_done != 1 )
    {
        MBEDTLS_SSL_DEBUG_MSG( 1, ( "should never happen" ) );
        return( MBEDTLS_ERR_SSL_INTERNAL_ERROR );
    }

    if( ssl->in_msglen == 0 )
    {
#if defined(MBEDTLS_SSL_PROTO_TLS1_2)
        if( ssl->minor_ver == MBEDTLS_SSL_MINOR_VERSION_3
            && ssl->in_msgtype != MBEDTLS_SSL_MSG_APPLICATION_DATA )
        {
            /* TLS v1.2 explicitly disallows zero-length messages which are not application data */
            MBEDTLS_SSL_DEBUG_MSG( 1, ( "invalid zero-length message type: %d", ssl->in_msgtype ) );
            return( MBEDTLS_ERR_SSL_INVALID_RECORD );
        }
#endif /* MBEDTLS_SSL_PROTO_TLS1_2 */

        ssl->nb_zero++;

        /*
         * Three or more empty messages may be a DoS attack
         * (excessive CPU consumption).
         */
        if( ssl->nb_zero > 3 )
        {
            MBEDTLS_SSL_DEBUG_MSG( 1, ( "received four consecutive empty "
                                "messages, possible DoS attack" ) );
            return( MBEDTLS_ERR_SSL_INVALID_MAC );
        }
    }
    else
        ssl->nb_zero = 0;

#if defined(MBEDTLS_SSL_PROTO_DTLS)
    if( ssl->conf->transport == MBEDTLS_SSL_TRANSPORT_DATAGRAM )
    {
        ; /* in_ctr read from peer, not maintained internally */
    }
    else
#endif
    {
        unsigned char i;
        for( i = 8; i > ssl_ep_len( ssl ); i-- )
            if( ++ssl->in_ctr[i - 1] != 0 )
                break;

        /* The loop goes to its end iff the counter is wrapping */
        if( i == ssl_ep_len( ssl ) )
        {
            MBEDTLS_SSL_DEBUG_MSG( 1, ( "incoming message counter would wrap" ) );
            return( MBEDTLS_ERR_SSL_COUNTER_WRAPPING );
        }
    }

    MBEDTLS_SSL_DEBUG_MSG( 2, ( "<= decrypt buf" ) );

    return( 0 );
}

#undef MAC_NONE
#undef MAC_PLAINTEXT
#undef MAC_CIPHERTEXT

#if defined(MBEDTLS_ZLIB_SUPPORT)
/*
 * Compression/decompression functions
 */
static int ssl_compress_buf( mbedtls_ssl_context *ssl )
{
    int ret;
    unsigned char *msg_post = ssl->out_msg;
    ptrdiff_t bytes_written = ssl->out_msg - ssl->out_buf;
    size_t len_pre = ssl->out_msglen;
    unsigned char *msg_pre = ssl->compress_buf;

    MBEDTLS_SSL_DEBUG_MSG( 2, ( "=> compress buf" ) );

    if( len_pre == 0 )
        return( 0 );

    memcpy( msg_pre, ssl->out_msg, len_pre );

    MBEDTLS_SSL_DEBUG_MSG( 3, ( "before compression: msglen = %d, ",
                   ssl->out_msglen ) );

    MBEDTLS_SSL_DEBUG_BUF( 4, "before compression: output payload",
                   ssl->out_msg, ssl->out_msglen );

    ssl->transform_out->ctx_deflate.next_in = msg_pre;
    ssl->transform_out->ctx_deflate.avail_in = len_pre;
    ssl->transform_out->ctx_deflate.next_out = msg_post;
    ssl->transform_out->ctx_deflate.avail_out = MBEDTLS_SSL_OUT_BUFFER_LEN - bytes_written;

    ret = deflate( &ssl->transform_out->ctx_deflate, Z_SYNC_FLUSH );
    if( ret != Z_OK )
    {
        MBEDTLS_SSL_DEBUG_MSG( 1, ( "failed to perform compression (%d)", ret ) );
        return( MBEDTLS_ERR_SSL_COMPRESSION_FAILED );
    }

    ssl->out_msglen = MBEDTLS_SSL_OUT_BUFFER_LEN -
                      ssl->transform_out->ctx_deflate.avail_out - bytes_written;

    MBEDTLS_SSL_DEBUG_MSG( 3, ( "after compression: msglen = %d, ",
                   ssl->out_msglen ) );

    MBEDTLS_SSL_DEBUG_BUF( 4, "after compression: output payload",
                   ssl->out_msg, ssl->out_msglen );

    MBEDTLS_SSL_DEBUG_MSG( 2, ( "<= compress buf" ) );

    return( 0 );
}

static int ssl_decompress_buf( mbedtls_ssl_context *ssl )
{
    int ret;
    unsigned char *msg_post = ssl->in_msg;
    ptrdiff_t header_bytes = ssl->in_msg - ssl->in_buf;
    size_t len_pre = ssl->in_msglen;
    unsigned char *msg_pre = ssl->compress_buf;

    MBEDTLS_SSL_DEBUG_MSG( 2, ( "=> decompress buf" ) );

    if( len_pre == 0 )
        return( 0 );

    memcpy( msg_pre, ssl->in_msg, len_pre );

    MBEDTLS_SSL_DEBUG_MSG( 3, ( "before decompression: msglen = %d, ",
                   ssl->in_msglen ) );

    MBEDTLS_SSL_DEBUG_BUF( 4, "before decompression: input payload",
                   ssl->in_msg, ssl->in_msglen );

    ssl->transform_in->ctx_inflate.next_in = msg_pre;
    ssl->transform_in->ctx_inflate.avail_in = len_pre;
    ssl->transform_in->ctx_inflate.next_out = msg_post;
    ssl->transform_in->ctx_inflate.avail_out = MBEDTLS_SSL_IN_BUFFER_LEN -
                                               header_bytes;

    ret = inflate( &ssl->transform_in->ctx_inflate, Z_SYNC_FLUSH );
    if( ret != Z_OK )
    {
        MBEDTLS_SSL_DEBUG_MSG( 1, ( "failed to perform decompression (%d)", ret ) );
        return( MBEDTLS_ERR_SSL_COMPRESSION_FAILED );
    }

    ssl->in_msglen = MBEDTLS_SSL_IN_BUFFER_LEN -
                     ssl->transform_in->ctx_inflate.avail_out - header_bytes;

    MBEDTLS_SSL_DEBUG_MSG( 3, ( "after decompression: msglen = %d, ",
                   ssl->in_msglen ) );

    MBEDTLS_SSL_DEBUG_BUF( 4, "after decompression: input payload",
                   ssl->in_msg, ssl->in_msglen );

    MBEDTLS_SSL_DEBUG_MSG( 2, ( "<= decompress buf" ) );

    return( 0 );
}
#endif /* MBEDTLS_ZLIB_SUPPORT */

#if defined(MBEDTLS_SSL_SRV_C) && defined(MBEDTLS_SSL_RENEGOTIATION)
static int ssl_write_hello_request( mbedtls_ssl_context *ssl );

#if defined(MBEDTLS_SSL_PROTO_DTLS)
static int ssl_resend_hello_request( mbedtls_ssl_context *ssl )
{
    /* If renegotiation is not enforced, retransmit until we would reach max
     * timeout if we were using the usual handshake doubling scheme */
    if( ssl->conf->renego_max_records < 0 )
    {
        uint32_t ratio = ssl->conf->hs_timeout_max / ssl->conf->hs_timeout_min + 1;
        unsigned char doublings = 1;

        while( ratio != 0 )
        {
            ++doublings;
            ratio >>= 1;
        }

        if( ++ssl->renego_records_seen > doublings )
        {
            MBEDTLS_SSL_DEBUG_MSG( 2, ( "no longer retransmitting hello request" ) );
            return( 0 );
        }
    }

    return( ssl_write_hello_request( ssl ) );
}
#endif
#endif /* MBEDTLS_SSL_SRV_C && MBEDTLS_SSL_RENEGOTIATION */

/*
 * Fill the input message buffer by appending data to it.
 * The amount of data already fetched is in ssl->in_left.
 *
 * If we return 0, is it guaranteed that (at least) nb_want bytes are
 * available (from this read and/or a previous one). Otherwise, an error code
 * is returned (possibly EOF or WANT_READ).
 *
 * With stream transport (TLS) on success ssl->in_left == nb_want, but
 * with datagram transport (DTLS) on success ssl->in_left >= nb_want,
 * since we always read a whole datagram at once.
 *
 * For DTLS, it is up to the caller to set ssl->next_record_offset when
 * they're done reading a record.
 */
int mbedtls_ssl_fetch_input( mbedtls_ssl_context *ssl, size_t nb_want )
{
    int ret;
    size_t len;

    MBEDTLS_SSL_DEBUG_MSG( 2, ( "=> fetch input" ) );

    if( ssl->f_recv == NULL && ssl->f_recv_timeout == NULL )
    {
        MBEDTLS_SSL_DEBUG_MSG( 1, ( "Bad usage of mbedtls_ssl_set_bio() "
                            "or mbedtls_ssl_set_bio()" ) );
        return( MBEDTLS_ERR_SSL_BAD_INPUT_DATA );
    }

    if( nb_want > MBEDTLS_SSL_IN_BUFFER_LEN - (size_t)( ssl->in_hdr - ssl->in_buf ) )
    {
        MBEDTLS_SSL_DEBUG_MSG( 1, ( "requesting more data than fits" ) );
        return( MBEDTLS_ERR_SSL_BAD_INPUT_DATA );
    }

#if defined(MBEDTLS_SSL_PROTO_DTLS)
    if( ssl->conf->transport == MBEDTLS_SSL_TRANSPORT_DATAGRAM )
    {
        uint32_t timeout;

        /* Just to be sure */
        if( ssl->f_set_timer == NULL || ssl->f_get_timer == NULL )
        {
            MBEDTLS_SSL_DEBUG_MSG( 1, ( "You must use "
                        "mbedtls_ssl_set_timer_cb() for DTLS" ) );
            return( MBEDTLS_ERR_SSL_BAD_INPUT_DATA );
        }

        /*
         * The point is, we need to always read a full datagram at once, so we
         * sometimes read more then requested, and handle the additional data.
         * It could be the rest of the current record (while fetching the
         * header) and/or some other records in the same datagram.
         */

        /*
         * Move to the next record in the already read datagram if applicable
         */
        if( ssl->next_record_offset != 0 )
        {
            if( ssl->in_left < ssl->next_record_offset )
            {
                MBEDTLS_SSL_DEBUG_MSG( 1, ( "should never happen" ) );
                return( MBEDTLS_ERR_SSL_INTERNAL_ERROR );
            }

            ssl->in_left -= ssl->next_record_offset;

            if( ssl->in_left != 0 )
            {
                MBEDTLS_SSL_DEBUG_MSG( 2, ( "next record in same datagram, offset: %d",
                                    ssl->next_record_offset ) );
                memmove( ssl->in_hdr,
                         ssl->in_hdr + ssl->next_record_offset,
                         ssl->in_left );
            }

            ssl->next_record_offset = 0;
        }

        MBEDTLS_SSL_DEBUG_MSG( 2, ( "in_left: %d, nb_want: %d",
                       ssl->in_left, nb_want ) );

        /*
         * Done if we already have enough data.
         */
        if( nb_want <= ssl->in_left)
        {
            MBEDTLS_SSL_DEBUG_MSG( 2, ( "<= fetch input" ) );
            return( 0 );
        }

        /*
         * A record can't be split accross datagrams. If we need to read but
         * are not at the beginning of a new record, the caller did something
         * wrong.
         */
        if( ssl->in_left != 0 )
        {
            MBEDTLS_SSL_DEBUG_MSG( 1, ( "should never happen" ) );
            return( MBEDTLS_ERR_SSL_INTERNAL_ERROR );
        }

        /*
         * Don't even try to read if time's out already.
         * This avoids by-passing the timer when repeatedly receiving messages
         * that will end up being dropped.
         */
        if( ssl_check_timer( ssl ) != 0 )
        {
            MBEDTLS_SSL_DEBUG_MSG( 2, ( "timer has expired" ) );
            ret = MBEDTLS_ERR_SSL_TIMEOUT;
        }
        else
        {
            len = MBEDTLS_SSL_IN_BUFFER_LEN - ( ssl->in_hdr - ssl->in_buf );

            if( ssl->state != MBEDTLS_SSL_HANDSHAKE_OVER )
                timeout = ssl->handshake->retransmit_timeout;
            else
                timeout = ssl->conf->read_timeout;

            MBEDTLS_SSL_DEBUG_MSG( 3, ( "f_recv_timeout: %u ms", timeout ) );

            if( ssl->f_recv_timeout != NULL )
                ret = ssl->f_recv_timeout( ssl->p_bio, ssl->in_hdr, len,
                                                                    timeout );
            else
                ret = ssl->f_recv( ssl->p_bio, ssl->in_hdr, len );

            MBEDTLS_SSL_DEBUG_RET( 2, "ssl->f_recv(_timeout)", ret );

            if( ret == 0 )
                return( MBEDTLS_ERR_SSL_CONN_EOF );
        }

        if( ret == MBEDTLS_ERR_SSL_TIMEOUT )
        {
            MBEDTLS_SSL_DEBUG_MSG( 2, ( "timeout" ) );
            ssl_set_timer( ssl, 0 );

            if( ssl->state != MBEDTLS_SSL_HANDSHAKE_OVER )
            {
                if( ssl_double_retransmit_timeout( ssl ) != 0 )
                {
                    MBEDTLS_SSL_DEBUG_MSG( 1, ( "handshake timeout" ) );
                    return( MBEDTLS_ERR_SSL_TIMEOUT );
                }

                if( ( ret = mbedtls_ssl_resend( ssl ) ) != 0 )
                {
                    MBEDTLS_SSL_DEBUG_RET( 1, "mbedtls_ssl_resend", ret );
                    return( ret );
                }

                return( MBEDTLS_ERR_SSL_WANT_READ );
            }
#if defined(MBEDTLS_SSL_SRV_C) && defined(MBEDTLS_SSL_RENEGOTIATION)
            else if( ssl->conf->endpoint == MBEDTLS_SSL_IS_SERVER &&
                     ssl->renego_status == MBEDTLS_SSL_RENEGOTIATION_PENDING )
            {
                if( ( ret = ssl_resend_hello_request( ssl ) ) != 0 )
                {
                    MBEDTLS_SSL_DEBUG_RET( 1, "ssl_resend_hello_request", ret );
                    return( ret );
                }

                return( MBEDTLS_ERR_SSL_WANT_READ );
            }
#endif /* MBEDTLS_SSL_SRV_C && MBEDTLS_SSL_RENEGOTIATION */
        }

        if( ret < 0 )
            return( ret );

        ssl->in_left = ret;
    }
    else
#endif
    {
        MBEDTLS_SSL_DEBUG_MSG( 2, ( "in_left: %d, nb_want: %d",
                       ssl->in_left, nb_want ) );

        while( ssl->in_left < nb_want )
        {
            len = nb_want - ssl->in_left;

            if( ssl_check_timer( ssl ) != 0 )
                ret = MBEDTLS_ERR_SSL_TIMEOUT;
            else
            {
                if( ssl->f_recv_timeout != NULL )
                {
                    ret = ssl->f_recv_timeout( ssl->p_bio,
                                               ssl->in_hdr + ssl->in_left, len,
                                               ssl->conf->read_timeout );
                }
                else
                {
                    ret = ssl->f_recv( ssl->p_bio,
                                       ssl->in_hdr + ssl->in_left, len );
                }
            }

            MBEDTLS_SSL_DEBUG_MSG( 2, ( "in_left: %d, nb_want: %d",
                                        ssl->in_left, nb_want ) );
            MBEDTLS_SSL_DEBUG_RET( 2, "ssl->f_recv(_timeout)", ret );

            if( ret == 0 )
                return( MBEDTLS_ERR_SSL_CONN_EOF );

            if( ret < 0 )
                return( ret );

            if ( (size_t)ret > len || ( INT_MAX > SIZE_MAX && ret > SIZE_MAX ) )
            {
                MBEDTLS_SSL_DEBUG_MSG( 1,
                    ( "f_recv returned %d bytes but only %lu were requested",
                    ret, (unsigned long)len ) );
                return( MBEDTLS_ERR_SSL_INTERNAL_ERROR );
            }

            ssl->in_left += ret;
        }
    }

    MBEDTLS_SSL_DEBUG_MSG( 2, ( "<= fetch input" ) );

    return( 0 );
}

/*
 * Flush any data not yet written
 */
int mbedtls_ssl_flush_output( mbedtls_ssl_context *ssl )
{
    int ret;
    unsigned char *buf, i;

    MBEDTLS_SSL_DEBUG_MSG( 2, ( "=> flush output" ) );

    if( ssl->f_send == NULL )
    {
        MBEDTLS_SSL_DEBUG_MSG( 1, ( "Bad usage of mbedtls_ssl_set_bio() "
                            "or mbedtls_ssl_set_bio()" ) );
        return( MBEDTLS_ERR_SSL_BAD_INPUT_DATA );
    }

    /* Avoid incrementing counter if data is flushed */
    if( ssl->out_left == 0 )
    {
        MBEDTLS_SSL_DEBUG_MSG( 2, ( "<= flush output" ) );
        return( 0 );
    }

    while( ssl->out_left > 0 )
    {
        MBEDTLS_SSL_DEBUG_MSG( 2, ( "message length: %d, out_left: %d",
                       mbedtls_ssl_hdr_len( ssl ) + ssl->out_msglen, ssl->out_left ) );

        buf = ssl->out_hdr + mbedtls_ssl_hdr_len( ssl ) +
              ssl->out_msglen - ssl->out_left;
        ret = ssl->f_send( ssl->p_bio, buf, ssl->out_left );

        MBEDTLS_SSL_DEBUG_RET( 2, "ssl->f_send", ret );

        if( ret <= 0 )
            return( ret );

        if( (size_t)ret > ssl->out_left || ( INT_MAX > SIZE_MAX && ret > SIZE_MAX ) )
        {
            MBEDTLS_SSL_DEBUG_MSG( 1,
                ( "f_send returned %d bytes but only %lu bytes were sent",
                ret, (unsigned long)ssl->out_left ) );
            return( MBEDTLS_ERR_SSL_INTERNAL_ERROR );
        }

        ssl->out_left -= ret;
    }

    for( i = 8; i > ssl_ep_len( ssl ); i-- )
        if( ++ssl->out_ctr[i - 1] != 0 )
            break;

    /* The loop goes to its end iff the counter is wrapping */
    if( i == ssl_ep_len( ssl ) )
    {
        MBEDTLS_SSL_DEBUG_MSG( 1, ( "outgoing message counter would wrap" ) );
        return( MBEDTLS_ERR_SSL_COUNTER_WRAPPING );
    }

    MBEDTLS_SSL_DEBUG_MSG( 2, ( "<= flush output" ) );

    return( 0 );
}

/*
 * Functions to handle the DTLS retransmission state machine
 */
#if defined(MBEDTLS_SSL_PROTO_DTLS)
/*
 * Append current handshake message to current outgoing flight
 */
static int ssl_flight_append( mbedtls_ssl_context *ssl )
{
    mbedtls_ssl_flight_item *msg;

    /* Allocate space for current message */
    if( ( msg = mbedtls_calloc( 1, sizeof(  mbedtls_ssl_flight_item ) ) ) == NULL )
    {
        MBEDTLS_SSL_DEBUG_MSG( 1, ( "alloc %d bytes failed",
                            sizeof( mbedtls_ssl_flight_item ) ) );
        return( MBEDTLS_ERR_SSL_ALLOC_FAILED );
    }

    if( ( msg->p = mbedtls_calloc( 1, ssl->out_msglen ) ) == NULL )
    {
        MBEDTLS_SSL_DEBUG_MSG( 1, ( "alloc %d bytes failed", ssl->out_msglen ) );
        mbedtls_free( msg );
        return( MBEDTLS_ERR_SSL_ALLOC_FAILED );
    }

    /* Copy current handshake message with headers */
    memcpy( msg->p, ssl->out_msg, ssl->out_msglen );
    msg->len = ssl->out_msglen;
    msg->type = ssl->out_msgtype;
    msg->next = NULL;

    /* Append to the current flight */
    if( ssl->handshake->flight == NULL )
        ssl->handshake->flight = msg;
    else
    {
        mbedtls_ssl_flight_item *cur = ssl->handshake->flight;
        while( cur->next != NULL )
            cur = cur->next;
        cur->next = msg;
    }

    return( 0 );
}

/*
 * Free the current flight of handshake messages
 */
static void ssl_flight_free( mbedtls_ssl_flight_item *flight )
{
    mbedtls_ssl_flight_item *cur = flight;
    mbedtls_ssl_flight_item *next;

    while( cur != NULL )
    {
        next = cur->next;

        mbedtls_free( cur->p );
        mbedtls_free( cur );

        cur = next;
    }
}

#if defined(MBEDTLS_SSL_DTLS_ANTI_REPLAY)
static void ssl_dtls_replay_reset( mbedtls_ssl_context *ssl );
#endif

/*
 * Swap transform_out and out_ctr with the alternative ones
 */
static void ssl_swap_epochs( mbedtls_ssl_context *ssl )
{
    mbedtls_ssl_transform *tmp_transform;
    unsigned char tmp_out_ctr[8];

    if( ssl->transform_out == ssl->handshake->alt_transform_out )
    {
        MBEDTLS_SSL_DEBUG_MSG( 3, ( "skip swap epochs" ) );
        return;
    }

    MBEDTLS_SSL_DEBUG_MSG( 3, ( "swap epochs" ) );

    /* Swap transforms */
    tmp_transform                     = ssl->transform_out;
    ssl->transform_out                = ssl->handshake->alt_transform_out;
    ssl->handshake->alt_transform_out = tmp_transform;

    /* Swap epoch + sequence_number */
    memcpy( tmp_out_ctr,                 ssl->out_ctr,                8 );
    memcpy( ssl->out_ctr,                ssl->handshake->alt_out_ctr, 8 );
    memcpy( ssl->handshake->alt_out_ctr, tmp_out_ctr,                 8 );

    /* Adjust to the newly activated transform */
    if( ssl->transform_out != NULL &&
        ssl->minor_ver >= MBEDTLS_SSL_MINOR_VERSION_2 )
    {
        ssl->out_msg = ssl->out_iv + ssl->transform_out->ivlen -
                                     ssl->transform_out->fixed_ivlen;
    }
    else
        ssl->out_msg = ssl->out_iv;

#if defined(MBEDTLS_SSL_HW_RECORD_ACCEL)
    if( mbedtls_ssl_hw_record_activate != NULL )
    {
        if( ( ret = mbedtls_ssl_hw_record_activate( ssl, MBEDTLS_SSL_CHANNEL_OUTBOUND ) ) != 0 )
        {
            MBEDTLS_SSL_DEBUG_RET( 1, "mbedtls_ssl_hw_record_activate", ret );
            return( MBEDTLS_ERR_SSL_HW_ACCEL_FAILED );
        }
    }
#endif
}

/*
 * Retransmit the current flight of messages.
 */
int mbedtls_ssl_resend( mbedtls_ssl_context *ssl )
{
    int ret = 0;

    MBEDTLS_SSL_DEBUG_MSG( 2, ( "=> mbedtls_ssl_resend" ) );

    ret = mbedtls_ssl_flight_transmit( ssl );

    MBEDTLS_SSL_DEBUG_MSG( 2, ( "<= mbedtls_ssl_resend" ) );

    return( ret );
}

/*
 * Transmit or retransmit the current flight of messages.
 *
 * Need to remember the current message in case flush_output returns
 * WANT_WRITE, causing us to exit this function and come back later.
 * This function must be called until state is no longer SENDING.
 */
int mbedtls_ssl_flight_transmit( mbedtls_ssl_context *ssl )
{
    MBEDTLS_SSL_DEBUG_MSG( 2, ( "=> mbedtls_ssl_flight_transmit" ) );

    if( ssl->handshake->retransmit_state != MBEDTLS_SSL_RETRANS_SENDING )
    {
        MBEDTLS_SSL_DEBUG_MSG( 2, ( "initialise flight transmission" ) );

        ssl->handshake->cur_msg = ssl->handshake->flight;
        ssl->handshake->cur_msg_p = ssl->handshake->flight->p + 12;
        ssl_swap_epochs( ssl );

        ssl->handshake->retransmit_state = MBEDTLS_SSL_RETRANS_SENDING;
    }

    while( ssl->handshake->cur_msg != NULL )
    {
        int ret;
        const mbedtls_ssl_flight_item * const cur = ssl->handshake->cur_msg;
        /* Swap epochs before sending Finished: we can't do it after
         * sending ChangeCipherSpec, in case write returns WANT_READ.
         * Must be done before copying, may change out_msg pointer */
        if( cur->type == MBEDTLS_SSL_MSG_HANDSHAKE &&
            cur->p[0] == MBEDTLS_SSL_HS_FINISHED )
        {
            ssl_swap_epochs( ssl );
        }

        /* CCS is copied as is, while HS messages may need fragmentation */
        if( cur->type == MBEDTLS_SSL_MSG_CHANGE_CIPHER_SPEC )
        {
            memcpy( ssl->out_msg, cur->p, cur->len );
            ssl->out_msglen = cur->len;
            ssl->out_msgtype = cur->type;

            /* Update position inside current message */
            ssl->handshake->cur_msg_p += cur->len;
        }
        else
        {
            const int ret_payload = mbedtls_ssl_get_max_out_record_payload( ssl );
            const size_t max_record_payload = (size_t) ret_payload;
            /* DTLS handshake headers are 12 bytes */
            const size_t max_hs_fragment_len = max_record_payload - 12;
            const unsigned char * const p = ssl->handshake->cur_msg_p;
            const size_t hs_len = cur->len - 12;
            const size_t frag_off = p - ( cur->p + 12 );
            const size_t rem_len = hs_len - frag_off;
            const size_t frag_len = rem_len > max_hs_fragment_len
                                  ? max_hs_fragment_len : rem_len;

            if( ret_payload < 0 )
            {
                MBEDTLS_SSL_DEBUG_RET( 1, "mbedtls_ssl_get_max_out_record_payload",
                                          ret_payload );
                return( ret_payload );
            }

            if( frag_off == 0 && frag_len != hs_len )
            {
                MBEDTLS_SSL_DEBUG_MSG( 2, ( "fragmenting handshake message (%u > %u)",
                                            (unsigned) hs_len,
                                            (unsigned) max_hs_fragment_len ) );
            }

            /* Messages are stored with handshake headers as if not fragmented,
             * copy beginning of headers then fill fragmentation fields.
             * Handshake headers: type(1) len(3) seq(2) f_off(3) f_len(3) */
            memcpy( ssl->out_msg, cur->p, 6 );

            ssl->out_msg[6] = ( ( frag_off >> 16 ) & 0xff );
            ssl->out_msg[7] = ( ( frag_off >>  8 ) & 0xff );
            ssl->out_msg[8] = ( ( frag_off       ) & 0xff );

            ssl->out_msg[ 9] = ( ( frag_len >> 16 ) & 0xff );
            ssl->out_msg[10] = ( ( frag_len >>  8 ) & 0xff );
            ssl->out_msg[11] = ( ( frag_len       ) & 0xff );

            MBEDTLS_SSL_DEBUG_BUF( 3, "handshake header", ssl->out_msg, 12 );

            /* Copy the handshake message content and set records fields */
            memcpy( ssl->out_msg + 12, p, frag_len );
            ssl->out_msglen = frag_len + 12;
            ssl->out_msgtype = cur->type;

            /* Update position inside current message */
            ssl->handshake->cur_msg_p += frag_len;
        }

        /* If done with the current message move to the next one if any */
        if( ssl->handshake->cur_msg_p >= cur->p + cur->len )
        {
            if( cur->next != NULL )
            {
                ssl->handshake->cur_msg = cur->next;
                ssl->handshake->cur_msg_p = cur->next->p + 12;
            }
            else
            {
                ssl->handshake->cur_msg = NULL;
                ssl->handshake->cur_msg_p = NULL;
            }
        }

        /* Actually send the message out */
        if( ( ret = mbedtls_ssl_write_record( ssl ) ) != 0 )
        {
            MBEDTLS_SSL_DEBUG_RET( 1, "mbedtls_ssl_write_record", ret );
            return( ret );
        }
    }

    /* Update state and set timer */
    if( ssl->state == MBEDTLS_SSL_HANDSHAKE_OVER )
        ssl->handshake->retransmit_state = MBEDTLS_SSL_RETRANS_FINISHED;
    else
    {
        ssl->handshake->retransmit_state = MBEDTLS_SSL_RETRANS_WAITING;
        ssl_set_timer( ssl, ssl->handshake->retransmit_timeout );
    }

    MBEDTLS_SSL_DEBUG_MSG( 2, ( "<= mbedtls_ssl_flight_transmit" ) );

    return( 0 );
}

/*
 * To be called when the last message of an incoming flight is received.
 */
void mbedtls_ssl_recv_flight_completed( mbedtls_ssl_context *ssl )
{
    /* We won't need to resend that one any more */
    ssl_flight_free( ssl->handshake->flight );
    ssl->handshake->flight = NULL;
    ssl->handshake->cur_msg = NULL;

    /* The next incoming flight will start with this msg_seq */
    ssl->handshake->in_flight_start_seq = ssl->handshake->in_msg_seq;

    /* Cancel timer */
    ssl_set_timer( ssl, 0 );

    if( ssl->in_msgtype == MBEDTLS_SSL_MSG_HANDSHAKE &&
        ssl->in_msg[0] == MBEDTLS_SSL_HS_FINISHED )
    {
        ssl->handshake->retransmit_state = MBEDTLS_SSL_RETRANS_FINISHED;
    }
    else
        ssl->handshake->retransmit_state = MBEDTLS_SSL_RETRANS_PREPARING;
}

/*
 * To be called when the last message of an outgoing flight is send.
 */
void mbedtls_ssl_send_flight_completed( mbedtls_ssl_context *ssl )
{
    ssl_reset_retransmit_timeout( ssl );
    ssl_set_timer( ssl, ssl->handshake->retransmit_timeout );

    if( ssl->in_msgtype == MBEDTLS_SSL_MSG_HANDSHAKE &&
        ssl->in_msg[0] == MBEDTLS_SSL_HS_FINISHED )
    {
        ssl->handshake->retransmit_state = MBEDTLS_SSL_RETRANS_FINISHED;
    }
    else
        ssl->handshake->retransmit_state = MBEDTLS_SSL_RETRANS_WAITING;
}
#endif /* MBEDTLS_SSL_PROTO_DTLS */

/*
 * Handshake layer functions
 */

/*
 * Write (DTLS: or queue) current handshake (including CCS) message.
 *
 *  - fill in handshake headers
 *  - update handshake checksum
 *  - DTLS: save message for resending
 *  - then pass to the record layer
 *
 * DTLS: except for HelloRequest, messages are only queued, and will only be
 * actually sent when calling flight_transmit() or resend().
 *
 * Inputs:
 *  - ssl->out_msglen: 4 + actual handshake message len
 *      (4 is the size of handshake headers for TLS)
 *  - ssl->out_msg[0]: the handshake type (ClientHello, ServerHello, etc)
 *  - ssl->out_msg + 4: the handshake message body
 *
 * Outputs, ie state before passing to flight_append() or write_record():
 *   - ssl->out_msglen: the length of the record contents
 *      (including handshake headers but excluding record headers)
 *   - ssl->out_msg: the record contents (handshake headers + content)
 */
int mbedtls_ssl_write_handshake_msg( mbedtls_ssl_context *ssl )
{
    int ret;
    const size_t hs_len = ssl->out_msglen - 4;
    const unsigned char hs_type = ssl->out_msg[0];

    MBEDTLS_SSL_DEBUG_MSG( 2, ( "=> write handshake message" ) );

    /*
     * Sanity checks
     */
    if( ssl->out_msgtype != MBEDTLS_SSL_MSG_HANDSHAKE          &&
        ssl->out_msgtype != MBEDTLS_SSL_MSG_CHANGE_CIPHER_SPEC )
    {
        /* In SSLv3, the client might send a NoCertificate alert. */
#if defined(MBEDTLS_SSL_PROTO_SSL3) && defined(MBEDTLS_SSL_CLI_C)
        if( ! ( ssl->minor_ver      == MBEDTLS_SSL_MINOR_VERSION_0 &&
                ssl->out_msgtype    == MBEDTLS_SSL_MSG_ALERT       &&
                ssl->conf->endpoint == MBEDTLS_SSL_IS_CLIENT ) )
#endif /* MBEDTLS_SSL_PROTO_SSL3 && MBEDTLS_SSL_SRV_C */
        {
            MBEDTLS_SSL_DEBUG_MSG( 1, ( "should never happen" ) );
            return( MBEDTLS_ERR_SSL_INTERNAL_ERROR );
        }
    }

    if( ssl->out_msgtype == MBEDTLS_SSL_MSG_HANDSHAKE &&
        hs_type != MBEDTLS_SSL_HS_HELLO_REQUEST &&
        ssl->handshake == NULL )
    {
        MBEDTLS_SSL_DEBUG_MSG( 1, ( "should never happen" ) );
        return( MBEDTLS_ERR_SSL_INTERNAL_ERROR );
    }

#if defined(MBEDTLS_SSL_PROTO_DTLS)
    if( ssl->conf->transport == MBEDTLS_SSL_TRANSPORT_DATAGRAM &&
        ssl->handshake != NULL &&
        ssl->handshake->retransmit_state == MBEDTLS_SSL_RETRANS_SENDING )
    {
        MBEDTLS_SSL_DEBUG_MSG( 1, ( "should never happen" ) );
        return( MBEDTLS_ERR_SSL_INTERNAL_ERROR );
    }
#endif

    /*
     * Fill handshake headers
     */
    if( ssl->out_msgtype == MBEDTLS_SSL_MSG_HANDSHAKE )
    {
        ssl->out_msg[1] = (unsigned char)( hs_len >> 16 );
        ssl->out_msg[2] = (unsigned char)( hs_len >>  8 );
        ssl->out_msg[3] = (unsigned char)( hs_len       );

        /*
         * DTLS has additional fields in the Handshake layer,
         * between the length field and the actual payload:
         *      uint16 message_seq;
         *      uint24 fragment_offset;
         *      uint24 fragment_length;
         */
#if defined(MBEDTLS_SSL_PROTO_DTLS)
        if( ssl->conf->transport == MBEDTLS_SSL_TRANSPORT_DATAGRAM )
        {
            /* Make room for the additional DTLS fields */
            if( MBEDTLS_SSL_OUT_CONTENT_LEN - ssl->out_msglen < 8 )
            {
                MBEDTLS_SSL_DEBUG_MSG( 1, ( "DTLS handshake message too large: "
                              "size %u, maximum %u",
                               (unsigned) ( hs_len ),
                               (unsigned) ( MBEDTLS_SSL_OUT_CONTENT_LEN - 12 ) ) );
                return( MBEDTLS_ERR_SSL_BAD_INPUT_DATA );
            }

            memmove( ssl->out_msg + 12, ssl->out_msg + 4, hs_len );
            ssl->out_msglen += 8;

            /* Write message_seq and update it, except for HelloRequest */
            if( hs_type != MBEDTLS_SSL_HS_HELLO_REQUEST )
            {
                ssl->out_msg[4] = ( ssl->handshake->out_msg_seq >> 8 ) & 0xFF;
                ssl->out_msg[5] = ( ssl->handshake->out_msg_seq      ) & 0xFF;
                ++( ssl->handshake->out_msg_seq );
            }
            else
            {
                ssl->out_msg[4] = 0;
                ssl->out_msg[5] = 0;
            }

            /* Handshake hashes are computed without fragmentation,
             * so set frag_offset = 0 and frag_len = hs_len for now */
            memset( ssl->out_msg + 6, 0x00, 3 );
            memcpy( ssl->out_msg + 9, ssl->out_msg + 1, 3 );
        }
#endif /* MBEDTLS_SSL_PROTO_DTLS */

        /* Update running hashes of hanshake messages seen */
        if( hs_type != MBEDTLS_SSL_HS_HELLO_REQUEST )
            ssl->handshake->update_checksum( ssl, ssl->out_msg, ssl->out_msglen );
    }

    /* Either send now, or just save to be sent (and resent) later */
#if defined(MBEDTLS_SSL_PROTO_DTLS)
    if( ssl->conf->transport == MBEDTLS_SSL_TRANSPORT_DATAGRAM &&
        ( ssl->out_msgtype != MBEDTLS_SSL_MSG_HANDSHAKE ||
          hs_type != MBEDTLS_SSL_HS_HELLO_REQUEST ) )
    {
        if( ( ret = ssl_flight_append( ssl ) ) != 0 )
        {
            MBEDTLS_SSL_DEBUG_RET( 1, "ssl_flight_append", ret );
            return( ret );
        }
    }
    else
#endif
    {
        if( ( ret = mbedtls_ssl_write_record( ssl ) ) != 0 )
        {
            MBEDTLS_SSL_DEBUG_RET( 1, "ssl_write_record", ret );
            return( ret );
        }
    }

    MBEDTLS_SSL_DEBUG_MSG( 2, ( "<= write handshake message" ) );

    return( 0 );
}

/*
 * Record layer functions
 */

/*
 * Write current record.
 *
 * Uses:
 *  - ssl->out_msgtype: type of the message (AppData, Handshake, Alert, CCS)
 *  - ssl->out_msglen: length of the record content (excl headers)
 *  - ssl->out_msg: record content
 */
int mbedtls_ssl_write_record( mbedtls_ssl_context *ssl )
{
    int ret, done = 0;
    size_t len = ssl->out_msglen;

    MBEDTLS_SSL_DEBUG_MSG( 2, ( "=> write record" ) );

#if defined(MBEDTLS_ZLIB_SUPPORT)
    if( ssl->transform_out != NULL &&
        ssl->session_out->compression == MBEDTLS_SSL_COMPRESS_DEFLATE )
    {
        if( ( ret = ssl_compress_buf( ssl ) ) != 0 )
        {
            MBEDTLS_SSL_DEBUG_RET( 1, "ssl_compress_buf", ret );
            return( ret );
        }

        len = ssl->out_msglen;
    }
#endif /*MBEDTLS_ZLIB_SUPPORT */

#if defined(MBEDTLS_SSL_HW_RECORD_ACCEL)
    if( mbedtls_ssl_hw_record_write != NULL )
    {
        MBEDTLS_SSL_DEBUG_MSG( 2, ( "going for mbedtls_ssl_hw_record_write()" ) );

        ret = mbedtls_ssl_hw_record_write( ssl );
        if( ret != 0 && ret != MBEDTLS_ERR_SSL_HW_ACCEL_FALLTHROUGH )
        {
            MBEDTLS_SSL_DEBUG_RET( 1, "mbedtls_ssl_hw_record_write", ret );
            return( MBEDTLS_ERR_SSL_HW_ACCEL_FAILED );
        }

        if( ret == 0 )
            done = 1;
    }
#endif /* MBEDTLS_SSL_HW_RECORD_ACCEL */
    if( !done )
    {
        ssl->out_hdr[0] = (unsigned char) ssl->out_msgtype;
        mbedtls_ssl_write_version( ssl->major_ver, ssl->minor_ver,
                           ssl->conf->transport, ssl->out_hdr + 1 );

        ssl->out_len[0] = (unsigned char)( len >> 8 );
        ssl->out_len[1] = (unsigned char)( len      );

        if( ssl->transform_out != NULL )
        {
            if( ( ret = ssl_encrypt_buf( ssl ) ) != 0 )
            {
                MBEDTLS_SSL_DEBUG_RET( 1, "ssl_encrypt_buf", ret );
                return( ret );
            }

            len = ssl->out_msglen;
            ssl->out_len[0] = (unsigned char)( len >> 8 );
            ssl->out_len[1] = (unsigned char)( len      );
        }

        ssl->out_left = mbedtls_ssl_hdr_len( ssl ) + ssl->out_msglen;

        MBEDTLS_SSL_DEBUG_MSG( 3, ( "output record: msgtype = %d, "
                            "version = [%d:%d], msglen = %d",
                       ssl->out_hdr[0], ssl->out_hdr[1], ssl->out_hdr[2],
                     ( ssl->out_len[0] << 8 ) | ssl->out_len[1] ) );

        MBEDTLS_SSL_DEBUG_BUF( 4, "output record sent to network",
                       ssl->out_hdr, mbedtls_ssl_hdr_len( ssl ) + ssl->out_msglen );
    }

    if( ( ret = mbedtls_ssl_flush_output( ssl ) ) != 0 )
    {
        MBEDTLS_SSL_DEBUG_RET( 1, "mbedtls_ssl_flush_output", ret );
        return( ret );
    }

    MBEDTLS_SSL_DEBUG_MSG( 2, ( "<= write record" ) );

    return( 0 );
}

#if defined(MBEDTLS_SSL_PROTO_DTLS)
/*
 * Mark bits in bitmask (used for DTLS HS reassembly)
 */
static void ssl_bitmask_set( unsigned char *mask, size_t offset, size_t len )
{
    unsigned int start_bits, end_bits;

    start_bits = 8 - ( offset % 8 );
    if( start_bits != 8 )
    {
        size_t first_byte_idx = offset / 8;

        /* Special case */
        if( len <= start_bits )
        {
            for( ; len != 0; len-- )
                mask[first_byte_idx] |= 1 << ( start_bits - len );

            /* Avoid potential issues with offset or len becoming invalid */
            return;
        }

        offset += start_bits; /* Now offset % 8 == 0 */
        len -= start_bits;

        for( ; start_bits != 0; start_bits-- )
            mask[first_byte_idx] |= 1 << ( start_bits - 1 );
    }

    end_bits = len % 8;
    if( end_bits != 0 )
    {
        size_t last_byte_idx = ( offset + len ) / 8;

        len -= end_bits; /* Now len % 8 == 0 */

        for( ; end_bits != 0; end_bits-- )
            mask[last_byte_idx] |= 1 << ( 8 - end_bits );
    }

    memset( mask + offset / 8, 0xFF, len / 8 );
}

/*
 * Check that bitmask is full
 */
static int ssl_bitmask_check( unsigned char *mask, size_t len )
{
    size_t i;

    for( i = 0; i < len / 8; i++ )
        if( mask[i] != 0xFF )
            return( -1 );

    for( i = 0; i < len % 8; i++ )
        if( ( mask[len / 8] & ( 1 << ( 7 - i ) ) ) == 0 )
            return( -1 );

    return( 0 );
}

/*
 * Reassemble fragmented DTLS handshake messages.
 *
 * Use a temporary buffer for reassembly, divided in two parts:
 * - the first holds the reassembled message (including handshake header),
 * - the second holds a bitmask indicating which parts of the message
 *   (excluding headers) have been received so far.
 */
static int ssl_reassemble_dtls_handshake( mbedtls_ssl_context *ssl )
{
    unsigned char *msg, *bitmask;
    size_t frag_len, frag_off;
    size_t msg_len = ssl->in_hslen - 12; /* Without headers */

    if( ssl->handshake == NULL )
    {
        MBEDTLS_SSL_DEBUG_MSG( 1, ( "not supported outside handshake (for now)" ) );
        return( MBEDTLS_ERR_SSL_FEATURE_UNAVAILABLE );
    }

    /*
     * For first fragment, check size and allocate buffer
     */
    if( ssl->handshake->hs_msg == NULL )
    {
        size_t alloc_len;

        MBEDTLS_SSL_DEBUG_MSG( 2, ( "initialize reassembly, total length = %d",
                            msg_len ) );

        if( ssl->in_hslen > MBEDTLS_SSL_IN_CONTENT_LEN )
        {
            MBEDTLS_SSL_DEBUG_MSG( 1, ( "handshake message too large" ) );
            return( MBEDTLS_ERR_SSL_FEATURE_UNAVAILABLE );
        }

        /* The bitmask needs one bit per byte of message excluding header */
        alloc_len = 12 + msg_len + msg_len / 8 + ( msg_len % 8 != 0 );

        ssl->handshake->hs_msg = mbedtls_calloc( 1, alloc_len );
        if( ssl->handshake->hs_msg == NULL )
        {
            MBEDTLS_SSL_DEBUG_MSG( 1, ( "alloc failed (%d bytes)", alloc_len ) );
            return( MBEDTLS_ERR_SSL_ALLOC_FAILED );
        }

        /* Prepare final header: copy msg_type, length and message_seq,
         * then add standardised fragment_offset and fragment_length */
        memcpy( ssl->handshake->hs_msg, ssl->in_msg, 6 );
        memset( ssl->handshake->hs_msg + 6, 0, 3 );
        memcpy( ssl->handshake->hs_msg + 9,
                ssl->handshake->hs_msg + 1, 3 );
    }
    else
    {
        /* Make sure msg_type and length are consistent */
        if( memcmp( ssl->handshake->hs_msg, ssl->in_msg, 4 ) != 0 )
        {
            MBEDTLS_SSL_DEBUG_MSG( 1, ( "fragment header mismatch" ) );
            return( MBEDTLS_ERR_SSL_INVALID_RECORD );
        }
    }

    msg = ssl->handshake->hs_msg + 12;
    bitmask = msg + msg_len;

    /*
     * Check and copy current fragment
     */
    frag_off = ( ssl->in_msg[6]  << 16 ) |
               ( ssl->in_msg[7]  << 8  ) |
                 ssl->in_msg[8];
    frag_len = ( ssl->in_msg[9]  << 16 ) |
               ( ssl->in_msg[10] << 8  ) |
                 ssl->in_msg[11];

    if( frag_off + frag_len > msg_len )
    {
        MBEDTLS_SSL_DEBUG_MSG( 1, ( "invalid fragment offset/len: %d + %d > %d",
                          frag_off, frag_len, msg_len ) );
        return( MBEDTLS_ERR_SSL_INVALID_RECORD );
    }

    if( frag_len + 12 > ssl->in_msglen )
    {
        MBEDTLS_SSL_DEBUG_MSG( 1, ( "invalid fragment length: %d + 12 > %d",
                          frag_len, ssl->in_msglen ) );
        return( MBEDTLS_ERR_SSL_INVALID_RECORD );
    }

    MBEDTLS_SSL_DEBUG_MSG( 2, ( "adding fragment, offset = %d, length = %d",
                        frag_off, frag_len ) );

    memcpy( msg + frag_off, ssl->in_msg + 12, frag_len );
    ssl_bitmask_set( bitmask, frag_off, frag_len );

    /*
     * Do we have the complete message by now?
     * If yes, finalize it, else ask to read the next record.
     */
    if( ssl_bitmask_check( bitmask, msg_len ) != 0 )
    {
        MBEDTLS_SSL_DEBUG_MSG( 2, ( "message is not complete yet" ) );
        return( MBEDTLS_ERR_SSL_CONTINUE_PROCESSING );
    }

    MBEDTLS_SSL_DEBUG_MSG( 2, ( "handshake message completed" ) );

    if( frag_len + 12 < ssl->in_msglen )
    {
        /*
         * We'got more handshake messages in the same record.
         * This case is not handled now because no know implementation does
         * that and it's hard to test, so we prefer to fail cleanly for now.
         */
        MBEDTLS_SSL_DEBUG_MSG( 1, ( "last fragment not alone in its record" ) );
        return( MBEDTLS_ERR_SSL_FEATURE_UNAVAILABLE );
    }

    if( ssl->in_left > ssl->next_record_offset )
    {
        /*
         * We've got more data in the buffer after the current record,
         * that we don't want to overwrite. Move it before writing the
         * reassembled message, and adjust in_left and next_record_offset.
         */
        unsigned char *cur_remain = ssl->in_hdr + ssl->next_record_offset;
        unsigned char *new_remain = ssl->in_msg + ssl->in_hslen;
        size_t remain_len = ssl->in_left - ssl->next_record_offset;

        /* First compute and check new lengths */
        ssl->next_record_offset = new_remain - ssl->in_hdr;
        ssl->in_left = ssl->next_record_offset + remain_len;

        if( ssl->in_left > MBEDTLS_SSL_IN_BUFFER_LEN -
                           (size_t)( ssl->in_hdr - ssl->in_buf ) )
        {
            MBEDTLS_SSL_DEBUG_MSG( 1, ( "reassembled message too large for buffer" ) );
            return( MBEDTLS_ERR_SSL_BUFFER_TOO_SMALL );
        }

        memmove( new_remain, cur_remain, remain_len );
    }

    memcpy( ssl->in_msg, ssl->handshake->hs_msg, ssl->in_hslen );

    mbedtls_free( ssl->handshake->hs_msg );
    ssl->handshake->hs_msg = NULL;

    MBEDTLS_SSL_DEBUG_BUF( 3, "reassembled handshake message",
                   ssl->in_msg, ssl->in_hslen );

    return( 0 );
}
#endif /* MBEDTLS_SSL_PROTO_DTLS */

int mbedtls_ssl_prepare_handshake_record( mbedtls_ssl_context *ssl )
{
    if( ssl->in_msglen < mbedtls_ssl_hs_hdr_len( ssl ) )
    {
        MBEDTLS_SSL_DEBUG_MSG( 1, ( "handshake message too short: %d",
                            ssl->in_msglen ) );
        return( MBEDTLS_ERR_SSL_INVALID_RECORD );
    }

    ssl->in_hslen = mbedtls_ssl_hs_hdr_len( ssl ) + (
                    ( ssl->in_msg[1] << 16 ) |
                    ( ssl->in_msg[2] << 8  ) |
                      ssl->in_msg[3] );

    MBEDTLS_SSL_DEBUG_MSG( 3, ( "handshake message: msglen ="
                        " %d, type = %d, hslen = %d",
                        ssl->in_msglen, ssl->in_msg[0], ssl->in_hslen ) );

#if defined(MBEDTLS_SSL_PROTO_DTLS)
    if( ssl->conf->transport == MBEDTLS_SSL_TRANSPORT_DATAGRAM )
    {
        int ret;
        unsigned int recv_msg_seq = ( ssl->in_msg[4] << 8 ) | ssl->in_msg[5];

        if( ssl->handshake != NULL &&
            ( ( ssl->state   != MBEDTLS_SSL_HANDSHAKE_OVER &&
                recv_msg_seq != ssl->handshake->in_msg_seq ) ||
              ( ssl->state  == MBEDTLS_SSL_HANDSHAKE_OVER &&
                ssl->in_msg[0] != MBEDTLS_SSL_HS_CLIENT_HELLO ) ) )
        {
            /* Retransmit only on last message from previous flight, to avoid
             * too many retransmissions.
             * Besides, No sane server ever retransmits HelloVerifyRequest */
            if( recv_msg_seq == ssl->handshake->in_flight_start_seq - 1 &&
                ssl->in_msg[0] != MBEDTLS_SSL_HS_HELLO_VERIFY_REQUEST )
            {
                MBEDTLS_SSL_DEBUG_MSG( 2, ( "received message from last flight, "
                                    "message_seq = %d, start_of_flight = %d",
                                    recv_msg_seq,
                                    ssl->handshake->in_flight_start_seq ) );

                if( ( ret = mbedtls_ssl_resend( ssl ) ) != 0 )
                {
                    MBEDTLS_SSL_DEBUG_RET( 1, "mbedtls_ssl_resend", ret );
                    return( ret );
                }
            }
            else
            {
                MBEDTLS_SSL_DEBUG_MSG( 2, ( "dropping out-of-sequence message: "
                                    "message_seq = %d, expected = %d",
                                    recv_msg_seq,
                                    ssl->handshake->in_msg_seq ) );
            }

            return( MBEDTLS_ERR_SSL_CONTINUE_PROCESSING );
        }
        /* Wait until message completion to increment in_msg_seq */

        /* Reassemble if current message is fragmented or reassembly is
         * already in progress */
        if( ssl->in_msglen < ssl->in_hslen ||
            memcmp( ssl->in_msg + 6, "\0\0\0",        3 ) != 0 ||
            memcmp( ssl->in_msg + 9, ssl->in_msg + 1, 3 ) != 0 ||
            ( ssl->handshake != NULL && ssl->handshake->hs_msg != NULL ) )
        {
            MBEDTLS_SSL_DEBUG_MSG( 2, ( "found fragmented DTLS handshake message" ) );

            if( ( ret = ssl_reassemble_dtls_handshake( ssl ) ) != 0 )
            {
                MBEDTLS_SSL_DEBUG_RET( 1, "ssl_reassemble_dtls_handshake", ret );
                return( ret );
            }
        }
    }
    else
#endif /* MBEDTLS_SSL_PROTO_DTLS */
    /* With TLS we don't handle fragmentation (for now) */
    if( ssl->in_msglen < ssl->in_hslen )
    {
        MBEDTLS_SSL_DEBUG_MSG( 1, ( "TLS handshake fragmentation not supported" ) );
        return( MBEDTLS_ERR_SSL_FEATURE_UNAVAILABLE );
    }

    return( 0 );
}

void mbedtls_ssl_update_handshake_status( mbedtls_ssl_context *ssl )
{

    if( ssl->state != MBEDTLS_SSL_HANDSHAKE_OVER &&
        ssl->handshake != NULL )
    {
        ssl->handshake->update_checksum( ssl, ssl->in_msg, ssl->in_hslen );
    }

    /* Handshake message is complete, increment counter */
#if defined(MBEDTLS_SSL_PROTO_DTLS)
    if( ssl->conf->transport == MBEDTLS_SSL_TRANSPORT_DATAGRAM &&
        ssl->handshake != NULL )
    {
        ssl->handshake->in_msg_seq++;
    }
#endif
}

/*
 * DTLS anti-replay: RFC 6347 4.1.2.6
 *
 * in_window is a field of bits numbered from 0 (lsb) to 63 (msb).
 * Bit n is set iff record number in_window_top - n has been seen.
 *
 * Usually, in_window_top is the last record number seen and the lsb of
 * in_window is set. The only exception is the initial state (record number 0
 * not seen yet).
 */
#if defined(MBEDTLS_SSL_DTLS_ANTI_REPLAY)
static void ssl_dtls_replay_reset( mbedtls_ssl_context *ssl )
{
    ssl->in_window_top = 0;
    ssl->in_window = 0;
}

static inline uint64_t ssl_load_six_bytes( unsigned char *buf )
{
    return( ( (uint64_t) buf[0] << 40 ) |
            ( (uint64_t) buf[1] << 32 ) |
            ( (uint64_t) buf[2] << 24 ) |
            ( (uint64_t) buf[3] << 16 ) |
            ( (uint64_t) buf[4] <<  8 ) |
            ( (uint64_t) buf[5]       ) );
}

/*
 * Return 0 if sequence number is acceptable, -1 otherwise
 */
int mbedtls_ssl_dtls_replay_check( mbedtls_ssl_context *ssl )
{
    uint64_t rec_seqnum = ssl_load_six_bytes( ssl->in_ctr + 2 );
    uint64_t bit;

    if( ssl->conf->anti_replay == MBEDTLS_SSL_ANTI_REPLAY_DISABLED )
        return( 0 );

    if( rec_seqnum > ssl->in_window_top )
        return( 0 );

    bit = ssl->in_window_top - rec_seqnum;

    if( bit >= 64 )
        return( -1 );

    if( ( ssl->in_window & ( (uint64_t) 1 << bit ) ) != 0 )
        return( -1 );

    return( 0 );
}

/*
 * Update replay window on new validated record
 */
void mbedtls_ssl_dtls_replay_update( mbedtls_ssl_context *ssl )
{
    uint64_t rec_seqnum = ssl_load_six_bytes( ssl->in_ctr + 2 );

    if( ssl->conf->anti_replay == MBEDTLS_SSL_ANTI_REPLAY_DISABLED )
        return;

    if( rec_seqnum > ssl->in_window_top )
    {
        /* Update window_top and the contents of the window */
        uint64_t shift = rec_seqnum - ssl->in_window_top;

        if( shift >= 64 )
            ssl->in_window = 1;
        else
        {
            ssl->in_window <<= shift;
            ssl->in_window |= 1;
        }

        ssl->in_window_top = rec_seqnum;
    }
    else
    {
        /* Mark that number as seen in the current window */
        uint64_t bit = ssl->in_window_top - rec_seqnum;

        if( bit < 64 ) /* Always true, but be extra sure */
            ssl->in_window |= (uint64_t) 1 << bit;
    }
}
#endif /* MBEDTLS_SSL_DTLS_ANTI_REPLAY */

#if defined(MBEDTLS_SSL_DTLS_CLIENT_PORT_REUSE) && defined(MBEDTLS_SSL_SRV_C)
/* Forward declaration */
static int ssl_session_reset_int( mbedtls_ssl_context *ssl, int partial );

/*
 * Without any SSL context, check if a datagram looks like a ClientHello with
 * a valid cookie, and if it doesn't, generate a HelloVerifyRequest message.
 * Both input and output include full DTLS headers.
 *
 * - if cookie is valid, return 0
 * - if ClientHello looks superficially valid but cookie is not,
 *   fill obuf and set olen, then
 *   return MBEDTLS_ERR_SSL_HELLO_VERIFY_REQUIRED
 * - otherwise return a specific error code
 */
static int ssl_check_dtls_clihlo_cookie(
                           mbedtls_ssl_cookie_write_t *f_cookie_write,
                           mbedtls_ssl_cookie_check_t *f_cookie_check,
                           void *p_cookie,
                           const unsigned char *cli_id, size_t cli_id_len,
                           const unsigned char *in, size_t in_len,
                           unsigned char *obuf, size_t buf_len, size_t *olen )
{
    size_t sid_len, cookie_len;
    unsigned char *p;

    if( f_cookie_write == NULL || f_cookie_check == NULL )
        return( MBEDTLS_ERR_SSL_BAD_INPUT_DATA );

    /*
     * Structure of ClientHello with record and handshake headers,
     * and expected values. We don't need to check a lot, more checks will be
     * done when actually parsing the ClientHello - skipping those checks
     * avoids code duplication and does not make cookie forging any easier.
     *
     *  0-0  ContentType type;                  copied, must be handshake
     *  1-2  ProtocolVersion version;           copied
     *  3-4  uint16 epoch;                      copied, must be 0
     *  5-10 uint48 sequence_number;            copied
     * 11-12 uint16 length;                     (ignored)
     *
     * 13-13 HandshakeType msg_type;            (ignored)
     * 14-16 uint24 length;                     (ignored)
     * 17-18 uint16 message_seq;                copied
     * 19-21 uint24 fragment_offset;            copied, must be 0
     * 22-24 uint24 fragment_length;            (ignored)
     *
     * 25-26 ProtocolVersion client_version;    (ignored)
     * 27-58 Random random;                     (ignored)
     * 59-xx SessionID session_id;              1 byte len + sid_len content
     * 60+   opaque cookie<0..2^8-1>;           1 byte len + content
     *       ...
     *
     * Minimum length is 61 bytes.
     */
    if( in_len < 61 ||
        in[0] != MBEDTLS_SSL_MSG_HANDSHAKE ||
        in[3] != 0 || in[4] != 0 ||
        in[19] != 0 || in[20] != 0 || in[21] != 0 )
    {
        return( MBEDTLS_ERR_SSL_BAD_HS_CLIENT_HELLO );
    }

    sid_len = in[59];
    if( sid_len > in_len - 61 )
        return( MBEDTLS_ERR_SSL_BAD_HS_CLIENT_HELLO );

    cookie_len = in[60 + sid_len];
    if( cookie_len > in_len - 60 )
        return( MBEDTLS_ERR_SSL_BAD_HS_CLIENT_HELLO );

    if( f_cookie_check( p_cookie, in + sid_len + 61, cookie_len,
                        cli_id, cli_id_len ) == 0 )
    {
        /* Valid cookie */
        return( 0 );
    }

    /*
     * If we get here, we've got an invalid cookie, let's prepare HVR.
     *
     *  0-0  ContentType type;                  copied
     *  1-2  ProtocolVersion version;           copied
     *  3-4  uint16 epoch;                      copied
     *  5-10 uint48 sequence_number;            copied
     * 11-12 uint16 length;                     olen - 13
     *
     * 13-13 HandshakeType msg_type;            hello_verify_request
     * 14-16 uint24 length;                     olen - 25
     * 17-18 uint16 message_seq;                copied
     * 19-21 uint24 fragment_offset;            copied
     * 22-24 uint24 fragment_length;            olen - 25
     *
     * 25-26 ProtocolVersion server_version;    0xfe 0xff
     * 27-27 opaque cookie<0..2^8-1>;           cookie_len = olen - 27, cookie
     *
     * Minimum length is 28.
     */
    if( buf_len < 28 )
        return( MBEDTLS_ERR_SSL_BUFFER_TOO_SMALL );

    /* Copy most fields and adapt others */
    memcpy( obuf, in, 25 );
    obuf[13] = MBEDTLS_SSL_HS_HELLO_VERIFY_REQUEST;
    obuf[25] = 0xfe;
    obuf[26] = 0xff;

    /* Generate and write actual cookie */
    p = obuf + 28;
    if( f_cookie_write( p_cookie,
                        &p, obuf + buf_len, cli_id, cli_id_len ) != 0 )
    {
        return( MBEDTLS_ERR_SSL_INTERNAL_ERROR );
    }

    *olen = p - obuf;

    /* Go back and fill length fields */
    obuf[27] = (unsigned char)( *olen - 28 );

    obuf[14] = obuf[22] = (unsigned char)( ( *olen - 25 ) >> 16 );
    obuf[15] = obuf[23] = (unsigned char)( ( *olen - 25 ) >>  8 );
    obuf[16] = obuf[24] = (unsigned char)( ( *olen - 25 )       );

    obuf[11] = (unsigned char)( ( *olen - 13 ) >>  8 );
    obuf[12] = (unsigned char)( ( *olen - 13 )       );

    return( MBEDTLS_ERR_SSL_HELLO_VERIFY_REQUIRED );
}

/*
 * Handle possible client reconnect with the same UDP quadruplet
 * (RFC 6347 Section 4.2.8).
 *
 * Called by ssl_parse_record_header() in case we receive an epoch 0 record
 * that looks like a ClientHello.
 *
 * - if the input looks like a ClientHello without cookies,
 *   send back HelloVerifyRequest, then
 *   return MBEDTLS_ERR_SSL_HELLO_VERIFY_REQUIRED
 * - if the input looks like a ClientHello with a valid cookie,
 *   reset the session of the current context, and
 *   return MBEDTLS_ERR_SSL_CLIENT_RECONNECT
 * - if anything goes wrong, return a specific error code
 *
 * mbedtls_ssl_read_record() will ignore the record if anything else than
 * MBEDTLS_ERR_SSL_CLIENT_RECONNECT or 0 is returned, although this function
 * cannot not return 0.
 */
static int ssl_handle_possible_reconnect( mbedtls_ssl_context *ssl )
{
    int ret;
    size_t len;

    ret = ssl_check_dtls_clihlo_cookie(
            ssl->conf->f_cookie_write,
            ssl->conf->f_cookie_check,
            ssl->conf->p_cookie,
            ssl->cli_id, ssl->cli_id_len,
            ssl->in_buf, ssl->in_left,
            ssl->out_buf, MBEDTLS_SSL_OUT_CONTENT_LEN, &len );

    MBEDTLS_SSL_DEBUG_RET( 2, "ssl_check_dtls_clihlo_cookie", ret );

    if( ret == MBEDTLS_ERR_SSL_HELLO_VERIFY_REQUIRED )
    {
        /* Don't check write errors as we can't do anything here.
         * If the error is permanent we'll catch it later,
         * if it's not, then hopefully it'll work next time. */
        (void) ssl->f_send( ssl->p_bio, ssl->out_buf, len );

        return( MBEDTLS_ERR_SSL_HELLO_VERIFY_REQUIRED );
    }

    if( ret == 0 )
    {
        /* Got a valid cookie, partially reset context */
        if( ( ret = ssl_session_reset_int( ssl, 1 ) ) != 0 )
        {
            MBEDTLS_SSL_DEBUG_RET( 1, "reset", ret );
            return( ret );
        }

        return( MBEDTLS_ERR_SSL_CLIENT_RECONNECT );
    }

    return( ret );
}
#endif /* MBEDTLS_SSL_DTLS_CLIENT_PORT_REUSE && MBEDTLS_SSL_SRV_C */

/*
 * ContentType type;
 * ProtocolVersion version;
 * uint16 epoch;            // DTLS only
 * uint48 sequence_number;  // DTLS only
 * uint16 length;
 *
 * Return 0 if header looks sane (and, for DTLS, the record is expected)
 * MBEDTLS_ERR_SSL_INVALID_RECORD if the header looks bad,
 * MBEDTLS_ERR_SSL_UNEXPECTED_RECORD (DTLS only) if sane but unexpected.
 *
 * With DTLS, mbedtls_ssl_read_record() will:
 * 1. proceed with the record if this function returns 0
 * 2. drop only the current record if this function returns UNEXPECTED_RECORD
 * 3. return CLIENT_RECONNECT if this function return that value
 * 4. drop the whole datagram if this function returns anything else.
 * Point 2 is needed when the peer is resending, and we have already received
 * the first record from a datagram but are still waiting for the others.
 */
static int ssl_parse_record_header( mbedtls_ssl_context *ssl )
{
    int major_ver, minor_ver;

    MBEDTLS_SSL_DEBUG_BUF( 4, "input record header", ssl->in_hdr, mbedtls_ssl_hdr_len( ssl ) );

    ssl->in_msgtype =  ssl->in_hdr[0];
    ssl->in_msglen = ( ssl->in_len[0] << 8 ) | ssl->in_len[1];
    mbedtls_ssl_read_version( &major_ver, &minor_ver, ssl->conf->transport, ssl->in_hdr + 1 );

    MBEDTLS_SSL_DEBUG_MSG( 3, ( "input record: msgtype = %d, "
                        "version = [%d:%d], msglen = %d",
                        ssl->in_msgtype,
                        major_ver, minor_ver, ssl->in_msglen ) );

    /* Check record type */
    if( ssl->in_msgtype != MBEDTLS_SSL_MSG_HANDSHAKE &&
        ssl->in_msgtype != MBEDTLS_SSL_MSG_ALERT &&
        ssl->in_msgtype != MBEDTLS_SSL_MSG_CHANGE_CIPHER_SPEC &&
        ssl->in_msgtype != MBEDTLS_SSL_MSG_APPLICATION_DATA )
    {
        MBEDTLS_SSL_DEBUG_MSG( 1, ( "unknown record type" ) );

#if defined(MBEDTLS_SSL_PROTO_DTLS)
        /* Silently ignore invalid DTLS records as recommended by RFC 6347
         * Section 4.1.2.7 */
        if( ssl->conf->transport != MBEDTLS_SSL_TRANSPORT_DATAGRAM )
#endif /* MBEDTLS_SSL_PROTO_DTLS */
            mbedtls_ssl_send_alert_message( ssl, MBEDTLS_SSL_ALERT_LEVEL_FATAL,
                                    MBEDTLS_SSL_ALERT_MSG_UNEXPECTED_MESSAGE );

        return( MBEDTLS_ERR_SSL_INVALID_RECORD );
    }

    /* Check version */
    if( major_ver != ssl->major_ver )
    {
        MBEDTLS_SSL_DEBUG_MSG( 1, ( "major version mismatch" ) );
        return( MBEDTLS_ERR_SSL_INVALID_RECORD );
    }

    if( minor_ver > ssl->conf->max_minor_ver )
    {
        MBEDTLS_SSL_DEBUG_MSG( 1, ( "minor version mismatch" ) );
        return( MBEDTLS_ERR_SSL_INVALID_RECORD );
    }

    /* Check length against the size of our buffer */
    if( ssl->in_msglen > MBEDTLS_SSL_IN_BUFFER_LEN
                         - (size_t)( ssl->in_msg - ssl->in_buf ) )
    {
        MBEDTLS_SSL_DEBUG_MSG( 1, ( "bad message length" ) );
        return( MBEDTLS_ERR_SSL_INVALID_RECORD );
    }

    /*
     * DTLS-related tests.
     * Check epoch before checking length constraint because
     * the latter varies with the epoch. E.g., if a ChangeCipherSpec
     * message gets duplicated before the corresponding Finished message,
     * the second ChangeCipherSpec should be discarded because it belongs
     * to an old epoch, but not because its length is shorter than
     * the minimum record length for packets using the new record transform.
     * Note that these two kinds of failures are handled differently,
     * as an unexpected record is silently skipped but an invalid
     * record leads to the entire datagram being dropped.
     */
#if defined(MBEDTLS_SSL_PROTO_DTLS)
    if( ssl->conf->transport == MBEDTLS_SSL_TRANSPORT_DATAGRAM )
    {
        unsigned int rec_epoch = ( ssl->in_ctr[0] << 8 ) | ssl->in_ctr[1];

        /* Check epoch (and sequence number) with DTLS */
        if( rec_epoch != ssl->in_epoch )
        {
            MBEDTLS_SSL_DEBUG_MSG( 1, ( "record from another epoch: "
                                        "expected %d, received %d",
                                        ssl->in_epoch, rec_epoch ) );

#if defined(MBEDTLS_SSL_DTLS_CLIENT_PORT_REUSE) && defined(MBEDTLS_SSL_SRV_C)
            /*
             * Check for an epoch 0 ClientHello. We can't use in_msg here to
             * access the first byte of record content (handshake type), as we
             * have an active transform (possibly iv_len != 0), so use the
             * fact that the record header len is 13 instead.
             */
            if( ssl->conf->endpoint == MBEDTLS_SSL_IS_SERVER &&
                ssl->state == MBEDTLS_SSL_HANDSHAKE_OVER &&
                rec_epoch == 0 &&
                ssl->in_msgtype == MBEDTLS_SSL_MSG_HANDSHAKE &&
                ssl->in_left > 13 &&
                ssl->in_buf[13] == MBEDTLS_SSL_HS_CLIENT_HELLO )
            {
                MBEDTLS_SSL_DEBUG_MSG( 1, ( "possible client reconnect "
                                            "from the same port" ) );
                return( ssl_handle_possible_reconnect( ssl ) );
            }
            else
#endif /* MBEDTLS_SSL_DTLS_CLIENT_PORT_REUSE && MBEDTLS_SSL_SRV_C */
                return( MBEDTLS_ERR_SSL_UNEXPECTED_RECORD );
        }

#if defined(MBEDTLS_SSL_DTLS_ANTI_REPLAY)
        /* Replay detection only works for the current epoch */
        if( rec_epoch == ssl->in_epoch &&
            mbedtls_ssl_dtls_replay_check( ssl ) != 0 )
        {
            MBEDTLS_SSL_DEBUG_MSG( 1, ( "replayed record" ) );
            return( MBEDTLS_ERR_SSL_UNEXPECTED_RECORD );
        }
#endif

        /* Drop unexpected ChangeCipherSpec messages */
        if( ssl->in_msgtype == MBEDTLS_SSL_MSG_CHANGE_CIPHER_SPEC &&
            ssl->state != MBEDTLS_SSL_CLIENT_CHANGE_CIPHER_SPEC &&
            ssl->state != MBEDTLS_SSL_SERVER_CHANGE_CIPHER_SPEC )
        {
            MBEDTLS_SSL_DEBUG_MSG( 1, ( "dropping unexpected ChangeCipherSpec" ) );
            return( MBEDTLS_ERR_SSL_UNEXPECTED_RECORD );
        }

        /* Drop unexpected ApplicationData records,
         * except at the beginning of renegotiations */
        if( ssl->in_msgtype == MBEDTLS_SSL_MSG_APPLICATION_DATA &&
            ssl->state != MBEDTLS_SSL_HANDSHAKE_OVER
#if defined(MBEDTLS_SSL_RENEGOTIATION)
            && ! ( ssl->renego_status == MBEDTLS_SSL_RENEGOTIATION_IN_PROGRESS &&
                   ssl->state == MBEDTLS_SSL_SERVER_HELLO )
#endif
            )
        {
            MBEDTLS_SSL_DEBUG_MSG( 1, ( "dropping unexpected ApplicationData" ) );
            return( MBEDTLS_ERR_SSL_UNEXPECTED_RECORD );
        }
    }
#endif /* MBEDTLS_SSL_PROTO_DTLS */


    /* Check length against bounds of the current transform and version */
    if( ssl->transform_in == NULL )
    {
        if( ssl->in_msglen < 1 ||
            ssl->in_msglen > MBEDTLS_SSL_IN_CONTENT_LEN )
        {
            MBEDTLS_SSL_DEBUG_MSG( 1, ( "bad message length" ) );
            return( MBEDTLS_ERR_SSL_INVALID_RECORD );
        }
    }
    else
    {
        if( ssl->in_msglen < ssl->transform_in->minlen )
        {
            MBEDTLS_SSL_DEBUG_MSG( 1, ( "bad message length" ) );
            return( MBEDTLS_ERR_SSL_INVALID_RECORD );
        }

#if defined(MBEDTLS_SSL_PROTO_SSL3)
        if( ssl->minor_ver == MBEDTLS_SSL_MINOR_VERSION_0 &&
            ssl->in_msglen > ssl->transform_in->minlen + MBEDTLS_SSL_IN_CONTENT_LEN )
        {
            MBEDTLS_SSL_DEBUG_MSG( 1, ( "bad message length" ) );
            return( MBEDTLS_ERR_SSL_INVALID_RECORD );
        }
#endif
#if defined(MBEDTLS_SSL_PROTO_TLS1) || defined(MBEDTLS_SSL_PROTO_TLS1_1) || \
    defined(MBEDTLS_SSL_PROTO_TLS1_2)
        /*
         * TLS encrypted messages can have up to 256 bytes of padding
         */
        if( ssl->minor_ver >= MBEDTLS_SSL_MINOR_VERSION_1 &&
            ssl->in_msglen > ssl->transform_in->minlen +
                             MBEDTLS_SSL_IN_CONTENT_LEN + 256 )
        {
            MBEDTLS_SSL_DEBUG_MSG( 1, ( "bad message length" ) );
            return( MBEDTLS_ERR_SSL_INVALID_RECORD );
        }
#endif
    }

    return( 0 );
}

/*
 * If applicable, decrypt (and decompress) record content
 */
static int ssl_prepare_record_content( mbedtls_ssl_context *ssl )
{
    int ret, done = 0;

    MBEDTLS_SSL_DEBUG_BUF( 4, "input record from network",
                   ssl->in_hdr, mbedtls_ssl_hdr_len( ssl ) + ssl->in_msglen );

#if defined(MBEDTLS_SSL_HW_RECORD_ACCEL)
    if( mbedtls_ssl_hw_record_read != NULL )
    {
        MBEDTLS_SSL_DEBUG_MSG( 2, ( "going for mbedtls_ssl_hw_record_read()" ) );

        ret = mbedtls_ssl_hw_record_read( ssl );
        if( ret != 0 && ret != MBEDTLS_ERR_SSL_HW_ACCEL_FALLTHROUGH )
        {
            MBEDTLS_SSL_DEBUG_RET( 1, "mbedtls_ssl_hw_record_read", ret );
            return( MBEDTLS_ERR_SSL_HW_ACCEL_FAILED );
        }

        if( ret == 0 )
            done = 1;
    }
#endif /* MBEDTLS_SSL_HW_RECORD_ACCEL */
    if( !done && ssl->transform_in != NULL )
    {
        if( ( ret = ssl_decrypt_buf( ssl ) ) != 0 )
        {
            MBEDTLS_SSL_DEBUG_RET( 1, "ssl_decrypt_buf", ret );
            return( ret );
        }

        MBEDTLS_SSL_DEBUG_BUF( 4, "input payload after decrypt",
                       ssl->in_msg, ssl->in_msglen );

        if( ssl->in_msglen > MBEDTLS_SSL_IN_CONTENT_LEN )
        {
            MBEDTLS_SSL_DEBUG_MSG( 1, ( "bad message length" ) );
            return( MBEDTLS_ERR_SSL_INVALID_RECORD );
        }
    }

#if defined(MBEDTLS_ZLIB_SUPPORT)
    if( ssl->transform_in != NULL &&
        ssl->session_in->compression == MBEDTLS_SSL_COMPRESS_DEFLATE )
    {
        if( ( ret = ssl_decompress_buf( ssl ) ) != 0 )
        {
            MBEDTLS_SSL_DEBUG_RET( 1, "ssl_decompress_buf", ret );
            return( ret );
        }
    }
#endif /* MBEDTLS_ZLIB_SUPPORT */

#if defined(MBEDTLS_SSL_DTLS_ANTI_REPLAY)
    if( ssl->conf->transport == MBEDTLS_SSL_TRANSPORT_DATAGRAM )
    {
        mbedtls_ssl_dtls_replay_update( ssl );
    }
#endif

    return( 0 );
}

static void ssl_handshake_wrapup_free_hs_transform( mbedtls_ssl_context *ssl );

/*
 * Read a record.
 *
 * Silently ignore non-fatal alert (and for DTLS, invalid records as well,
 * RFC 6347 4.1.2.7) and continue reading until a valid record is found.
 *
 */
int mbedtls_ssl_read_record( mbedtls_ssl_context *ssl )
{
    int ret;

    MBEDTLS_SSL_DEBUG_MSG( 2, ( "=> read record" ) );

    if( ssl->keep_current_message == 0 )
    {
        do {

            do ret = mbedtls_ssl_read_record_layer( ssl );
            while( ret == MBEDTLS_ERR_SSL_CONTINUE_PROCESSING );

            if( ret != 0 )
            {
                MBEDTLS_SSL_DEBUG_RET( 1, ( "mbedtls_ssl_read_record_layer" ), ret );
                return( ret );
            }

            ret = mbedtls_ssl_handle_message_type( ssl );

        } while( MBEDTLS_ERR_SSL_NON_FATAL           == ret  ||
                 MBEDTLS_ERR_SSL_CONTINUE_PROCESSING == ret );

        if( 0 != ret )
        {
            MBEDTLS_SSL_DEBUG_RET( 1, ( "mbedtls_ssl_handle_message_type" ), ret );
            return( ret );
        }

        if( ssl->in_msgtype == MBEDTLS_SSL_MSG_HANDSHAKE )
        {
            mbedtls_ssl_update_handshake_status( ssl );
        }
    }
    else
    {
        MBEDTLS_SSL_DEBUG_MSG( 2, ( "<= reuse previously read message" ) );
        ssl->keep_current_message = 0;
    }

    MBEDTLS_SSL_DEBUG_MSG( 2, ( "<= read record" ) );

    return( 0 );
}

int mbedtls_ssl_read_record_layer( mbedtls_ssl_context *ssl )
{
    int ret;

    /*
     * Step A
     *
     * Consume last content-layer message and potentially
     * update in_msglen which keeps track of the contents'
     * consumption state.
     *
     * (1) Handshake messages:
     *     Remove last handshake message, move content
     *     and adapt in_msglen.
     *
     * (2) Alert messages:
     *     Consume whole record content, in_msglen = 0.
     *
     * (3) Change cipher spec:
     *     Consume whole record content, in_msglen = 0.
     *
     * (4) Application data:
     *     Don't do anything - the record layer provides
     *     the application data as a stream transport
     *     and consumes through mbedtls_ssl_read only.
     *
     */

    /* Case (1): Handshake messages */
    if( ssl->in_hslen != 0 )
    {
        /* Hard assertion to be sure that no application data
         * is in flight, as corrupting ssl->in_msglen during
         * ssl->in_offt != NULL is fatal. */
        if( ssl->in_offt != NULL )
        {
            MBEDTLS_SSL_DEBUG_MSG( 1, ( "should never happen" ) );
            return( MBEDTLS_ERR_SSL_INTERNAL_ERROR );
        }

        /*
         * Get next Handshake message in the current record
         */

        /* Notes:
         * (1) in_hslen is not necessarily the size of the
         *     current handshake content: If DTLS handshake
         *     fragmentation is used, that's the fragment
         *     size instead. Using the total handshake message
         *     size here is faulty and should be changed at
         *     some point.
         * (2) While it doesn't seem to cause problems, one
         *     has to be very careful not to assume that in_hslen
         *     is always <= in_msglen in a sensible communication.
         *     Again, it's wrong for DTLS handshake fragmentation.
         *     The following check is therefore mandatory, and
         *     should not be treated as a silently corrected assertion.
         *     Additionally, ssl->in_hslen might be arbitrarily out of
         *     bounds after handling a DTLS message with an unexpected
         *     sequence number, see mbedtls_ssl_prepare_handshake_record.
         */
        if( ssl->in_hslen < ssl->in_msglen )
        {
            ssl->in_msglen -= ssl->in_hslen;
            memmove( ssl->in_msg, ssl->in_msg + ssl->in_hslen,
                     ssl->in_msglen );

            MBEDTLS_SSL_DEBUG_BUF( 4, "remaining content in record",
                                   ssl->in_msg, ssl->in_msglen );
        }
        else
        {
            ssl->in_msglen = 0;
        }

        ssl->in_hslen   = 0;
    }
    /* Case (4): Application data */
    else if( ssl->in_offt != NULL )
    {
        return( 0 );
    }
    /* Everything else (CCS & Alerts) */
    else
    {
        ssl->in_msglen = 0;
    }

    /*
     * Step B
     *
     * Fetch and decode new record if current one is fully consumed.
     *
     */

    if( ssl->in_msglen > 0 )
    {
        /* There's something left to be processed in the current record. */
        return( 0 );
    }

    /* Current record either fully processed or to be discarded. */

    if( ( ret = mbedtls_ssl_fetch_input( ssl, mbedtls_ssl_hdr_len( ssl ) ) ) != 0 )
    {
        MBEDTLS_SSL_DEBUG_RET( 1, "mbedtls_ssl_fetch_input", ret );
        return( ret );
    }

    if( ( ret = ssl_parse_record_header( ssl ) ) != 0 )
    {
#if defined(MBEDTLS_SSL_PROTO_DTLS)
        if( ssl->conf->transport == MBEDTLS_SSL_TRANSPORT_DATAGRAM &&
            ret != MBEDTLS_ERR_SSL_CLIENT_RECONNECT )
        {
            if( ret == MBEDTLS_ERR_SSL_UNEXPECTED_RECORD )
            {
                /* Skip unexpected record (but not whole datagram) */
                ssl->next_record_offset = ssl->in_msglen
                                        + mbedtls_ssl_hdr_len( ssl );

                MBEDTLS_SSL_DEBUG_MSG( 1, ( "discarding unexpected record "
                                            "(header)" ) );
            }
            else
            {
                /* Skip invalid record and the rest of the datagram */
                ssl->next_record_offset = 0;
                ssl->in_left = 0;

                MBEDTLS_SSL_DEBUG_MSG( 1, ( "discarding invalid record "
                                            "(header)" ) );
            }

            /* Get next record */
            return( MBEDTLS_ERR_SSL_CONTINUE_PROCESSING );
        }
#endif
        return( ret );
    }

    /*
     * Read and optionally decrypt the message contents
     */
    if( ( ret = mbedtls_ssl_fetch_input( ssl,
                                 mbedtls_ssl_hdr_len( ssl ) + ssl->in_msglen ) ) != 0 )
    {
        MBEDTLS_SSL_DEBUG_RET( 1, "mbedtls_ssl_fetch_input", ret );
        return( ret );
    }

    /* Done reading this record, get ready for the next one */
#if defined(MBEDTLS_SSL_PROTO_DTLS)
    if( ssl->conf->transport == MBEDTLS_SSL_TRANSPORT_DATAGRAM )
    {
        ssl->next_record_offset = ssl->in_msglen + mbedtls_ssl_hdr_len( ssl );
        if( ssl->next_record_offset < ssl->in_left )
        {
            MBEDTLS_SSL_DEBUG_MSG( 3, ( "more than one record within datagram" ) );
        }
    }
    else
#endif
        ssl->in_left = 0;

    if( ( ret = ssl_prepare_record_content( ssl ) ) != 0 )
    {
#if defined(MBEDTLS_SSL_PROTO_DTLS)
        if( ssl->conf->transport == MBEDTLS_SSL_TRANSPORT_DATAGRAM )
        {
            /* Silently discard invalid records */
            if( ret == MBEDTLS_ERR_SSL_INVALID_RECORD ||
                ret == MBEDTLS_ERR_SSL_INVALID_MAC )
            {
                /* Except when waiting for Finished as a bad mac here
                 * probably means something went wrong in the handshake
                 * (eg wrong psk used, mitm downgrade attempt, etc.) */
                if( ssl->state == MBEDTLS_SSL_CLIENT_FINISHED ||
                    ssl->state == MBEDTLS_SSL_SERVER_FINISHED )
                {
#if defined(MBEDTLS_SSL_ALL_ALERT_MESSAGES)
                    if( ret == MBEDTLS_ERR_SSL_INVALID_MAC )
                    {
                        mbedtls_ssl_send_alert_message( ssl,
                                MBEDTLS_SSL_ALERT_LEVEL_FATAL,
                                MBEDTLS_SSL_ALERT_MSG_BAD_RECORD_MAC );
                    }
#endif
                    return( ret );
                }

#if defined(MBEDTLS_SSL_DTLS_BADMAC_LIMIT)
                if( ssl->conf->badmac_limit != 0 &&
                    ++ssl->badmac_seen >= ssl->conf->badmac_limit )
                {
                    MBEDTLS_SSL_DEBUG_MSG( 1, ( "too many records with bad MAC" ) );
                    return( MBEDTLS_ERR_SSL_INVALID_MAC );
                }
#endif

                /* As above, invalid records cause
                 * dismissal of the whole datagram. */

                ssl->next_record_offset = 0;
                ssl->in_left = 0;

                MBEDTLS_SSL_DEBUG_MSG( 1, ( "discarding invalid record (mac)" ) );
                return( MBEDTLS_ERR_SSL_CONTINUE_PROCESSING );
            }

            return( ret );
        }
        else
#endif
        {
            /* Error out (and send alert) on invalid records */
#if defined(MBEDTLS_SSL_ALL_ALERT_MESSAGES)
            if( ret == MBEDTLS_ERR_SSL_INVALID_MAC )
            {
                mbedtls_ssl_send_alert_message( ssl,
                        MBEDTLS_SSL_ALERT_LEVEL_FATAL,
                        MBEDTLS_SSL_ALERT_MSG_BAD_RECORD_MAC );
            }
#endif
            return( ret );
        }
    }

    return( 0 );
}

int mbedtls_ssl_handle_message_type( mbedtls_ssl_context *ssl )
{
    int ret;

    /*
     * Handle particular types of records
     */
    if( ssl->in_msgtype == MBEDTLS_SSL_MSG_HANDSHAKE )
    {
        if( ( ret = mbedtls_ssl_prepare_handshake_record( ssl ) ) != 0 )
        {
            return( ret );
        }
    }

    if( ssl->in_msgtype == MBEDTLS_SSL_MSG_ALERT )
    {
        if( ssl->in_msglen != 2 )
        {
            /* Note: Standard allows for more than one 2 byte alert
               to be packed in a single message, but Mbed TLS doesn't
               currently support this. */
            MBEDTLS_SSL_DEBUG_MSG( 1, ( "invalid alert message, len: %d",
                           ssl->in_msglen ) );
            return( MBEDTLS_ERR_SSL_INVALID_RECORD );
        }

        MBEDTLS_SSL_DEBUG_MSG( 2, ( "got an alert message, type: [%d:%d]",
                       ssl->in_msg[0], ssl->in_msg[1] ) );

        /*
         * Ignore non-fatal alerts, except close_notify and no_renegotiation
         */
        if( ssl->in_msg[0] == MBEDTLS_SSL_ALERT_LEVEL_FATAL )
        {
            MBEDTLS_SSL_DEBUG_MSG( 1, ( "is a fatal alert message (msg %d)",
                           ssl->in_msg[1] ) );
            return( MBEDTLS_ERR_SSL_FATAL_ALERT_MESSAGE );
        }

        if( ssl->in_msg[0] == MBEDTLS_SSL_ALERT_LEVEL_WARNING &&
            ssl->in_msg[1] == MBEDTLS_SSL_ALERT_MSG_CLOSE_NOTIFY )
        {
            MBEDTLS_SSL_DEBUG_MSG( 2, ( "is a close notify message" ) );
            return( MBEDTLS_ERR_SSL_PEER_CLOSE_NOTIFY );
        }

#if defined(MBEDTLS_SSL_RENEGOTIATION_ENABLED)
        if( ssl->in_msg[0] == MBEDTLS_SSL_ALERT_LEVEL_WARNING &&
            ssl->in_msg[1] == MBEDTLS_SSL_ALERT_MSG_NO_RENEGOTIATION )
        {
            MBEDTLS_SSL_DEBUG_MSG( 2, ( "is a SSLv3 no renegotiation alert" ) );
            /* Will be handled when trying to parse ServerHello */
            return( 0 );
        }
#endif

#if defined(MBEDTLS_SSL_PROTO_SSL3) && defined(MBEDTLS_SSL_SRV_C)
        if( ssl->minor_ver == MBEDTLS_SSL_MINOR_VERSION_0 &&
            ssl->conf->endpoint == MBEDTLS_SSL_IS_SERVER &&
            ssl->in_msg[0] == MBEDTLS_SSL_ALERT_LEVEL_WARNING &&
            ssl->in_msg[1] == MBEDTLS_SSL_ALERT_MSG_NO_CERT )
        {
            MBEDTLS_SSL_DEBUG_MSG( 2, ( "is a SSLv3 no_cert" ) );
            /* Will be handled in mbedtls_ssl_parse_certificate() */
            return( 0 );
        }
#endif /* MBEDTLS_SSL_PROTO_SSL3 && MBEDTLS_SSL_SRV_C */

        /* Silently ignore: fetch new message */
        return MBEDTLS_ERR_SSL_NON_FATAL;
    }

#if defined(MBEDTLS_SSL_PROTO_DTLS)
    if( ssl->conf->transport == MBEDTLS_SSL_TRANSPORT_DATAGRAM &&
        ssl->handshake != NULL &&
        ssl->state == MBEDTLS_SSL_HANDSHAKE_OVER  )
    {
        ssl_handshake_wrapup_free_hs_transform( ssl );
    }
#endif

    return( 0 );
}

int mbedtls_ssl_send_fatal_handshake_failure( mbedtls_ssl_context *ssl )
{
    int ret;

    if( ( ret = mbedtls_ssl_send_alert_message( ssl,
                    MBEDTLS_SSL_ALERT_LEVEL_FATAL,
                    MBEDTLS_SSL_ALERT_MSG_HANDSHAKE_FAILURE ) ) != 0 )
    {
        return( ret );
    }

    return( 0 );
}

int mbedtls_ssl_send_alert_message( mbedtls_ssl_context *ssl,
                            unsigned char level,
                            unsigned char message )
{
    int ret;

    if( ssl == NULL || ssl->conf == NULL )
        return( MBEDTLS_ERR_SSL_BAD_INPUT_DATA );

    MBEDTLS_SSL_DEBUG_MSG( 2, ( "=> send alert message" ) );
    MBEDTLS_SSL_DEBUG_MSG( 3, ( "send alert level=%u message=%u", level, message ));

    ssl->out_msgtype = MBEDTLS_SSL_MSG_ALERT;
    ssl->out_msglen = 2;
    ssl->out_msg[0] = level;
    ssl->out_msg[1] = message;

    if( ( ret = mbedtls_ssl_write_record( ssl ) ) != 0 )
    {
        MBEDTLS_SSL_DEBUG_RET( 1, "mbedtls_ssl_write_record", ret );
        return( ret );
    }
    MBEDTLS_SSL_DEBUG_MSG( 2, ( "<= send alert message" ) );

    return( 0 );
}

/*
 * Handshake functions
 */
#if !defined(MBEDTLS_KEY_EXCHANGE_RSA_ENABLED)         && \
    !defined(MBEDTLS_KEY_EXCHANGE_RSA_PSK_ENABLED)     && \
    !defined(MBEDTLS_KEY_EXCHANGE_DHE_RSA_ENABLED)     && \
    !defined(MBEDTLS_KEY_EXCHANGE_ECDHE_RSA_ENABLED)   && \
    !defined(MBEDTLS_KEY_EXCHANGE_ECDHE_ECDSA_ENABLED) && \
    !defined(MBEDTLS_KEY_EXCHANGE_ECDH_RSA_ENABLED)    && \
    !defined(MBEDTLS_KEY_EXCHANGE_ECDH_ECDSA_ENABLED)
/* No certificate support -> dummy functions */
int mbedtls_ssl_write_certificate( mbedtls_ssl_context *ssl )
{
    const mbedtls_ssl_ciphersuite_t *ciphersuite_info = ssl->transform_negotiate->ciphersuite_info;

    MBEDTLS_SSL_DEBUG_MSG( 2, ( "=> write certificate" ) );

    if( ciphersuite_info->key_exchange == MBEDTLS_KEY_EXCHANGE_PSK ||
        ciphersuite_info->key_exchange == MBEDTLS_KEY_EXCHANGE_DHE_PSK ||
        ciphersuite_info->key_exchange == MBEDTLS_KEY_EXCHANGE_ECDHE_PSK ||
        ciphersuite_info->key_exchange == MBEDTLS_KEY_EXCHANGE_ECJPAKE )
    {
        MBEDTLS_SSL_DEBUG_MSG( 2, ( "<= skip write certificate" ) );
        ssl->state++;
        return( 0 );
    }

    MBEDTLS_SSL_DEBUG_MSG( 1, ( "should never happen" ) );
    return( MBEDTLS_ERR_SSL_INTERNAL_ERROR );
}

int mbedtls_ssl_parse_certificate( mbedtls_ssl_context *ssl )
{
    const mbedtls_ssl_ciphersuite_t *ciphersuite_info = ssl->transform_negotiate->ciphersuite_info;

    MBEDTLS_SSL_DEBUG_MSG( 2, ( "=> parse certificate" ) );

    if( ciphersuite_info->key_exchange == MBEDTLS_KEY_EXCHANGE_PSK ||
        ciphersuite_info->key_exchange == MBEDTLS_KEY_EXCHANGE_DHE_PSK ||
        ciphersuite_info->key_exchange == MBEDTLS_KEY_EXCHANGE_ECDHE_PSK ||
        ciphersuite_info->key_exchange == MBEDTLS_KEY_EXCHANGE_ECJPAKE )
    {
        MBEDTLS_SSL_DEBUG_MSG( 2, ( "<= skip parse certificate" ) );
        ssl->state++;
        return( 0 );
    }

    MBEDTLS_SSL_DEBUG_MSG( 1, ( "should never happen" ) );
    return( MBEDTLS_ERR_SSL_INTERNAL_ERROR );
}

#else
/* Some certificate support -> implement write and parse */

int mbedtls_ssl_write_certificate( mbedtls_ssl_context *ssl )
{
    int ret = MBEDTLS_ERR_SSL_FEATURE_UNAVAILABLE;
    size_t i, n;
    const mbedtls_x509_crt *crt;
    const mbedtls_ssl_ciphersuite_t *ciphersuite_info = ssl->transform_negotiate->ciphersuite_info;

    MBEDTLS_SSL_DEBUG_MSG( 2, ( "=> write certificate" ) );

    if( ciphersuite_info->key_exchange == MBEDTLS_KEY_EXCHANGE_PSK ||
        ciphersuite_info->key_exchange == MBEDTLS_KEY_EXCHANGE_DHE_PSK ||
        ciphersuite_info->key_exchange == MBEDTLS_KEY_EXCHANGE_ECDHE_PSK ||
        ciphersuite_info->key_exchange == MBEDTLS_KEY_EXCHANGE_ECJPAKE )
    {
        MBEDTLS_SSL_DEBUG_MSG( 2, ( "<= skip write certificate" ) );
        ssl->state++;
        return( 0 );
    }

#if defined(MBEDTLS_SSL_CLI_C)
    if( ssl->conf->endpoint == MBEDTLS_SSL_IS_CLIENT )
    {
        if( ssl->client_auth == 0 )
        {
            MBEDTLS_SSL_DEBUG_MSG( 2, ( "<= skip write certificate" ) );
            ssl->state++;
            return( 0 );
        }

#if defined(MBEDTLS_SSL_PROTO_SSL3)
        /*
         * If using SSLv3 and got no cert, send an Alert message
         * (otherwise an empty Certificate message will be sent).
         */
        if( mbedtls_ssl_own_cert( ssl )  == NULL &&
            ssl->minor_ver == MBEDTLS_SSL_MINOR_VERSION_0 )
        {
            ssl->out_msglen  = 2;
            ssl->out_msgtype = MBEDTLS_SSL_MSG_ALERT;
            ssl->out_msg[0]  = MBEDTLS_SSL_ALERT_LEVEL_WARNING;
            ssl->out_msg[1]  = MBEDTLS_SSL_ALERT_MSG_NO_CERT;

            MBEDTLS_SSL_DEBUG_MSG( 2, ( "got no certificate to send" ) );
            goto write_msg;
        }
#endif /* MBEDTLS_SSL_PROTO_SSL3 */
    }
#endif /* MBEDTLS_SSL_CLI_C */
#if defined(MBEDTLS_SSL_SRV_C)
    if( ssl->conf->endpoint == MBEDTLS_SSL_IS_SERVER )
    {
        if( mbedtls_ssl_own_cert( ssl ) == NULL )
        {
            MBEDTLS_SSL_DEBUG_MSG( 1, ( "got no certificate to send" ) );
            return( MBEDTLS_ERR_SSL_CERTIFICATE_REQUIRED );
        }
    }
#endif

    MBEDTLS_SSL_DEBUG_CRT( 3, "own certificate", mbedtls_ssl_own_cert( ssl ) );

    /*
     *     0  .  0    handshake type
     *     1  .  3    handshake length
     *     4  .  6    length of all certs
     *     7  .  9    length of cert. 1
     *    10  . n-1   peer certificate
     *     n  . n+2   length of cert. 2
     *    n+3 . ...   upper level cert, etc.
     */
    i = 7;
    crt = mbedtls_ssl_own_cert( ssl );

    while( crt != NULL )
    {
        n = crt->raw.len;
        if( n > MBEDTLS_SSL_OUT_CONTENT_LEN - 3 - i )
        {
            MBEDTLS_SSL_DEBUG_MSG( 1, ( "certificate too large, %d > %d",
                           i + 3 + n, MBEDTLS_SSL_OUT_CONTENT_LEN ) );
            return( MBEDTLS_ERR_SSL_CERTIFICATE_TOO_LARGE );
        }

        ssl->out_msg[i    ] = (unsigned char)( n >> 16 );
        ssl->out_msg[i + 1] = (unsigned char)( n >>  8 );
        ssl->out_msg[i + 2] = (unsigned char)( n       );

        i += 3; memcpy( ssl->out_msg + i, crt->raw.p, n );
        i += n; crt = crt->next;
    }

    ssl->out_msg[4]  = (unsigned char)( ( i - 7 ) >> 16 );
    ssl->out_msg[5]  = (unsigned char)( ( i - 7 ) >>  8 );
    ssl->out_msg[6]  = (unsigned char)( ( i - 7 )       );

    ssl->out_msglen  = i;
    ssl->out_msgtype = MBEDTLS_SSL_MSG_HANDSHAKE;
    ssl->out_msg[0]  = MBEDTLS_SSL_HS_CERTIFICATE;

#if defined(MBEDTLS_SSL_PROTO_SSL3) && defined(MBEDTLS_SSL_CLI_C)
write_msg:
#endif

    ssl->state++;

    if( ( ret = mbedtls_ssl_write_handshake_msg( ssl ) ) != 0 )
    {
        MBEDTLS_SSL_DEBUG_RET( 1, "mbedtls_ssl_write_handshake_msg", ret );
        return( ret );
    }

    MBEDTLS_SSL_DEBUG_MSG( 2, ( "<= write certificate" ) );

    return( ret );
}

int mbedtls_ssl_parse_certificate( mbedtls_ssl_context *ssl )
{
    int ret = MBEDTLS_ERR_SSL_FEATURE_UNAVAILABLE;
    size_t i, n;
    const mbedtls_ssl_ciphersuite_t *ciphersuite_info = ssl->transform_negotiate->ciphersuite_info;
    int authmode = ssl->conf->authmode;
    uint8_t alert;

    MBEDTLS_SSL_DEBUG_MSG( 2, ( "=> parse certificate" ) );

    if( ciphersuite_info->key_exchange == MBEDTLS_KEY_EXCHANGE_PSK ||
        ciphersuite_info->key_exchange == MBEDTLS_KEY_EXCHANGE_DHE_PSK ||
        ciphersuite_info->key_exchange == MBEDTLS_KEY_EXCHANGE_ECDHE_PSK ||
        ciphersuite_info->key_exchange == MBEDTLS_KEY_EXCHANGE_ECJPAKE )
    {
        MBEDTLS_SSL_DEBUG_MSG( 2, ( "<= skip parse certificate" ) );
        ssl->state++;
        return( 0 );
    }

#if defined(MBEDTLS_SSL_SRV_C)
    if( ssl->conf->endpoint == MBEDTLS_SSL_IS_SERVER &&
        ciphersuite_info->key_exchange == MBEDTLS_KEY_EXCHANGE_RSA_PSK )
    {
        MBEDTLS_SSL_DEBUG_MSG( 2, ( "<= skip parse certificate" ) );
        ssl->state++;
        return( 0 );
    }

#if defined(MBEDTLS_SSL_SERVER_NAME_INDICATION)
    if( ssl->handshake->sni_authmode != MBEDTLS_SSL_VERIFY_UNSET )
        authmode = ssl->handshake->sni_authmode;
#endif

    if( ssl->conf->endpoint == MBEDTLS_SSL_IS_SERVER &&
        authmode == MBEDTLS_SSL_VERIFY_NONE )
    {
        ssl->session_negotiate->verify_result = MBEDTLS_X509_BADCERT_SKIP_VERIFY;
        MBEDTLS_SSL_DEBUG_MSG( 2, ( "<= skip parse certificate" ) );
        ssl->state++;
        return( 0 );
    }
#endif

    if( ( ret = mbedtls_ssl_read_record( ssl ) ) != 0 )
    {
        /* mbedtls_ssl_read_record may have sent an alert already. We
           let it decide whether to alert. */
        MBEDTLS_SSL_DEBUG_RET( 1, "mbedtls_ssl_read_record", ret );
        return( ret );
    }

    ssl->state++;

#if defined(MBEDTLS_SSL_SRV_C)
#if defined(MBEDTLS_SSL_PROTO_SSL3)
    /*
     * Check if the client sent an empty certificate
     */
    if( ssl->conf->endpoint  == MBEDTLS_SSL_IS_SERVER &&
        ssl->minor_ver == MBEDTLS_SSL_MINOR_VERSION_0 )
    {
        if( ssl->in_msglen  == 2                        &&
            ssl->in_msgtype == MBEDTLS_SSL_MSG_ALERT            &&
            ssl->in_msg[0]  == MBEDTLS_SSL_ALERT_LEVEL_WARNING  &&
            ssl->in_msg[1]  == MBEDTLS_SSL_ALERT_MSG_NO_CERT )
        {
            MBEDTLS_SSL_DEBUG_MSG( 1, ( "SSLv3 client has no certificate" ) );

            /* The client was asked for a certificate but didn't send
               one. The client should know what's going on, so we
               don't send an alert. */
            ssl->session_negotiate->verify_result = MBEDTLS_X509_BADCERT_MISSING;
            if( authmode == MBEDTLS_SSL_VERIFY_OPTIONAL )
                return( 0 );
            else
                return( MBEDTLS_ERR_SSL_NO_CLIENT_CERTIFICATE );
        }
    }
#endif /* MBEDTLS_SSL_PROTO_SSL3 */

#if defined(MBEDTLS_SSL_PROTO_TLS1) || defined(MBEDTLS_SSL_PROTO_TLS1_1) || \
    defined(MBEDTLS_SSL_PROTO_TLS1_2)
    if( ssl->conf->endpoint  == MBEDTLS_SSL_IS_SERVER &&
        ssl->minor_ver != MBEDTLS_SSL_MINOR_VERSION_0 )
    {
        if( ssl->in_hslen   == 3 + mbedtls_ssl_hs_hdr_len( ssl ) &&
            ssl->in_msgtype == MBEDTLS_SSL_MSG_HANDSHAKE    &&
            ssl->in_msg[0]  == MBEDTLS_SSL_HS_CERTIFICATE   &&
            memcmp( ssl->in_msg + mbedtls_ssl_hs_hdr_len( ssl ), "\0\0\0", 3 ) == 0 )
        {
            MBEDTLS_SSL_DEBUG_MSG( 1, ( "TLSv1 client has no certificate" ) );

            /* The client was asked for a certificate but didn't send
               one. The client should know what's going on, so we
               don't send an alert. */
            ssl->session_negotiate->verify_result = MBEDTLS_X509_BADCERT_MISSING;
            if( authmode == MBEDTLS_SSL_VERIFY_OPTIONAL )
                return( 0 );
            else
                return( MBEDTLS_ERR_SSL_NO_CLIENT_CERTIFICATE );
        }
    }
#endif /* MBEDTLS_SSL_PROTO_TLS1 || MBEDTLS_SSL_PROTO_TLS1_1 || \
          MBEDTLS_SSL_PROTO_TLS1_2 */
#endif /* MBEDTLS_SSL_SRV_C */

    if( ssl->in_msgtype != MBEDTLS_SSL_MSG_HANDSHAKE )
    {
        MBEDTLS_SSL_DEBUG_MSG( 1, ( "bad certificate message" ) );
        mbedtls_ssl_send_alert_message( ssl, MBEDTLS_SSL_ALERT_LEVEL_FATAL,
                                        MBEDTLS_SSL_ALERT_MSG_UNEXPECTED_MESSAGE );
        return( MBEDTLS_ERR_SSL_UNEXPECTED_MESSAGE );
    }

    if( ssl->in_msg[0] != MBEDTLS_SSL_HS_CERTIFICATE ||
        ssl->in_hslen < mbedtls_ssl_hs_hdr_len( ssl ) + 3 + 3 )
    {
        MBEDTLS_SSL_DEBUG_MSG( 1, ( "bad certificate message" ) );
        mbedtls_ssl_send_alert_message( ssl, MBEDTLS_SSL_ALERT_LEVEL_FATAL,
                                        MBEDTLS_SSL_ALERT_MSG_DECODE_ERROR );
        return( MBEDTLS_ERR_SSL_BAD_HS_CERTIFICATE );
    }

    i = mbedtls_ssl_hs_hdr_len( ssl );

    /*
     * Same message structure as in mbedtls_ssl_write_certificate()
     */
    n = ( ssl->in_msg[i+1] << 8 ) | ssl->in_msg[i+2];

    if( ssl->in_msg[i] != 0 ||
        ssl->in_hslen != n + 3 + mbedtls_ssl_hs_hdr_len( ssl ) )
    {
        MBEDTLS_SSL_DEBUG_MSG( 1, ( "bad certificate message" ) );
        mbedtls_ssl_send_alert_message( ssl, MBEDTLS_SSL_ALERT_LEVEL_FATAL,
                                        MBEDTLS_SSL_ALERT_MSG_DECODE_ERROR );
        return( MBEDTLS_ERR_SSL_BAD_HS_CERTIFICATE );
    }

    /* In case we tried to reuse a session but it failed */
    if( ssl->session_negotiate->peer_cert != NULL )
    {
        mbedtls_x509_crt_free( ssl->session_negotiate->peer_cert );
        mbedtls_free( ssl->session_negotiate->peer_cert );
    }

    if( ( ssl->session_negotiate->peer_cert = mbedtls_calloc( 1,
                    sizeof( mbedtls_x509_crt ) ) ) == NULL )
    {
        MBEDTLS_SSL_DEBUG_MSG( 1, ( "alloc(%d bytes) failed",
                       sizeof( mbedtls_x509_crt ) ) );
        mbedtls_ssl_send_alert_message( ssl, MBEDTLS_SSL_ALERT_LEVEL_FATAL,
                                        MBEDTLS_SSL_ALERT_MSG_INTERNAL_ERROR );
        return( MBEDTLS_ERR_SSL_ALLOC_FAILED );
    }

    mbedtls_x509_crt_init( ssl->session_negotiate->peer_cert );

    i += 3;

    while( i < ssl->in_hslen )
    {
        if ( i + 3 > ssl->in_hslen ) {
            MBEDTLS_SSL_DEBUG_MSG( 1, ( "bad certificate message" ) );
            mbedtls_ssl_send_alert_message( ssl, MBEDTLS_SSL_ALERT_LEVEL_FATAL,
                                           MBEDTLS_SSL_ALERT_MSG_DECODE_ERROR );
            return( MBEDTLS_ERR_SSL_BAD_HS_CERTIFICATE );
        }
        if( ssl->in_msg[i] != 0 )
        {
            MBEDTLS_SSL_DEBUG_MSG( 1, ( "bad certificate message" ) );
            mbedtls_ssl_send_alert_message( ssl, MBEDTLS_SSL_ALERT_LEVEL_FATAL,
                                            MBEDTLS_SSL_ALERT_MSG_DECODE_ERROR );
            return( MBEDTLS_ERR_SSL_BAD_HS_CERTIFICATE );
        }

        n = ( (unsigned int) ssl->in_msg[i + 1] << 8 )
            | (unsigned int) ssl->in_msg[i + 2];
        i += 3;

        if( n < 128 || i + n > ssl->in_hslen )
        {
            MBEDTLS_SSL_DEBUG_MSG( 1, ( "bad certificate message" ) );
            mbedtls_ssl_send_alert_message( ssl, MBEDTLS_SSL_ALERT_LEVEL_FATAL,
                                            MBEDTLS_SSL_ALERT_MSG_DECODE_ERROR );
            return( MBEDTLS_ERR_SSL_BAD_HS_CERTIFICATE );
        }

        ret = mbedtls_x509_crt_parse_der( ssl->session_negotiate->peer_cert,
                                  ssl->in_msg + i, n );
        switch( ret )
        {
        case 0: /*ok*/
        case MBEDTLS_ERR_X509_UNKNOWN_SIG_ALG + MBEDTLS_ERR_OID_NOT_FOUND:
            /* Ignore certificate with an unknown algorithm: maybe a
               prior certificate was already trusted. */
            break;

        case MBEDTLS_ERR_X509_ALLOC_FAILED:
            alert = MBEDTLS_SSL_ALERT_MSG_INTERNAL_ERROR;
            goto crt_parse_der_failed;

        case MBEDTLS_ERR_X509_UNKNOWN_VERSION:
            alert = MBEDTLS_SSL_ALERT_MSG_UNSUPPORTED_CERT;
            goto crt_parse_der_failed;

        default:
            alert = MBEDTLS_SSL_ALERT_MSG_BAD_CERT;
        crt_parse_der_failed:
            mbedtls_ssl_send_alert_message( ssl, MBEDTLS_SSL_ALERT_LEVEL_FATAL, alert );
            MBEDTLS_SSL_DEBUG_RET( 1, " mbedtls_x509_crt_parse_der", ret );
            return( ret );
        }

        i += n;
    }

    MBEDTLS_SSL_DEBUG_CRT( 3, "peer certificate", ssl->session_negotiate->peer_cert );

    /*
     * On client, make sure the server cert doesn't change during renego to
     * avoid "triple handshake" attack: https://secure-resumption.com/
     */
#if defined(MBEDTLS_SSL_RENEGOTIATION) && defined(MBEDTLS_SSL_CLI_C)
    if( ssl->conf->endpoint == MBEDTLS_SSL_IS_CLIENT &&
        ssl->renego_status == MBEDTLS_SSL_RENEGOTIATION_IN_PROGRESS )
    {
        if( ssl->session->peer_cert == NULL )
        {
            MBEDTLS_SSL_DEBUG_MSG( 1, ( "new server cert during renegotiation" ) );
            mbedtls_ssl_send_alert_message( ssl, MBEDTLS_SSL_ALERT_LEVEL_FATAL,
                                            MBEDTLS_SSL_ALERT_MSG_ACCESS_DENIED );
            return( MBEDTLS_ERR_SSL_BAD_HS_CERTIFICATE );
        }

        if( ssl->session->peer_cert->raw.len !=
            ssl->session_negotiate->peer_cert->raw.len ||
            memcmp( ssl->session->peer_cert->raw.p,
                    ssl->session_negotiate->peer_cert->raw.p,
                    ssl->session->peer_cert->raw.len ) != 0 )
        {
            MBEDTLS_SSL_DEBUG_MSG( 1, ( "server cert changed during renegotiation" ) );
            mbedtls_ssl_send_alert_message( ssl, MBEDTLS_SSL_ALERT_LEVEL_FATAL,
                                            MBEDTLS_SSL_ALERT_MSG_ACCESS_DENIED );
            return( MBEDTLS_ERR_SSL_BAD_HS_CERTIFICATE );
        }
    }
#endif /* MBEDTLS_SSL_RENEGOTIATION && MBEDTLS_SSL_CLI_C */

    if( authmode != MBEDTLS_SSL_VERIFY_NONE )
    {
        mbedtls_x509_crt *ca_chain;
        mbedtls_x509_crl *ca_crl;

#if defined(MBEDTLS_SSL_SERVER_NAME_INDICATION)
        if( ssl->handshake->sni_ca_chain != NULL )
        {
            ca_chain = ssl->handshake->sni_ca_chain;
            ca_crl   = ssl->handshake->sni_ca_crl;
        }
        else
#endif
        {
            ca_chain = ssl->conf->ca_chain;
            ca_crl   = ssl->conf->ca_crl;
        }

        /*
         * Main check: verify certificate
         */
        ret = mbedtls_x509_crt_verify_with_profile(
                                ssl->session_negotiate->peer_cert,
                                ca_chain, ca_crl,
                                ssl->conf->cert_profile,
                                ssl->hostname,
                               &ssl->session_negotiate->verify_result,
                                ssl->conf->f_vrfy, ssl->conf->p_vrfy );

        if( ret != 0 )
        {
            MBEDTLS_SSL_DEBUG_RET( 1, "x509_verify_cert", ret );
        }

        /*
         * Secondary checks: always done, but change 'ret' only if it was 0
         */

#if defined(MBEDTLS_ECP_C)
        {
            const mbedtls_pk_context *pk = &ssl->session_negotiate->peer_cert->pk;

            /* If certificate uses an EC key, make sure the curve is OK */
            if( mbedtls_pk_can_do( pk, MBEDTLS_PK_ECKEY ) &&
                mbedtls_ssl_check_curve( ssl, mbedtls_pk_ec( *pk )->grp.id ) != 0 )
            {
                ssl->session_negotiate->verify_result |= MBEDTLS_X509_BADCERT_BAD_KEY;

                MBEDTLS_SSL_DEBUG_MSG( 1, ( "bad certificate (EC key curve)" ) );
                if( ret == 0 )
                    ret = MBEDTLS_ERR_SSL_BAD_HS_CERTIFICATE;
            }
        }
#endif /* MBEDTLS_ECP_C */

        if( mbedtls_ssl_check_cert_usage( ssl->session_negotiate->peer_cert,
                                 ciphersuite_info,
                                 ! ssl->conf->endpoint,
                                 &ssl->session_negotiate->verify_result ) != 0 )
        {
            MBEDTLS_SSL_DEBUG_MSG( 1, ( "bad certificate (usage extensions)" ) );
            if( ret == 0 )
                ret = MBEDTLS_ERR_SSL_BAD_HS_CERTIFICATE;
        }

        /* mbedtls_x509_crt_verify_with_profile is supposed to report a
         * verification failure through MBEDTLS_ERR_X509_CERT_VERIFY_FAILED,
         * with details encoded in the verification flags. All other kinds
         * of error codes, including those from the user provided f_vrfy
         * functions, are treated as fatal and lead to a failure of
         * ssl_parse_certificate even if verification was optional. */
        if( authmode == MBEDTLS_SSL_VERIFY_OPTIONAL &&
            ( ret == MBEDTLS_ERR_X509_CERT_VERIFY_FAILED ||
              ret == MBEDTLS_ERR_SSL_BAD_HS_CERTIFICATE ) )
        {
            ret = 0;
        }

        if( ca_chain == NULL && authmode == MBEDTLS_SSL_VERIFY_REQUIRED )
        {
            MBEDTLS_SSL_DEBUG_MSG( 1, ( "got no CA chain" ) );
            ret = MBEDTLS_ERR_SSL_CA_CHAIN_REQUIRED;
        }

        if( ret != 0 )
        {
            /* The certificate may have been rejected for several reasons.
               Pick one and send the corresponding alert. Which alert to send
               may be a subject of debate in some cases. */
            if( ssl->session_negotiate->verify_result & MBEDTLS_X509_BADCERT_OTHER )
                alert = MBEDTLS_SSL_ALERT_MSG_ACCESS_DENIED;
            else if( ssl->session_negotiate->verify_result & MBEDTLS_X509_BADCERT_CN_MISMATCH )
                alert = MBEDTLS_SSL_ALERT_MSG_BAD_CERT;
            else if( ssl->session_negotiate->verify_result & MBEDTLS_X509_BADCERT_KEY_USAGE )
                alert = MBEDTLS_SSL_ALERT_MSG_UNSUPPORTED_CERT;
            else if( ssl->session_negotiate->verify_result & MBEDTLS_X509_BADCERT_EXT_KEY_USAGE )
                alert = MBEDTLS_SSL_ALERT_MSG_UNSUPPORTED_CERT;
            else if( ssl->session_negotiate->verify_result & MBEDTLS_X509_BADCERT_NS_CERT_TYPE )
                alert = MBEDTLS_SSL_ALERT_MSG_UNSUPPORTED_CERT;
            else if( ssl->session_negotiate->verify_result & MBEDTLS_X509_BADCERT_BAD_PK )
                alert = MBEDTLS_SSL_ALERT_MSG_UNSUPPORTED_CERT;
            else if( ssl->session_negotiate->verify_result & MBEDTLS_X509_BADCERT_BAD_KEY )
                alert = MBEDTLS_SSL_ALERT_MSG_UNSUPPORTED_CERT;
            else if( ssl->session_negotiate->verify_result & MBEDTLS_X509_BADCERT_EXPIRED )
                alert = MBEDTLS_SSL_ALERT_MSG_CERT_EXPIRED;
            else if( ssl->session_negotiate->verify_result & MBEDTLS_X509_BADCERT_REVOKED )
                alert = MBEDTLS_SSL_ALERT_MSG_CERT_REVOKED;
            else if( ssl->session_negotiate->verify_result & MBEDTLS_X509_BADCERT_NOT_TRUSTED )
                alert = MBEDTLS_SSL_ALERT_MSG_UNKNOWN_CA;
            else
                alert = MBEDTLS_SSL_ALERT_MSG_CERT_UNKNOWN;
            mbedtls_ssl_send_alert_message( ssl, MBEDTLS_SSL_ALERT_LEVEL_FATAL,
                                            alert );
        }

#if defined(MBEDTLS_DEBUG_C)
        if( ssl->session_negotiate->verify_result != 0 )
        {
            MBEDTLS_SSL_DEBUG_MSG( 3, ( "! Certificate verification flags %x",
                                        ssl->session_negotiate->verify_result ) );
        }
        else
        {
            MBEDTLS_SSL_DEBUG_MSG( 3, ( "Certificate verification flags clear" ) );
        }
#endif /* MBEDTLS_DEBUG_C */
    }

    MBEDTLS_SSL_DEBUG_MSG( 2, ( "<= parse certificate" ) );

    return( ret );
}
#endif /* !MBEDTLS_KEY_EXCHANGE_RSA_ENABLED
          !MBEDTLS_KEY_EXCHANGE_RSA_PSK_ENABLED
          !MBEDTLS_KEY_EXCHANGE_DHE_RSA_ENABLED
          !MBEDTLS_KEY_EXCHANGE_ECDHE_RSA_ENABLED
          !MBEDTLS_KEY_EXCHANGE_ECDHE_ECDSA_ENABLED
          !MBEDTLS_KEY_EXCHANGE_ECDH_RSA_ENABLED
          !MBEDTLS_KEY_EXCHANGE_ECDH_ECDSA_ENABLED */

int mbedtls_ssl_write_change_cipher_spec( mbedtls_ssl_context *ssl )
{
    int ret;

    MBEDTLS_SSL_DEBUG_MSG( 2, ( "=> write change cipher spec" ) );

    ssl->out_msgtype = MBEDTLS_SSL_MSG_CHANGE_CIPHER_SPEC;
    ssl->out_msglen  = 1;
    ssl->out_msg[0]  = 1;

    ssl->state++;

    if( ( ret = mbedtls_ssl_write_handshake_msg( ssl ) ) != 0 )
    {
        MBEDTLS_SSL_DEBUG_RET( 1, "mbedtls_ssl_write_handshake_msg", ret );
        return( ret );
    }

    MBEDTLS_SSL_DEBUG_MSG( 2, ( "<= write change cipher spec" ) );

    return( 0 );
}

int mbedtls_ssl_parse_change_cipher_spec( mbedtls_ssl_context *ssl )
{
    int ret;

    MBEDTLS_SSL_DEBUG_MSG( 2, ( "=> parse change cipher spec" ) );

    if( ( ret = mbedtls_ssl_read_record( ssl ) ) != 0 )
    {
        MBEDTLS_SSL_DEBUG_RET( 1, "mbedtls_ssl_read_record", ret );
        return( ret );
    }

    if( ssl->in_msgtype != MBEDTLS_SSL_MSG_CHANGE_CIPHER_SPEC )
    {
        MBEDTLS_SSL_DEBUG_MSG( 1, ( "bad change cipher spec message" ) );
        mbedtls_ssl_send_alert_message( ssl, MBEDTLS_SSL_ALERT_LEVEL_FATAL,
                                        MBEDTLS_SSL_ALERT_MSG_UNEXPECTED_MESSAGE );
        return( MBEDTLS_ERR_SSL_UNEXPECTED_MESSAGE );
    }

    if( ssl->in_msglen != 1 || ssl->in_msg[0] != 1 )
    {
        MBEDTLS_SSL_DEBUG_MSG( 1, ( "bad change cipher spec message" ) );
        mbedtls_ssl_send_alert_message( ssl, MBEDTLS_SSL_ALERT_LEVEL_FATAL,
                                        MBEDTLS_SSL_ALERT_MSG_DECODE_ERROR );
        return( MBEDTLS_ERR_SSL_BAD_HS_CHANGE_CIPHER_SPEC );
    }

    /*
     * Switch to our negotiated transform and session parameters for inbound
     * data.
     */
    MBEDTLS_SSL_DEBUG_MSG( 3, ( "switching to new transform spec for inbound data" ) );
    ssl->transform_in = ssl->transform_negotiate;
    ssl->session_in = ssl->session_negotiate;

#if defined(MBEDTLS_SSL_PROTO_DTLS)
    if( ssl->conf->transport == MBEDTLS_SSL_TRANSPORT_DATAGRAM )
    {
#if defined(MBEDTLS_SSL_DTLS_ANTI_REPLAY)
        ssl_dtls_replay_reset( ssl );
#endif

        /* Increment epoch */
        if( ++ssl->in_epoch == 0 )
        {
            MBEDTLS_SSL_DEBUG_MSG( 1, ( "DTLS epoch would wrap" ) );
            /* This is highly unlikely to happen for legitimate reasons, so
               treat it as an attack and don't send an alert. */
            return( MBEDTLS_ERR_SSL_COUNTER_WRAPPING );
        }
    }
    else
#endif /* MBEDTLS_SSL_PROTO_DTLS */
    memset( ssl->in_ctr, 0, 8 );

    /*
     * Set the in_msg pointer to the correct location based on IV length
     */
    if( ssl->minor_ver >= MBEDTLS_SSL_MINOR_VERSION_2 )
    {
        ssl->in_msg = ssl->in_iv + ssl->transform_negotiate->ivlen -
                      ssl->transform_negotiate->fixed_ivlen;
    }
    else
        ssl->in_msg = ssl->in_iv;

#if defined(MBEDTLS_SSL_HW_RECORD_ACCEL)
    if( mbedtls_ssl_hw_record_activate != NULL )
    {
        if( ( ret = mbedtls_ssl_hw_record_activate( ssl, MBEDTLS_SSL_CHANNEL_INBOUND ) ) != 0 )
        {
            MBEDTLS_SSL_DEBUG_RET( 1, "mbedtls_ssl_hw_record_activate", ret );
            mbedtls_ssl_send_alert_message( ssl, MBEDTLS_SSL_ALERT_LEVEL_FATAL,
                                            MBEDTLS_SSL_ALERT_MSG_INTERNAL_ERROR );
            return( MBEDTLS_ERR_SSL_HW_ACCEL_FAILED );
        }
    }
#endif

    ssl->state++;

    MBEDTLS_SSL_DEBUG_MSG( 2, ( "<= parse change cipher spec" ) );

    return( 0 );
}

void mbedtls_ssl_optimize_checksum( mbedtls_ssl_context *ssl,
                            const mbedtls_ssl_ciphersuite_t *ciphersuite_info )
{
    ((void) ciphersuite_info);

#if defined(MBEDTLS_SSL_PROTO_SSL3) || defined(MBEDTLS_SSL_PROTO_TLS1) || \
    defined(MBEDTLS_SSL_PROTO_TLS1_1)
    if( ssl->minor_ver < MBEDTLS_SSL_MINOR_VERSION_3 )
        ssl->handshake->update_checksum = ssl_update_checksum_md5sha1;
    else
#endif
#if defined(MBEDTLS_SSL_PROTO_TLS1_2)
#if defined(MBEDTLS_SHA512_C)
    if( ciphersuite_info->mac == MBEDTLS_MD_SHA384 )
        ssl->handshake->update_checksum = ssl_update_checksum_sha384;
    else
#endif
#if defined(MBEDTLS_SHA256_C)
    if( ciphersuite_info->mac != MBEDTLS_MD_SHA384 )
        ssl->handshake->update_checksum = ssl_update_checksum_sha256;
    else
#endif
#endif /* MBEDTLS_SSL_PROTO_TLS1_2 */
    {
        MBEDTLS_SSL_DEBUG_MSG( 1, ( "should never happen" ) );
        return;
    }
}

void mbedtls_ssl_reset_checksum( mbedtls_ssl_context *ssl )
{
#if defined(MBEDTLS_SSL_PROTO_SSL3) || defined(MBEDTLS_SSL_PROTO_TLS1) || \
    defined(MBEDTLS_SSL_PROTO_TLS1_1)
     mbedtls_md5_starts_ret( &ssl->handshake->fin_md5  );
    mbedtls_sha1_starts_ret( &ssl->handshake->fin_sha1 );
#endif
#if defined(MBEDTLS_SSL_PROTO_TLS1_2)
#if defined(MBEDTLS_SHA256_C)
    mbedtls_sha256_starts_ret( &ssl->handshake->fin_sha256, 0 );
#endif
#if defined(MBEDTLS_SHA512_C)
    mbedtls_sha512_starts_ret( &ssl->handshake->fin_sha512, 1 );
#endif
#endif /* MBEDTLS_SSL_PROTO_TLS1_2 */
}

static void ssl_update_checksum_start( mbedtls_ssl_context *ssl,
                                       const unsigned char *buf, size_t len )
{
#if defined(MBEDTLS_SSL_PROTO_SSL3) || defined(MBEDTLS_SSL_PROTO_TLS1) || \
    defined(MBEDTLS_SSL_PROTO_TLS1_1)
     mbedtls_md5_update_ret( &ssl->handshake->fin_md5 , buf, len );
    mbedtls_sha1_update_ret( &ssl->handshake->fin_sha1, buf, len );
#endif
#if defined(MBEDTLS_SSL_PROTO_TLS1_2)
#if defined(MBEDTLS_SHA256_C)
    mbedtls_sha256_update_ret( &ssl->handshake->fin_sha256, buf, len );
#endif
#if defined(MBEDTLS_SHA512_C)
    mbedtls_sha512_update_ret( &ssl->handshake->fin_sha512, buf, len );
#endif
#endif /* MBEDTLS_SSL_PROTO_TLS1_2 */
}

#if defined(MBEDTLS_SSL_PROTO_SSL3) || defined(MBEDTLS_SSL_PROTO_TLS1) || \
    defined(MBEDTLS_SSL_PROTO_TLS1_1)
static void ssl_update_checksum_md5sha1( mbedtls_ssl_context *ssl,
                                         const unsigned char *buf, size_t len )
{
     mbedtls_md5_update_ret( &ssl->handshake->fin_md5 , buf, len );
    mbedtls_sha1_update_ret( &ssl->handshake->fin_sha1, buf, len );
}
#endif

#if defined(MBEDTLS_SSL_PROTO_TLS1_2)
#if defined(MBEDTLS_SHA256_C)
static void ssl_update_checksum_sha256( mbedtls_ssl_context *ssl,
                                        const unsigned char *buf, size_t len )
{
    mbedtls_sha256_update_ret( &ssl->handshake->fin_sha256, buf, len );
}
#endif

#if defined(MBEDTLS_SHA512_C)
static void ssl_update_checksum_sha384( mbedtls_ssl_context *ssl,
                                        const unsigned char *buf, size_t len )
{
    mbedtls_sha512_update_ret( &ssl->handshake->fin_sha512, buf, len );
}
#endif
#endif /* MBEDTLS_SSL_PROTO_TLS1_2 */

#if defined(MBEDTLS_SSL_PROTO_SSL3)
static void ssl_calc_finished_ssl(
                mbedtls_ssl_context *ssl, unsigned char *buf, int from )
{
    const char *sender;
    mbedtls_md5_context  md5;
    mbedtls_sha1_context sha1;

    unsigned char padbuf[48];
    unsigned char md5sum[16];
    unsigned char sha1sum[20];

    mbedtls_ssl_session *session = ssl->session_negotiate;
    if( !session )
        session = ssl->session;

    MBEDTLS_SSL_DEBUG_MSG( 2, ( "=> calc  finished ssl" ) );

    mbedtls_md5_init( &md5 );
    mbedtls_sha1_init( &sha1 );

    mbedtls_md5_clone( &md5, &ssl->handshake->fin_md5 );
    mbedtls_sha1_clone( &sha1, &ssl->handshake->fin_sha1 );

    /*
     * SSLv3:
     *   hash =
     *      MD5( master + pad2 +
     *          MD5( handshake + sender + master + pad1 ) )
     *   + SHA1( master + pad2 +
     *         SHA1( handshake + sender + master + pad1 ) )
     */

#if !defined(MBEDTLS_MD5_ALT)
    MBEDTLS_SSL_DEBUG_BUF( 4, "finished  md5 state", (unsigned char *)
                    md5.state, sizeof(  md5.state ) );
#endif

#if !defined(MBEDTLS_SHA1_ALT)
    MBEDTLS_SSL_DEBUG_BUF( 4, "finished sha1 state", (unsigned char *)
                   sha1.state, sizeof( sha1.state ) );
#endif

    sender = ( from == MBEDTLS_SSL_IS_CLIENT ) ? "CLNT"
                                       : "SRVR";

    memset( padbuf, 0x36, 48 );

    mbedtls_md5_update_ret( &md5, (const unsigned char *) sender, 4 );
    mbedtls_md5_update_ret( &md5, session->master, 48 );
    mbedtls_md5_update_ret( &md5, padbuf, 48 );
    mbedtls_md5_finish_ret( &md5, md5sum );

    mbedtls_sha1_update_ret( &sha1, (const unsigned char *) sender, 4 );
    mbedtls_sha1_update_ret( &sha1, session->master, 48 );
    mbedtls_sha1_update_ret( &sha1, padbuf, 40 );
    mbedtls_sha1_finish_ret( &sha1, sha1sum );

    memset( padbuf, 0x5C, 48 );

    mbedtls_md5_starts_ret( &md5 );
    mbedtls_md5_update_ret( &md5, session->master, 48 );
    mbedtls_md5_update_ret( &md5, padbuf, 48 );
    mbedtls_md5_update_ret( &md5, md5sum, 16 );
    mbedtls_md5_finish_ret( &md5, buf );

    mbedtls_sha1_starts_ret( &sha1 );
    mbedtls_sha1_update_ret( &sha1, session->master, 48 );
    mbedtls_sha1_update_ret( &sha1, padbuf , 40 );
    mbedtls_sha1_update_ret( &sha1, sha1sum, 20 );
    mbedtls_sha1_finish_ret( &sha1, buf + 16 );

    MBEDTLS_SSL_DEBUG_BUF( 3, "calc finished result", buf, 36 );

    mbedtls_md5_free(  &md5  );
    mbedtls_sha1_free( &sha1 );

    mbedtls_platform_zeroize(  padbuf, sizeof(  padbuf ) );
    mbedtls_platform_zeroize(  md5sum, sizeof(  md5sum ) );
    mbedtls_platform_zeroize( sha1sum, sizeof( sha1sum ) );

    MBEDTLS_SSL_DEBUG_MSG( 2, ( "<= calc  finished" ) );
}
#endif /* MBEDTLS_SSL_PROTO_SSL3 */

#if defined(MBEDTLS_SSL_PROTO_TLS1) || defined(MBEDTLS_SSL_PROTO_TLS1_1)
static void ssl_calc_finished_tls(
                mbedtls_ssl_context *ssl, unsigned char *buf, int from )
{
    int len = 12;
    const char *sender;
    mbedtls_md5_context  md5;
    mbedtls_sha1_context sha1;
    unsigned char padbuf[36];

    mbedtls_ssl_session *session = ssl->session_negotiate;
    if( !session )
        session = ssl->session;

    MBEDTLS_SSL_DEBUG_MSG( 2, ( "=> calc  finished tls" ) );

    mbedtls_md5_init( &md5 );
    mbedtls_sha1_init( &sha1 );

    mbedtls_md5_clone( &md5, &ssl->handshake->fin_md5 );
    mbedtls_sha1_clone( &sha1, &ssl->handshake->fin_sha1 );

    /*
     * TLSv1:
     *   hash = PRF( master, finished_label,
     *               MD5( handshake ) + SHA1( handshake ) )[0..11]
     */

#if !defined(MBEDTLS_MD5_ALT)
    MBEDTLS_SSL_DEBUG_BUF( 4, "finished  md5 state", (unsigned char *)
                    md5.state, sizeof(  md5.state ) );
#endif

#if !defined(MBEDTLS_SHA1_ALT)
    MBEDTLS_SSL_DEBUG_BUF( 4, "finished sha1 state", (unsigned char *)
                   sha1.state, sizeof( sha1.state ) );
#endif

    sender = ( from == MBEDTLS_SSL_IS_CLIENT )
             ? "client finished"
             : "server finished";

    mbedtls_md5_finish_ret(  &md5, padbuf );
    mbedtls_sha1_finish_ret( &sha1, padbuf + 16 );

    ssl->handshake->tls_prf( session->master, 48, sender,
                             padbuf, 36, buf, len );

    MBEDTLS_SSL_DEBUG_BUF( 3, "calc finished result", buf, len );

    mbedtls_md5_free(  &md5  );
    mbedtls_sha1_free( &sha1 );

    mbedtls_platform_zeroize(  padbuf, sizeof(  padbuf ) );

    MBEDTLS_SSL_DEBUG_MSG( 2, ( "<= calc  finished" ) );
}
#endif /* MBEDTLS_SSL_PROTO_TLS1 || MBEDTLS_SSL_PROTO_TLS1_1 */

#if defined(MBEDTLS_SSL_PROTO_TLS1_2)
#if defined(MBEDTLS_SHA256_C)
static void ssl_calc_finished_tls_sha256(
                mbedtls_ssl_context *ssl, unsigned char *buf, int from )
{
    int len = 12;
    const char *sender;
    mbedtls_sha256_context sha256;
    unsigned char padbuf[32];

    mbedtls_ssl_session *session = ssl->session_negotiate;
    if( !session )
        session = ssl->session;

    mbedtls_sha256_init( &sha256 );

    MBEDTLS_SSL_DEBUG_MSG( 2, ( "=> calc  finished tls sha256" ) );

    mbedtls_sha256_clone( &sha256, &ssl->handshake->fin_sha256 );

    /*
     * TLSv1.2:
     *   hash = PRF( master, finished_label,
     *               Hash( handshake ) )[0.11]
     */

#if !defined(MBEDTLS_SHA256_ALT)
    MBEDTLS_SSL_DEBUG_BUF( 4, "finished sha2 state", (unsigned char *)
                   sha256.state, sizeof( sha256.state ) );
#endif

    sender = ( from == MBEDTLS_SSL_IS_CLIENT )
             ? "client finished"
             : "server finished";

    mbedtls_sha256_finish_ret( &sha256, padbuf );

    ssl->handshake->tls_prf( session->master, 48, sender,
                             padbuf, 32, buf, len );

    MBEDTLS_SSL_DEBUG_BUF( 3, "calc finished result", buf, len );

    mbedtls_sha256_free( &sha256 );

    mbedtls_platform_zeroize(  padbuf, sizeof(  padbuf ) );

    MBEDTLS_SSL_DEBUG_MSG( 2, ( "<= calc  finished" ) );
}
#endif /* MBEDTLS_SHA256_C */

#if defined(MBEDTLS_SHA512_C)
static void ssl_calc_finished_tls_sha384(
                mbedtls_ssl_context *ssl, unsigned char *buf, int from )
{
    int len = 12;
    const char *sender;
    mbedtls_sha512_context sha512;
    unsigned char padbuf[48];

    mbedtls_ssl_session *session = ssl->session_negotiate;
    if( !session )
        session = ssl->session;

    mbedtls_sha512_init( &sha512 );

    MBEDTLS_SSL_DEBUG_MSG( 2, ( "=> calc  finished tls sha384" ) );

    mbedtls_sha512_clone( &sha512, &ssl->handshake->fin_sha512 );

    /*
     * TLSv1.2:
     *   hash = PRF( master, finished_label,
     *               Hash( handshake ) )[0.11]
     */

#if !defined(MBEDTLS_SHA512_ALT)
    MBEDTLS_SSL_DEBUG_BUF( 4, "finished sha512 state", (unsigned char *)
                   sha512.state, sizeof( sha512.state ) );
#endif

    sender = ( from == MBEDTLS_SSL_IS_CLIENT )
             ? "client finished"
             : "server finished";

    mbedtls_sha512_finish_ret( &sha512, padbuf );

    ssl->handshake->tls_prf( session->master, 48, sender,
                             padbuf, 48, buf, len );

    MBEDTLS_SSL_DEBUG_BUF( 3, "calc finished result", buf, len );

    mbedtls_sha512_free( &sha512 );

    mbedtls_platform_zeroize(  padbuf, sizeof( padbuf ) );

    MBEDTLS_SSL_DEBUG_MSG( 2, ( "<= calc  finished" ) );
}
#endif /* MBEDTLS_SHA512_C */
#endif /* MBEDTLS_SSL_PROTO_TLS1_2 */

static void ssl_handshake_wrapup_free_hs_transform( mbedtls_ssl_context *ssl )
{
    MBEDTLS_SSL_DEBUG_MSG( 3, ( "=> handshake wrapup: final free" ) );

    /*
     * Free our handshake params
     */
    mbedtls_ssl_handshake_free( ssl );
    mbedtls_free( ssl->handshake );
    ssl->handshake = NULL;

    /*
     * Free the previous transform and swith in the current one
     */
    if( ssl->transform )
    {
        mbedtls_ssl_transform_free( ssl->transform );
        mbedtls_free( ssl->transform );
    }
    ssl->transform = ssl->transform_negotiate;
    ssl->transform_negotiate = NULL;

    MBEDTLS_SSL_DEBUG_MSG( 3, ( "<= handshake wrapup: final free" ) );
}

void mbedtls_ssl_handshake_wrapup( mbedtls_ssl_context *ssl )
{
    int resume = ssl->handshake->resume;

    MBEDTLS_SSL_DEBUG_MSG( 3, ( "=> handshake wrapup" ) );

#if defined(MBEDTLS_SSL_RENEGOTIATION)
    if( ssl->renego_status == MBEDTLS_SSL_RENEGOTIATION_IN_PROGRESS )
    {
        ssl->renego_status =  MBEDTLS_SSL_RENEGOTIATION_DONE;
        ssl->renego_records_seen = 0;
    }
#endif

    /*
     * Free the previous session and switch in the current one
     */
    if( ssl->session )
    {
#if defined(MBEDTLS_SSL_ENCRYPT_THEN_MAC)
        /* RFC 7366 3.1: keep the EtM state */
        ssl->session_negotiate->encrypt_then_mac =
                  ssl->session->encrypt_then_mac;
#endif

        mbedtls_ssl_session_free( ssl->session );
        mbedtls_free( ssl->session );
    }
    ssl->session = ssl->session_negotiate;
    ssl->session_negotiate = NULL;

    /*
     * Add cache entry
     */
    if( ssl->conf->f_set_cache != NULL &&
        ssl->session->id_len != 0 &&
        resume == 0 )
    {
        if( ssl->conf->f_set_cache( ssl->conf->p_cache, ssl->session ) != 0 )
            MBEDTLS_SSL_DEBUG_MSG( 1, ( "cache did not store session" ) );
    }

#if defined(MBEDTLS_SSL_PROTO_DTLS)
    if( ssl->conf->transport == MBEDTLS_SSL_TRANSPORT_DATAGRAM &&
        ssl->handshake->flight != NULL )
    {
        /* Cancel handshake timer */
        ssl_set_timer( ssl, 0 );

        /* Keep last flight around in case we need to resend it:
         * we need the handshake and transform structures for that */
        MBEDTLS_SSL_DEBUG_MSG( 3, ( "skip freeing handshake and transform" ) );
    }
    else
#endif
        ssl_handshake_wrapup_free_hs_transform( ssl );

    ssl->state++;

    MBEDTLS_SSL_DEBUG_MSG( 3, ( "<= handshake wrapup" ) );
}

int mbedtls_ssl_write_finished( mbedtls_ssl_context *ssl )
{
    int ret, hash_len;

    MBEDTLS_SSL_DEBUG_MSG( 2, ( "=> write finished" ) );

    /*
     * Set the out_msg pointer to the correct location based on IV length
     */
    if( ssl->minor_ver >= MBEDTLS_SSL_MINOR_VERSION_2 )
    {
        ssl->out_msg = ssl->out_iv + ssl->transform_negotiate->ivlen -
                       ssl->transform_negotiate->fixed_ivlen;
    }
    else
        ssl->out_msg = ssl->out_iv;

    ssl->handshake->calc_finished( ssl, ssl->out_msg + 4, ssl->conf->endpoint );

    /*
     * RFC 5246 7.4.9 (Page 63) says 12 is the default length and ciphersuites
     * may define some other value. Currently (early 2016), no defined
     * ciphersuite does this (and this is unlikely to change as activity has
     * moved to TLS 1.3 now) so we can keep the hardcoded 12 here.
     */
    hash_len = ( ssl->minor_ver == MBEDTLS_SSL_MINOR_VERSION_0 ) ? 36 : 12;

#if defined(MBEDTLS_SSL_RENEGOTIATION)
    ssl->verify_data_len = hash_len;
    memcpy( ssl->own_verify_data, ssl->out_msg + 4, hash_len );
#endif

    ssl->out_msglen  = 4 + hash_len;
    ssl->out_msgtype = MBEDTLS_SSL_MSG_HANDSHAKE;
    ssl->out_msg[0]  = MBEDTLS_SSL_HS_FINISHED;

    /*
     * In case of session resuming, invert the client and server
     * ChangeCipherSpec messages order.
     */
    if( ssl->handshake->resume != 0 )
    {
#if defined(MBEDTLS_SSL_CLI_C)
        if( ssl->conf->endpoint == MBEDTLS_SSL_IS_CLIENT )
            ssl->state = MBEDTLS_SSL_HANDSHAKE_WRAPUP;
#endif
#if defined(MBEDTLS_SSL_SRV_C)
        if( ssl->conf->endpoint == MBEDTLS_SSL_IS_SERVER )
            ssl->state = MBEDTLS_SSL_CLIENT_CHANGE_CIPHER_SPEC;
#endif
    }
    else
        ssl->state++;

    /*
     * Switch to our negotiated transform and session parameters for outbound
     * data.
     */
    MBEDTLS_SSL_DEBUG_MSG( 3, ( "switching to new transform spec for outbound data" ) );

#if defined(MBEDTLS_SSL_PROTO_DTLS)
    if( ssl->conf->transport == MBEDTLS_SSL_TRANSPORT_DATAGRAM )
    {
        unsigned char i;

        /* Remember current epoch settings for resending */
        ssl->handshake->alt_transform_out = ssl->transform_out;
        memcpy( ssl->handshake->alt_out_ctr, ssl->out_ctr, 8 );

        /* Set sequence_number to zero */
        memset( ssl->out_ctr + 2, 0, 6 );

        /* Increment epoch */
        for( i = 2; i > 0; i-- )
            if( ++ssl->out_ctr[i - 1] != 0 )
                break;

        /* The loop goes to its end iff the counter is wrapping */
        if( i == 0 )
        {
            MBEDTLS_SSL_DEBUG_MSG( 1, ( "DTLS epoch would wrap" ) );
            return( MBEDTLS_ERR_SSL_COUNTER_WRAPPING );
        }
    }
    else
#endif /* MBEDTLS_SSL_PROTO_DTLS */
    memset( ssl->out_ctr, 0, 8 );

    ssl->transform_out = ssl->transform_negotiate;
    ssl->session_out = ssl->session_negotiate;

#if defined(MBEDTLS_SSL_HW_RECORD_ACCEL)
    if( mbedtls_ssl_hw_record_activate != NULL )
    {
        if( ( ret = mbedtls_ssl_hw_record_activate( ssl, MBEDTLS_SSL_CHANNEL_OUTBOUND ) ) != 0 )
        {
            MBEDTLS_SSL_DEBUG_RET( 1, "mbedtls_ssl_hw_record_activate", ret );
            return( MBEDTLS_ERR_SSL_HW_ACCEL_FAILED );
        }
    }
#endif

#if defined(MBEDTLS_SSL_PROTO_DTLS)
    if( ssl->conf->transport == MBEDTLS_SSL_TRANSPORT_DATAGRAM )
        mbedtls_ssl_send_flight_completed( ssl );
#endif

    if( ( ret = mbedtls_ssl_write_handshake_msg( ssl ) ) != 0 )
    {
        MBEDTLS_SSL_DEBUG_RET( 1, "mbedtls_ssl_write_handshake_msg", ret );
        return( ret );
    }

#if defined(MBEDTLS_SSL_PROTO_DTLS)
    if( ssl->conf->transport == MBEDTLS_SSL_TRANSPORT_DATAGRAM &&
        ( ret = mbedtls_ssl_flight_transmit( ssl ) ) != 0 )
    {
        MBEDTLS_SSL_DEBUG_RET( 1, "mbedtls_ssl_flight_transmit", ret );
        return( ret );
    }
#endif

    MBEDTLS_SSL_DEBUG_MSG( 2, ( "<= write finished" ) );

    return( 0 );
}

#if defined(MBEDTLS_SSL_PROTO_SSL3)
#define SSL_MAX_HASH_LEN 36
#else
#define SSL_MAX_HASH_LEN 12
#endif

int mbedtls_ssl_parse_finished( mbedtls_ssl_context *ssl )
{
    int ret;
    unsigned int hash_len;
    unsigned char buf[SSL_MAX_HASH_LEN];

    MBEDTLS_SSL_DEBUG_MSG( 2, ( "=> parse finished" ) );

    ssl->handshake->calc_finished( ssl, buf, ssl->conf->endpoint ^ 1 );

    if( ( ret = mbedtls_ssl_read_record( ssl ) ) != 0 )
    {
        MBEDTLS_SSL_DEBUG_RET( 1, "mbedtls_ssl_read_record", ret );
        return( ret );
    }

    if( ssl->in_msgtype != MBEDTLS_SSL_MSG_HANDSHAKE )
    {
        MBEDTLS_SSL_DEBUG_MSG( 1, ( "bad finished message" ) );
        mbedtls_ssl_send_alert_message( ssl, MBEDTLS_SSL_ALERT_LEVEL_FATAL,
                                        MBEDTLS_SSL_ALERT_MSG_UNEXPECTED_MESSAGE );
        return( MBEDTLS_ERR_SSL_UNEXPECTED_MESSAGE );
    }

    /* There is currently no ciphersuite using another length with TLS 1.2 */
#if defined(MBEDTLS_SSL_PROTO_SSL3)
    if( ssl->minor_ver == MBEDTLS_SSL_MINOR_VERSION_0 )
        hash_len = 36;
    else
#endif
        hash_len = 12;

    if( ssl->in_msg[0] != MBEDTLS_SSL_HS_FINISHED ||
        ssl->in_hslen  != mbedtls_ssl_hs_hdr_len( ssl ) + hash_len )
    {
        MBEDTLS_SSL_DEBUG_MSG( 1, ( "bad finished message" ) );
        mbedtls_ssl_send_alert_message( ssl, MBEDTLS_SSL_ALERT_LEVEL_FATAL,
                                        MBEDTLS_SSL_ALERT_MSG_DECODE_ERROR );
        return( MBEDTLS_ERR_SSL_BAD_HS_FINISHED );
    }

    if( mbedtls_ssl_safer_memcmp( ssl->in_msg + mbedtls_ssl_hs_hdr_len( ssl ),
                      buf, hash_len ) != 0 )
    {
        MBEDTLS_SSL_DEBUG_MSG( 1, ( "bad finished message" ) );
        mbedtls_ssl_send_alert_message( ssl, MBEDTLS_SSL_ALERT_LEVEL_FATAL,
                                        MBEDTLS_SSL_ALERT_MSG_DECODE_ERROR );
        return( MBEDTLS_ERR_SSL_BAD_HS_FINISHED );
    }

#if defined(MBEDTLS_SSL_RENEGOTIATION)
    ssl->verify_data_len = hash_len;
    memcpy( ssl->peer_verify_data, buf, hash_len );
#endif

    if( ssl->handshake->resume != 0 )
    {
#if defined(MBEDTLS_SSL_CLI_C)
        if( ssl->conf->endpoint == MBEDTLS_SSL_IS_CLIENT )
            ssl->state = MBEDTLS_SSL_CLIENT_CHANGE_CIPHER_SPEC;
#endif
#if defined(MBEDTLS_SSL_SRV_C)
        if( ssl->conf->endpoint == MBEDTLS_SSL_IS_SERVER )
            ssl->state = MBEDTLS_SSL_HANDSHAKE_WRAPUP;
#endif
    }
    else
        ssl->state++;

#if defined(MBEDTLS_SSL_PROTO_DTLS)
    if( ssl->conf->transport == MBEDTLS_SSL_TRANSPORT_DATAGRAM )
        mbedtls_ssl_recv_flight_completed( ssl );
#endif

    MBEDTLS_SSL_DEBUG_MSG( 2, ( "<= parse finished" ) );

    return( 0 );
}

static void ssl_handshake_params_init( mbedtls_ssl_handshake_params *handshake )
{
    memset( handshake, 0, sizeof( mbedtls_ssl_handshake_params ) );

#if defined(MBEDTLS_SSL_PROTO_SSL3) || defined(MBEDTLS_SSL_PROTO_TLS1) || \
    defined(MBEDTLS_SSL_PROTO_TLS1_1)
     mbedtls_md5_init(   &handshake->fin_md5  );
    mbedtls_sha1_init(   &handshake->fin_sha1 );
     mbedtls_md5_starts_ret( &handshake->fin_md5  );
    mbedtls_sha1_starts_ret( &handshake->fin_sha1 );
#endif
#if defined(MBEDTLS_SSL_PROTO_TLS1_2)
#if defined(MBEDTLS_SHA256_C)
    mbedtls_sha256_init(   &handshake->fin_sha256    );
    mbedtls_sha256_starts_ret( &handshake->fin_sha256, 0 );
#endif
#if defined(MBEDTLS_SHA512_C)
    mbedtls_sha512_init(   &handshake->fin_sha512    );
    mbedtls_sha512_starts_ret( &handshake->fin_sha512, 1 );
#endif
#endif /* MBEDTLS_SSL_PROTO_TLS1_2 */

    handshake->update_checksum = ssl_update_checksum_start;

#if defined(MBEDTLS_SSL_PROTO_TLS1_2) && \
    defined(MBEDTLS_KEY_EXCHANGE__WITH_CERT__ENABLED)
    mbedtls_ssl_sig_hash_set_init( &handshake->hash_algs );
#endif

#if defined(MBEDTLS_DHM_C)
    mbedtls_dhm_init( &handshake->dhm_ctx );
#endif
#if defined(MBEDTLS_ECDH_C)
    mbedtls_ecdh_init( &handshake->ecdh_ctx );
#endif
#if defined(MBEDTLS_KEY_EXCHANGE_ECJPAKE_ENABLED)
    mbedtls_ecjpake_init( &handshake->ecjpake_ctx );
#if defined(MBEDTLS_SSL_CLI_C)
    handshake->ecjpake_cache = NULL;
    handshake->ecjpake_cache_len = 0;
#endif
#endif

#if defined(MBEDTLS_SSL_SERVER_NAME_INDICATION)
    handshake->sni_authmode = MBEDTLS_SSL_VERIFY_UNSET;
#endif
}

static void ssl_transform_init( mbedtls_ssl_transform *transform )
{
    memset( transform, 0, sizeof(mbedtls_ssl_transform) );

    mbedtls_cipher_init( &transform->cipher_ctx_enc );
    mbedtls_cipher_init( &transform->cipher_ctx_dec );

    mbedtls_md_init( &transform->md_ctx_enc );
    mbedtls_md_init( &transform->md_ctx_dec );
}

void mbedtls_ssl_session_init( mbedtls_ssl_session *session )
{
    memset( session, 0, sizeof(mbedtls_ssl_session) );
}

static int ssl_handshake_init( mbedtls_ssl_context *ssl )
{
    /* Clear old handshake information if present */
    if( ssl->transform_negotiate )
        mbedtls_ssl_transform_free( ssl->transform_negotiate );
    if( ssl->session_negotiate )
        mbedtls_ssl_session_free( ssl->session_negotiate );
    if( ssl->handshake )
        mbedtls_ssl_handshake_free( ssl );

    /*
     * Either the pointers are now NULL or cleared properly and can be freed.
     * Now allocate missing structures.
     */
    if( ssl->transform_negotiate == NULL )
    {
        ssl->transform_negotiate = mbedtls_calloc( 1, sizeof(mbedtls_ssl_transform) );
    }

    if( ssl->session_negotiate == NULL )
    {
        ssl->session_negotiate = mbedtls_calloc( 1, sizeof(mbedtls_ssl_session) );
    }

    if( ssl->handshake == NULL )
    {
        ssl->handshake = mbedtls_calloc( 1, sizeof(mbedtls_ssl_handshake_params) );
    }

    /* All pointers should exist and can be directly freed without issue */
    if( ssl->handshake == NULL ||
        ssl->transform_negotiate == NULL ||
        ssl->session_negotiate == NULL )
    {
        MBEDTLS_SSL_DEBUG_MSG( 1, ( "alloc() of ssl sub-contexts failed" ) );

        mbedtls_free( ssl->handshake );
        mbedtls_free( ssl->transform_negotiate );
        mbedtls_free( ssl->session_negotiate );

        ssl->handshake = NULL;
        ssl->transform_negotiate = NULL;
        ssl->session_negotiate = NULL;

        return( MBEDTLS_ERR_SSL_ALLOC_FAILED );
    }

    /* Initialize structures */
    mbedtls_ssl_session_init( ssl->session_negotiate );
    ssl_transform_init( ssl->transform_negotiate );
    ssl_handshake_params_init( ssl->handshake );

#if defined(MBEDTLS_SSL_PROTO_DTLS)
    if( ssl->conf->transport == MBEDTLS_SSL_TRANSPORT_DATAGRAM )
    {
        ssl->handshake->alt_transform_out = ssl->transform_out;

        if( ssl->conf->endpoint == MBEDTLS_SSL_IS_CLIENT )
            ssl->handshake->retransmit_state = MBEDTLS_SSL_RETRANS_PREPARING;
        else
            ssl->handshake->retransmit_state = MBEDTLS_SSL_RETRANS_WAITING;

        ssl_set_timer( ssl, 0 );
    }
#endif

    return( 0 );
}

#if defined(MBEDTLS_SSL_DTLS_HELLO_VERIFY) && defined(MBEDTLS_SSL_SRV_C)
/* Dummy cookie callbacks for defaults */
static int ssl_cookie_write_dummy( void *ctx,
                      unsigned char **p, unsigned char *end,
                      const unsigned char *cli_id, size_t cli_id_len )
{
    ((void) ctx);
    ((void) p);
    ((void) end);
    ((void) cli_id);
    ((void) cli_id_len);

    return( MBEDTLS_ERR_SSL_FEATURE_UNAVAILABLE );
}

static int ssl_cookie_check_dummy( void *ctx,
                      const unsigned char *cookie, size_t cookie_len,
                      const unsigned char *cli_id, size_t cli_id_len )
{
    ((void) ctx);
    ((void) cookie);
    ((void) cookie_len);
    ((void) cli_id);
    ((void) cli_id_len);

    return( MBEDTLS_ERR_SSL_FEATURE_UNAVAILABLE );
}
#endif /* MBEDTLS_SSL_DTLS_HELLO_VERIFY && MBEDTLS_SSL_SRV_C */

/*
 * Initialize an SSL context
 */
void mbedtls_ssl_init( mbedtls_ssl_context *ssl )
{
    memset( ssl, 0, sizeof( mbedtls_ssl_context ) );
}

/*
 * Setup an SSL context
 */
int mbedtls_ssl_setup( mbedtls_ssl_context *ssl,
                       const mbedtls_ssl_config *conf )
{
    int ret;

    ssl->conf = conf;

    /*
     * Prepare base structures
     */
    ssl->in_buf = mbedtls_calloc( 1, MBEDTLS_SSL_IN_BUFFER_LEN );
    if( ssl->in_buf == NULL )
    {
        MBEDTLS_SSL_DEBUG_MSG( 1, ( "alloc(%d bytes) failed", MBEDTLS_SSL_IN_BUFFER_LEN) );
        return( MBEDTLS_ERR_SSL_ALLOC_FAILED );
    }

    ssl->out_buf = mbedtls_calloc( 1, MBEDTLS_SSL_OUT_BUFFER_LEN );
    if( ssl->out_buf == NULL )
    {
        MBEDTLS_SSL_DEBUG_MSG( 1, ( "alloc(%d bytes) failed", MBEDTLS_SSL_OUT_BUFFER_LEN) );
        mbedtls_free( ssl->in_buf );
        ssl->in_buf = NULL;
        return( MBEDTLS_ERR_SSL_ALLOC_FAILED );
    }

#if defined(MBEDTLS_SSL_PROTO_DTLS)
    if( conf->transport == MBEDTLS_SSL_TRANSPORT_DATAGRAM )
    {
        ssl->out_hdr = ssl->out_buf;
        ssl->out_ctr = ssl->out_buf +  3;
        ssl->out_len = ssl->out_buf + 11;
        ssl->out_iv  = ssl->out_buf + 13;
        ssl->out_msg = ssl->out_buf + 13;

        ssl->in_hdr = ssl->in_buf;
        ssl->in_ctr = ssl->in_buf +  3;
        ssl->in_len = ssl->in_buf + 11;
        ssl->in_iv  = ssl->in_buf + 13;
        ssl->in_msg = ssl->in_buf + 13;
    }
    else
#endif
    {
        ssl->out_ctr = ssl->out_buf;
        ssl->out_hdr = ssl->out_buf +  8;
        ssl->out_len = ssl->out_buf + 11;
        ssl->out_iv  = ssl->out_buf + 13;
        ssl->out_msg = ssl->out_buf + 13;

        ssl->in_ctr = ssl->in_buf;
        ssl->in_hdr = ssl->in_buf +  8;
        ssl->in_len = ssl->in_buf + 11;
        ssl->in_iv  = ssl->in_buf + 13;
        ssl->in_msg = ssl->in_buf + 13;
    }

    if( ( ret = ssl_handshake_init( ssl ) ) != 0 )
        return( ret );

    return( 0 );
}

/*
 * Reset an initialized and used SSL context for re-use while retaining
 * all application-set variables, function pointers and data.
 *
 * If partial is non-zero, keep data in the input buffer and client ID.
 * (Use when a DTLS client reconnects from the same port.)
 */
static int ssl_session_reset_int( mbedtls_ssl_context *ssl, int partial )
{
    int ret;

    ssl->state = MBEDTLS_SSL_HELLO_REQUEST;

    /* Cancel any possibly running timer */
    ssl_set_timer( ssl, 0 );

#if defined(MBEDTLS_SSL_RENEGOTIATION)
    ssl->renego_status = MBEDTLS_SSL_INITIAL_HANDSHAKE;
    ssl->renego_records_seen = 0;

    ssl->verify_data_len = 0;
    memset( ssl->own_verify_data, 0, MBEDTLS_SSL_VERIFY_DATA_MAX_LEN );
    memset( ssl->peer_verify_data, 0, MBEDTLS_SSL_VERIFY_DATA_MAX_LEN );
#endif
    ssl->secure_renegotiation = MBEDTLS_SSL_LEGACY_RENEGOTIATION;

    ssl->in_offt = NULL;

    ssl->in_msg = ssl->in_buf + 13;
    ssl->in_msgtype = 0;
    ssl->in_msglen = 0;
    if( partial == 0 )
        ssl->in_left = 0;
#if defined(MBEDTLS_SSL_PROTO_DTLS)
    ssl->next_record_offset = 0;
    ssl->in_epoch = 0;
#endif
#if defined(MBEDTLS_SSL_DTLS_ANTI_REPLAY)
    ssl_dtls_replay_reset( ssl );
#endif

    ssl->in_hslen = 0;
    ssl->nb_zero = 0;

    ssl->keep_current_message = 0;

    ssl->out_msg = ssl->out_buf + 13;
    ssl->out_msgtype = 0;
    ssl->out_msglen = 0;
    ssl->out_left = 0;
#if defined(MBEDTLS_SSL_CBC_RECORD_SPLITTING)
    if( ssl->split_done != MBEDTLS_SSL_CBC_RECORD_SPLITTING_DISABLED )
        ssl->split_done = 0;
#endif

    ssl->transform_in = NULL;
    ssl->transform_out = NULL;

    ssl->session_in = NULL;
    ssl->session_out = NULL;

    memset( ssl->out_buf, 0, MBEDTLS_SSL_OUT_BUFFER_LEN );
    if( partial == 0 )
        memset( ssl->in_buf, 0, MBEDTLS_SSL_IN_BUFFER_LEN );

#if defined(MBEDTLS_SSL_HW_RECORD_ACCEL)
    if( mbedtls_ssl_hw_record_reset != NULL )
    {
        MBEDTLS_SSL_DEBUG_MSG( 2, ( "going for mbedtls_ssl_hw_record_reset()" ) );
        if( ( ret = mbedtls_ssl_hw_record_reset( ssl ) ) != 0 )
        {
            MBEDTLS_SSL_DEBUG_RET( 1, "mbedtls_ssl_hw_record_reset", ret );
            return( MBEDTLS_ERR_SSL_HW_ACCEL_FAILED );
        }
    }
#endif

    if( ssl->transform )
    {
        mbedtls_ssl_transform_free( ssl->transform );
        mbedtls_free( ssl->transform );
        ssl->transform = NULL;
    }

    if( ssl->session )
    {
        mbedtls_ssl_session_free( ssl->session );
        mbedtls_free( ssl->session );
        ssl->session = NULL;
    }

#if defined(MBEDTLS_SSL_ALPN)
    ssl->alpn_chosen = NULL;
#endif

#if defined(MBEDTLS_SSL_DTLS_HELLO_VERIFY) && defined(MBEDTLS_SSL_SRV_C)
    if( partial == 0 )
    {
        mbedtls_free( ssl->cli_id );
        ssl->cli_id = NULL;
        ssl->cli_id_len = 0;
    }
#endif

    if( ( ret = ssl_handshake_init( ssl ) ) != 0 )
        return( ret );

    return( 0 );
}

/*
 * Reset an initialized and used SSL context for re-use while retaining
 * all application-set variables, function pointers and data.
 */
int mbedtls_ssl_session_reset( mbedtls_ssl_context *ssl )
{
    return( ssl_session_reset_int( ssl, 0 ) );
}

/*
 * SSL set accessors
 */
void mbedtls_ssl_conf_endpoint( mbedtls_ssl_config *conf, int endpoint )
{
    conf->endpoint   = endpoint;
}

void mbedtls_ssl_conf_transport( mbedtls_ssl_config *conf, int transport )
{
    conf->transport = transport;
}

#if defined(MBEDTLS_SSL_DTLS_ANTI_REPLAY)
void mbedtls_ssl_conf_dtls_anti_replay( mbedtls_ssl_config *conf, char mode )
{
    conf->anti_replay = mode;
}
#endif

#if defined(MBEDTLS_SSL_DTLS_BADMAC_LIMIT)
void mbedtls_ssl_conf_dtls_badmac_limit( mbedtls_ssl_config *conf, unsigned limit )
{
    conf->badmac_limit = limit;
}
#endif

#if defined(MBEDTLS_SSL_PROTO_DTLS)
void mbedtls_ssl_conf_handshake_timeout( mbedtls_ssl_config *conf, uint32_t min, uint32_t max )
{
    conf->hs_timeout_min = min;
    conf->hs_timeout_max = max;
}
#endif

void mbedtls_ssl_conf_authmode( mbedtls_ssl_config *conf, int authmode )
{
    conf->authmode   = authmode;
}

#if defined(MBEDTLS_X509_CRT_PARSE_C)
void mbedtls_ssl_conf_verify( mbedtls_ssl_config *conf,
                     int (*f_vrfy)(void *, mbedtls_x509_crt *, int, uint32_t *),
                     void *p_vrfy )
{
    conf->f_vrfy      = f_vrfy;
    conf->p_vrfy      = p_vrfy;
}
#endif /* MBEDTLS_X509_CRT_PARSE_C */

void mbedtls_ssl_conf_rng( mbedtls_ssl_config *conf,
                  int (*f_rng)(void *, unsigned char *, size_t),
                  void *p_rng )
{
    conf->f_rng      = f_rng;
    conf->p_rng      = p_rng;
}

void mbedtls_ssl_conf_dbg( mbedtls_ssl_config *conf,
                  void (*f_dbg)(void *, int, const char *, int, const char *),
                  void  *p_dbg )
{
    conf->f_dbg      = f_dbg;
    conf->p_dbg      = p_dbg;
}

void mbedtls_ssl_set_bio( mbedtls_ssl_context *ssl,
        void *p_bio,
        mbedtls_ssl_send_t *f_send,
        mbedtls_ssl_recv_t *f_recv,
        mbedtls_ssl_recv_timeout_t *f_recv_timeout )
{
    ssl->p_bio          = p_bio;
    ssl->f_send         = f_send;
    ssl->f_recv         = f_recv;
    ssl->f_recv_timeout = f_recv_timeout;
}

#if defined(MBEDTLS_SSL_PROTO_DTLS)
void mbedtls_ssl_set_mtu( mbedtls_ssl_context *ssl, uint16_t mtu )
{
    ssl->mtu = mtu;
}
#endif

void mbedtls_ssl_conf_read_timeout( mbedtls_ssl_config *conf, uint32_t timeout )
{
    conf->read_timeout   = timeout;
}

void mbedtls_ssl_set_timer_cb( mbedtls_ssl_context *ssl,
                               void *p_timer,
                               mbedtls_ssl_set_timer_t *f_set_timer,
                               mbedtls_ssl_get_timer_t *f_get_timer )
{
    ssl->p_timer        = p_timer;
    ssl->f_set_timer    = f_set_timer;
    ssl->f_get_timer    = f_get_timer;

    /* Make sure we start with no timer running */
    ssl_set_timer( ssl, 0 );
}

#if defined(MBEDTLS_SSL_SRV_C)
void mbedtls_ssl_conf_session_cache( mbedtls_ssl_config *conf,
        void *p_cache,
        int (*f_get_cache)(void *, mbedtls_ssl_session *),
        int (*f_set_cache)(void *, const mbedtls_ssl_session *) )
{
    conf->p_cache = p_cache;
    conf->f_get_cache = f_get_cache;
    conf->f_set_cache = f_set_cache;
}
#endif /* MBEDTLS_SSL_SRV_C */

#if defined(MBEDTLS_SSL_CLI_C)
int mbedtls_ssl_set_session( mbedtls_ssl_context *ssl, const mbedtls_ssl_session *session )
{
    int ret;

    if( ssl == NULL ||
        session == NULL ||
        ssl->session_negotiate == NULL ||
        ssl->conf->endpoint != MBEDTLS_SSL_IS_CLIENT )
    {
        return( MBEDTLS_ERR_SSL_BAD_INPUT_DATA );
    }

    if( ( ret = ssl_session_copy( ssl->session_negotiate, session ) ) != 0 )
        return( ret );

    ssl->handshake->resume = 1;

    return( 0 );
}
#endif /* MBEDTLS_SSL_CLI_C */

void mbedtls_ssl_conf_ciphersuites( mbedtls_ssl_config *conf,
                                   const int *ciphersuites )
{
    conf->ciphersuite_list[MBEDTLS_SSL_MINOR_VERSION_0] = ciphersuites;
    conf->ciphersuite_list[MBEDTLS_SSL_MINOR_VERSION_1] = ciphersuites;
    conf->ciphersuite_list[MBEDTLS_SSL_MINOR_VERSION_2] = ciphersuites;
    conf->ciphersuite_list[MBEDTLS_SSL_MINOR_VERSION_3] = ciphersuites;
}

void mbedtls_ssl_conf_ciphersuites_for_version( mbedtls_ssl_config *conf,
                                       const int *ciphersuites,
                                       int major, int minor )
{
    if( major != MBEDTLS_SSL_MAJOR_VERSION_3 )
        return;

    if( minor < MBEDTLS_SSL_MINOR_VERSION_0 || minor > MBEDTLS_SSL_MINOR_VERSION_3 )
        return;

    conf->ciphersuite_list[minor] = ciphersuites;
}

#if defined(MBEDTLS_X509_CRT_PARSE_C)
void mbedtls_ssl_conf_cert_profile( mbedtls_ssl_config *conf,
                                    const mbedtls_x509_crt_profile *profile )
{
    conf->cert_profile = profile;
}

/* Append a new keycert entry to a (possibly empty) list */
static int ssl_append_key_cert( mbedtls_ssl_key_cert **head,
                                mbedtls_x509_crt *cert,
                                mbedtls_pk_context *key )
{
    mbedtls_ssl_key_cert *new_cert;

    new_cert = mbedtls_calloc( 1, sizeof( mbedtls_ssl_key_cert ) );
    if( new_cert == NULL )
        return( MBEDTLS_ERR_SSL_ALLOC_FAILED );

    new_cert->cert = cert;
    new_cert->key  = key;
    new_cert->next = NULL;

    /* Update head is the list was null, else add to the end */
    if( *head == NULL )
    {
        *head = new_cert;
    }
    else
    {
        mbedtls_ssl_key_cert *cur = *head;
        while( cur->next != NULL )
            cur = cur->next;
        cur->next = new_cert;
    }

    return( 0 );
}

int mbedtls_ssl_conf_own_cert( mbedtls_ssl_config *conf,
                              mbedtls_x509_crt *own_cert,
                              mbedtls_pk_context *pk_key )
{
    return( ssl_append_key_cert( &conf->key_cert, own_cert, pk_key ) );
}

void mbedtls_ssl_conf_ca_chain( mbedtls_ssl_config *conf,
                               mbedtls_x509_crt *ca_chain,
                               mbedtls_x509_crl *ca_crl )
{
    conf->ca_chain   = ca_chain;
    conf->ca_crl     = ca_crl;
}
#endif /* MBEDTLS_X509_CRT_PARSE_C */

#if defined(MBEDTLS_SSL_SERVER_NAME_INDICATION)
int mbedtls_ssl_set_hs_own_cert( mbedtls_ssl_context *ssl,
                                 mbedtls_x509_crt *own_cert,
                                 mbedtls_pk_context *pk_key )
{
    return( ssl_append_key_cert( &ssl->handshake->sni_key_cert,
                                 own_cert, pk_key ) );
}

void mbedtls_ssl_set_hs_ca_chain( mbedtls_ssl_context *ssl,
                                  mbedtls_x509_crt *ca_chain,
                                  mbedtls_x509_crl *ca_crl )
{
    ssl->handshake->sni_ca_chain   = ca_chain;
    ssl->handshake->sni_ca_crl     = ca_crl;
}

void mbedtls_ssl_set_hs_authmode( mbedtls_ssl_context *ssl,
                                  int authmode )
{
    ssl->handshake->sni_authmode = authmode;
}
#endif /* MBEDTLS_SSL_SERVER_NAME_INDICATION */

#if defined(MBEDTLS_KEY_EXCHANGE_ECJPAKE_ENABLED)
/*
 * Set EC J-PAKE password for current handshake
 */
int mbedtls_ssl_set_hs_ecjpake_password( mbedtls_ssl_context *ssl,
                                         const unsigned char *pw,
                                         size_t pw_len )
{
    mbedtls_ecjpake_role role;

    if( ssl->handshake == NULL || ssl->conf == NULL )
        return( MBEDTLS_ERR_SSL_BAD_INPUT_DATA );

    if( ssl->conf->endpoint == MBEDTLS_SSL_IS_SERVER )
        role = MBEDTLS_ECJPAKE_SERVER;
    else
        role = MBEDTLS_ECJPAKE_CLIENT;

    return( mbedtls_ecjpake_setup( &ssl->handshake->ecjpake_ctx,
                                   role,
                                   MBEDTLS_MD_SHA256,
                                   MBEDTLS_ECP_DP_SECP256R1,
                                   pw, pw_len ) );
}
#endif /* MBEDTLS_KEY_EXCHANGE_ECJPAKE_ENABLED */

#if defined(MBEDTLS_KEY_EXCHANGE__SOME__PSK_ENABLED)
int mbedtls_ssl_conf_psk( mbedtls_ssl_config *conf,
                const unsigned char *psk, size_t psk_len,
                const unsigned char *psk_identity, size_t psk_identity_len )
{
    if( psk == NULL || psk_identity == NULL )
        return( MBEDTLS_ERR_SSL_BAD_INPUT_DATA );

    if( psk_len > MBEDTLS_PSK_MAX_LEN )
        return( MBEDTLS_ERR_SSL_BAD_INPUT_DATA );

    /* Identity len will be encoded on two bytes */
    if( ( psk_identity_len >> 16 ) != 0 ||
        psk_identity_len > MBEDTLS_SSL_OUT_CONTENT_LEN )
    {
        return( MBEDTLS_ERR_SSL_BAD_INPUT_DATA );
    }

    if( conf->psk != NULL )
    {
        mbedtls_platform_zeroize( conf->psk, conf->psk_len );

        mbedtls_free( conf->psk );
        conf->psk = NULL;
        conf->psk_len = 0;
    }
    if( conf->psk_identity != NULL )
    {
        mbedtls_free( conf->psk_identity );
        conf->psk_identity = NULL;
        conf->psk_identity_len = 0;
    }

    if( ( conf->psk = mbedtls_calloc( 1, psk_len ) ) == NULL ||
        ( conf->psk_identity = mbedtls_calloc( 1, psk_identity_len ) ) == NULL )
    {
        mbedtls_free( conf->psk );
        mbedtls_free( conf->psk_identity );
        conf->psk = NULL;
        conf->psk_identity = NULL;
        return( MBEDTLS_ERR_SSL_ALLOC_FAILED );
    }

    conf->psk_len = psk_len;
    conf->psk_identity_len = psk_identity_len;

    memcpy( conf->psk, psk, conf->psk_len );
    memcpy( conf->psk_identity, psk_identity, conf->psk_identity_len );

    return( 0 );
}

int mbedtls_ssl_set_hs_psk( mbedtls_ssl_context *ssl,
                            const unsigned char *psk, size_t psk_len )
{
    if( psk == NULL || ssl->handshake == NULL )
        return( MBEDTLS_ERR_SSL_BAD_INPUT_DATA );

    if( psk_len > MBEDTLS_PSK_MAX_LEN )
        return( MBEDTLS_ERR_SSL_BAD_INPUT_DATA );

    if( ssl->handshake->psk != NULL )
    {
        mbedtls_platform_zeroize( ssl->handshake->psk,
                                  ssl->handshake->psk_len );
        mbedtls_free( ssl->handshake->psk );
        ssl->handshake->psk_len = 0;
    }

    if( ( ssl->handshake->psk = mbedtls_calloc( 1, psk_len ) ) == NULL )
        return( MBEDTLS_ERR_SSL_ALLOC_FAILED );

    ssl->handshake->psk_len = psk_len;
    memcpy( ssl->handshake->psk, psk, ssl->handshake->psk_len );

    return( 0 );
}

void mbedtls_ssl_conf_psk_cb( mbedtls_ssl_config *conf,
                     int (*f_psk)(void *, mbedtls_ssl_context *, const unsigned char *,
                     size_t),
                     void *p_psk )
{
    conf->f_psk = f_psk;
    conf->p_psk = p_psk;
}
#endif /* MBEDTLS_KEY_EXCHANGE__SOME__PSK_ENABLED */

#if defined(MBEDTLS_DHM_C) && defined(MBEDTLS_SSL_SRV_C)

#if !defined(MBEDTLS_DEPRECATED_REMOVED)
int mbedtls_ssl_conf_dh_param( mbedtls_ssl_config *conf, const char *dhm_P, const char *dhm_G )
{
    int ret;

    if( ( ret = mbedtls_mpi_read_string( &conf->dhm_P, 16, dhm_P ) ) != 0 ||
        ( ret = mbedtls_mpi_read_string( &conf->dhm_G, 16, dhm_G ) ) != 0 )
    {
        mbedtls_mpi_free( &conf->dhm_P );
        mbedtls_mpi_free( &conf->dhm_G );
        return( ret );
    }

    return( 0 );
}
#endif /* MBEDTLS_DEPRECATED_REMOVED */

int mbedtls_ssl_conf_dh_param_bin( mbedtls_ssl_config *conf,
                                   const unsigned char *dhm_P, size_t P_len,
                                   const unsigned char *dhm_G, size_t G_len )
{
    int ret;

    if( ( ret = mbedtls_mpi_read_binary( &conf->dhm_P, dhm_P, P_len ) ) != 0 ||
        ( ret = mbedtls_mpi_read_binary( &conf->dhm_G, dhm_G, G_len ) ) != 0 )
    {
        mbedtls_mpi_free( &conf->dhm_P );
        mbedtls_mpi_free( &conf->dhm_G );
        return( ret );
    }

    return( 0 );
}

int mbedtls_ssl_conf_dh_param_ctx( mbedtls_ssl_config *conf, mbedtls_dhm_context *dhm_ctx )
{
    int ret;

    if( ( ret = mbedtls_mpi_copy( &conf->dhm_P, &dhm_ctx->P ) ) != 0 ||
        ( ret = mbedtls_mpi_copy( &conf->dhm_G, &dhm_ctx->G ) ) != 0 )
    {
        mbedtls_mpi_free( &conf->dhm_P );
        mbedtls_mpi_free( &conf->dhm_G );
        return( ret );
    }

    return( 0 );
}
#endif /* MBEDTLS_DHM_C && MBEDTLS_SSL_SRV_C */

#if defined(MBEDTLS_DHM_C) && defined(MBEDTLS_SSL_CLI_C)
/*
 * Set the minimum length for Diffie-Hellman parameters
 */
void mbedtls_ssl_conf_dhm_min_bitlen( mbedtls_ssl_config *conf,
                                      unsigned int bitlen )
{
    conf->dhm_min_bitlen = bitlen;
}
#endif /* MBEDTLS_DHM_C && MBEDTLS_SSL_CLI_C */

#if defined(MBEDTLS_KEY_EXCHANGE__WITH_CERT__ENABLED)
/*
 * Set allowed/preferred hashes for handshake signatures
 */
void mbedtls_ssl_conf_sig_hashes( mbedtls_ssl_config *conf,
                                  const int *hashes )
{
    conf->sig_hashes = hashes;
}
#endif /* MBEDTLS_KEY_EXCHANGE__WITH_CERT__ENABLED */

#if defined(MBEDTLS_ECP_C)
/*
 * Set the allowed elliptic curves
 */
void mbedtls_ssl_conf_curves( mbedtls_ssl_config *conf,
                             const mbedtls_ecp_group_id *curve_list )
{
    conf->curve_list = curve_list;
}
#endif /* MBEDTLS_ECP_C */

#if defined(MBEDTLS_X509_CRT_PARSE_C)
int mbedtls_ssl_set_hostname( mbedtls_ssl_context *ssl, const char *hostname )
{
    /* Initialize to suppress unnecessary compiler warning */
    size_t hostname_len = 0;

    /* Check if new hostname is valid before
     * making any change to current one */
    if( hostname != NULL )
    {
        hostname_len = strlen( hostname );

        if( hostname_len > MBEDTLS_SSL_MAX_HOST_NAME_LEN )
            return( MBEDTLS_ERR_SSL_BAD_INPUT_DATA );
    }

    /* Now it's clear that we will overwrite the old hostname,
     * so we can free it safely */

    if( ssl->hostname != NULL )
    {
        mbedtls_platform_zeroize( ssl->hostname, strlen( ssl->hostname ) );
        mbedtls_free( ssl->hostname );
    }

    /* Passing NULL as hostname shall clear the old one */

    if( hostname == NULL )
    {
        ssl->hostname = NULL;
    }
    else
    {
        ssl->hostname = mbedtls_calloc( 1, hostname_len + 1 );
        if( ssl->hostname == NULL )
            return( MBEDTLS_ERR_SSL_ALLOC_FAILED );

        memcpy( ssl->hostname, hostname, hostname_len );

        ssl->hostname[hostname_len] = '\0';
    }

    return( 0 );
}
#endif /* MBEDTLS_X509_CRT_PARSE_C */

#if defined(MBEDTLS_SSL_SERVER_NAME_INDICATION)
void mbedtls_ssl_conf_sni( mbedtls_ssl_config *conf,
                  int (*f_sni)(void *, mbedtls_ssl_context *,
                                const unsigned char *, size_t),
                  void *p_sni )
{
    conf->f_sni = f_sni;
    conf->p_sni = p_sni;
}
#endif /* MBEDTLS_SSL_SERVER_NAME_INDICATION */

#if defined(MBEDTLS_SSL_ALPN)
int mbedtls_ssl_conf_alpn_protocols( mbedtls_ssl_config *conf, const char **protos )
{
    size_t cur_len, tot_len;
    const char **p;

    /*
     * RFC 7301 3.1: "Empty strings MUST NOT be included and byte strings
     * MUST NOT be truncated."
     * We check lengths now rather than later.
     */
    tot_len = 0;
    for( p = protos; *p != NULL; p++ )
    {
        cur_len = strlen( *p );
        tot_len += cur_len;

        if( cur_len == 0 || cur_len > 255 || tot_len > 65535 )
            return( MBEDTLS_ERR_SSL_BAD_INPUT_DATA );
    }

    conf->alpn_list = protos;

    return( 0 );
}

const char *mbedtls_ssl_get_alpn_protocol( const mbedtls_ssl_context *ssl )
{
    return( ssl->alpn_chosen );
}
#endif /* MBEDTLS_SSL_ALPN */

void mbedtls_ssl_conf_max_version( mbedtls_ssl_config *conf, int major, int minor )
{
    conf->max_major_ver = major;
    conf->max_minor_ver = minor;
}

void mbedtls_ssl_conf_min_version( mbedtls_ssl_config *conf, int major, int minor )
{
    conf->min_major_ver = major;
    conf->min_minor_ver = minor;
}

#if defined(MBEDTLS_SSL_FALLBACK_SCSV) && defined(MBEDTLS_SSL_CLI_C)
void mbedtls_ssl_conf_fallback( mbedtls_ssl_config *conf, char fallback )
{
    conf->fallback = fallback;
}
#endif

#if defined(MBEDTLS_SSL_SRV_C)
void mbedtls_ssl_conf_cert_req_ca_list( mbedtls_ssl_config *conf,
                                          char cert_req_ca_list )
{
    conf->cert_req_ca_list = cert_req_ca_list;
}
#endif

#if defined(MBEDTLS_SSL_ENCRYPT_THEN_MAC)
void mbedtls_ssl_conf_encrypt_then_mac( mbedtls_ssl_config *conf, char etm )
{
    conf->encrypt_then_mac = etm;
}
#endif

#if defined(MBEDTLS_SSL_EXTENDED_MASTER_SECRET)
void mbedtls_ssl_conf_extended_master_secret( mbedtls_ssl_config *conf, char ems )
{
    conf->extended_ms = ems;
}
#endif

#if defined(MBEDTLS_ARC4_C)
void mbedtls_ssl_conf_arc4_support( mbedtls_ssl_config *conf, char arc4 )
{
    conf->arc4_disabled = arc4;
}
#endif

#if defined(MBEDTLS_SSL_MAX_FRAGMENT_LENGTH)
int mbedtls_ssl_conf_max_frag_len( mbedtls_ssl_config *conf, unsigned char mfl_code )
{
    if( mfl_code >= MBEDTLS_SSL_MAX_FRAG_LEN_INVALID ||
        ssl_mfl_code_to_length( mfl_code ) > MBEDTLS_TLS_EXT_ADV_CONTENT_LEN )
    {
        return( MBEDTLS_ERR_SSL_BAD_INPUT_DATA );
    }

    conf->mfl_code = mfl_code;

    return( 0 );
}
#endif /* MBEDTLS_SSL_MAX_FRAGMENT_LENGTH */

#if defined(MBEDTLS_SSL_TRUNCATED_HMAC)
void mbedtls_ssl_conf_truncated_hmac( mbedtls_ssl_config *conf, int truncate )
{
    conf->trunc_hmac = truncate;
}
#endif /* MBEDTLS_SSL_TRUNCATED_HMAC */

#if defined(MBEDTLS_SSL_CBC_RECORD_SPLITTING)
void mbedtls_ssl_conf_cbc_record_splitting( mbedtls_ssl_config *conf, char split )
{
    conf->cbc_record_splitting = split;
}
#endif

void mbedtls_ssl_conf_legacy_renegotiation( mbedtls_ssl_config *conf, int allow_legacy )
{
    conf->allow_legacy_renegotiation = allow_legacy;
}

#if defined(MBEDTLS_SSL_RENEGOTIATION)
void mbedtls_ssl_conf_renegotiation( mbedtls_ssl_config *conf, int renegotiation )
{
    conf->disable_renegotiation = renegotiation;
}

void mbedtls_ssl_conf_renegotiation_enforced( mbedtls_ssl_config *conf, int max_records )
{
    conf->renego_max_records = max_records;
}

void mbedtls_ssl_conf_renegotiation_period( mbedtls_ssl_config *conf,
                                   const unsigned char period[8] )
{
    memcpy( conf->renego_period, period, 8 );
}
#endif /* MBEDTLS_SSL_RENEGOTIATION */

#if defined(MBEDTLS_SSL_SESSION_TICKETS)
#if defined(MBEDTLS_SSL_CLI_C)
void mbedtls_ssl_conf_session_tickets( mbedtls_ssl_config *conf, int use_tickets )
{
    conf->session_tickets = use_tickets;
}
#endif

#if defined(MBEDTLS_SSL_SRV_C)
void mbedtls_ssl_conf_session_tickets_cb( mbedtls_ssl_config *conf,
        mbedtls_ssl_ticket_write_t *f_ticket_write,
        mbedtls_ssl_ticket_parse_t *f_ticket_parse,
        void *p_ticket )
{
    conf->f_ticket_write = f_ticket_write;
    conf->f_ticket_parse = f_ticket_parse;
    conf->p_ticket       = p_ticket;
}
#endif
#endif /* MBEDTLS_SSL_SESSION_TICKETS */

#if defined(MBEDTLS_SSL_EXPORT_KEYS)
void mbedtls_ssl_conf_export_keys_cb( mbedtls_ssl_config *conf,
        mbedtls_ssl_export_keys_t *f_export_keys,
        void *p_export_keys )
{
    conf->f_export_keys = f_export_keys;
    conf->p_export_keys = p_export_keys;
}
#endif

#if defined(MBEDTLS_SSL_ASYNC_PRIVATE)
void mbedtls_ssl_conf_async_private_cb(
    mbedtls_ssl_config *conf,
    mbedtls_ssl_async_sign_t *f_async_sign,
    mbedtls_ssl_async_decrypt_t *f_async_decrypt,
    mbedtls_ssl_async_resume_t *f_async_resume,
    mbedtls_ssl_async_cancel_t *f_async_cancel,
    void *async_config_data )
{
    conf->f_async_sign_start = f_async_sign;
    conf->f_async_decrypt_start = f_async_decrypt;
    conf->f_async_resume = f_async_resume;
    conf->f_async_cancel = f_async_cancel;
    conf->p_async_config_data = async_config_data;
}

void *mbedtls_ssl_conf_get_async_config_data( const mbedtls_ssl_config *conf )
{
    return( conf->p_async_config_data );
}

void *mbedtls_ssl_get_async_operation_data( const mbedtls_ssl_context *ssl )
{
    if( ssl->handshake == NULL )
        return( NULL );
    else
        return( ssl->handshake->user_async_ctx );
}

void mbedtls_ssl_set_async_operation_data( mbedtls_ssl_context *ssl,
                                 void *ctx )
{
    if( ssl->handshake != NULL )
        ssl->handshake->user_async_ctx = ctx;
}
#endif /* MBEDTLS_SSL_ASYNC_PRIVATE */

/*
 * SSL get accessors
 */
size_t mbedtls_ssl_get_bytes_avail( const mbedtls_ssl_context *ssl )
{
    return( ssl->in_offt == NULL ? 0 : ssl->in_msglen );
}

int mbedtls_ssl_check_pending( const mbedtls_ssl_context *ssl )
{
    /*
     * Case A: We're currently holding back
     * a message for further processing.
     */

    if( ssl->keep_current_message == 1 )
    {
        MBEDTLS_SSL_DEBUG_MSG( 3, ( "ssl_check_pending: record held back for processing" ) );
        return( 1 );
    }

    /*
     * Case B: Further records are pending in the current datagram.
     */

#if defined(MBEDTLS_SSL_PROTO_DTLS)
    if( ssl->conf->transport == MBEDTLS_SSL_TRANSPORT_DATAGRAM &&
        ssl->in_left > ssl->next_record_offset )
    {
        MBEDTLS_SSL_DEBUG_MSG( 3, ( "ssl_check_pending: more records within current datagram" ) );
        return( 1 );
    }
#endif /* MBEDTLS_SSL_PROTO_DTLS */

    /*
     * Case C: A handshake message is being processed.
     */

    if( ssl->in_hslen > 0 && ssl->in_hslen < ssl->in_msglen )
    {
        MBEDTLS_SSL_DEBUG_MSG( 3, ( "ssl_check_pending: more handshake messages within current record" ) );
        return( 1 );
    }

    /*
     * Case D: An application data message is being processed
     */
    if( ssl->in_offt != NULL )
    {
        MBEDTLS_SSL_DEBUG_MSG( 3, ( "ssl_check_pending: application data record is being processed" ) );
        return( 1 );
    }

    /*
     * In all other cases, the rest of the message can be dropped.
     * As in ssl_read_record_layer, this needs to be adapted if
     * we implement support for multiple alerts in single records.
     */

    MBEDTLS_SSL_DEBUG_MSG( 3, ( "ssl_check_pending: nothing pending" ) );
    return( 0 );
}

uint32_t mbedtls_ssl_get_verify_result( const mbedtls_ssl_context *ssl )
{
    if( ssl->session != NULL )
        return( ssl->session->verify_result );

    if( ssl->session_negotiate != NULL )
        return( ssl->session_negotiate->verify_result );

    return( 0xFFFFFFFF );
}

const char *mbedtls_ssl_get_ciphersuite( const mbedtls_ssl_context *ssl )
{
    if( ssl == NULL || ssl->session == NULL )
        return( NULL );

    return mbedtls_ssl_get_ciphersuite_name( ssl->session->ciphersuite );
}

const char *mbedtls_ssl_get_version( const mbedtls_ssl_context *ssl )
{
#if defined(MBEDTLS_SSL_PROTO_DTLS)
    if( ssl->conf->transport == MBEDTLS_SSL_TRANSPORT_DATAGRAM )
    {
        switch( ssl->minor_ver )
        {
            case MBEDTLS_SSL_MINOR_VERSION_2:
                return( "DTLSv1.0" );

            case MBEDTLS_SSL_MINOR_VERSION_3:
                return( "DTLSv1.2" );

            default:
                return( "unknown (DTLS)" );
        }
    }
#endif

    switch( ssl->minor_ver )
    {
        case MBEDTLS_SSL_MINOR_VERSION_0:
            return( "SSLv3.0" );

        case MBEDTLS_SSL_MINOR_VERSION_1:
            return( "TLSv1.0" );

        case MBEDTLS_SSL_MINOR_VERSION_2:
            return( "TLSv1.1" );

        case MBEDTLS_SSL_MINOR_VERSION_3:
            return( "TLSv1.2" );

        default:
            return( "unknown" );
    }
}

int mbedtls_ssl_get_record_expansion( const mbedtls_ssl_context *ssl )
{
    size_t transform_expansion = 0;
    const mbedtls_ssl_transform *transform = ssl->transform_out;
    unsigned block_size;

    if( transform == NULL )
        return( (int) mbedtls_ssl_hdr_len( ssl ) );

#if defined(MBEDTLS_ZLIB_SUPPORT)
    if( ssl->session_out->compression != MBEDTLS_SSL_COMPRESS_NULL )
        return( MBEDTLS_ERR_SSL_FEATURE_UNAVAILABLE );
    }
#endif

    switch( mbedtls_cipher_get_cipher_mode( &transform->cipher_ctx_enc ) )
    {
        case MBEDTLS_MODE_GCM:
        case MBEDTLS_MODE_CCM:
        case MBEDTLS_MODE_CHACHAPOLY:
        case MBEDTLS_MODE_STREAM:
            transform_expansion = transform->minlen;
            break;

        case MBEDTLS_MODE_CBC:

            block_size = mbedtls_cipher_get_block_size(
                &transform->cipher_ctx_enc );

<<<<<<< HEAD
            /* Expansion due to the addition of the MAC. */
            transform_expansion += transform->maclen;

            /* Expansion due to the addition of CBC padding;
             * Theoretically up to 256 bytes, but we never use
             * more than the block size of the underlying cipher. */
            transform_expansion += block_size;

            /* For TLS 1.1 or higher, an explicit IV is added
             * after the record header. */
#if defined(MBEDTLS_SSL_PROTO_TLS1_1) || defined(MBEDTLS_SSL_PROTO_TLS1_2)
            if( ssl->minor_ver >= MBEDTLS_SSL_MINOR_VERSION_2 )
                transform_expansion += block_size;
#endif /* MBEDTLS_SSL_PROTO_TLS1_1 || MBEDTLS_SSL_PROTO_TLS1_2 */

=======
#if defined(MBEDTLS_SSL_PROTO_TLS1_1) || defined(MBEDTLS_SSL_PROTO_TLS1_2)
            if( ssl->minor_ver >= MBEDTLS_SSL_MINOR_VERSION_2 )
            {
                /* Expansion due to addition of
                 * - MAC
                 * - CBC padding (theoretically up to 256 bytes, but
                 *                we never use more than block_size)
                 * - explicit IV
                 */
                transform_expansion = transform->maclen + 2 * block_size;
            }
            else
#endif /* MBEDTLS_SSL_PROTO_TLS1_1 || MBEDTLS_SSL_PROTO_TLS1_2 */
            {
                /* No explicit IV prior to TLS 1.1. */
                transform_expansion = transform->maclen + block_size;
            }
>>>>>>> 081bd818
            break;

        default:
            MBEDTLS_SSL_DEBUG_MSG( 1, ( "should never happen" ) );
            return( MBEDTLS_ERR_SSL_INTERNAL_ERROR );
    }

    return( (int)( mbedtls_ssl_hdr_len( ssl ) + transform_expansion ) );
}

#if defined(MBEDTLS_SSL_MAX_FRAGMENT_LENGTH)
size_t mbedtls_ssl_get_max_frag_len( const mbedtls_ssl_context *ssl )
{
    size_t max_len;

    /*
     * Assume mfl_code is correct since it was checked when set
     */
    max_len = ssl_mfl_code_to_length( ssl->conf->mfl_code );

    /* Check if a smaller max length was negotiated */
    if( ssl->session_out != NULL &&
        ssl_mfl_code_to_length( ssl->session_out->mfl_code ) < max_len )
    {
        max_len = ssl_mfl_code_to_length( ssl->session_out->mfl_code );
    }

    /* During a handshake, use the value being negotiated */
    if( ssl->session_negotiate != NULL &&
        ssl_mfl_code_to_length( ssl->session_negotiate->mfl_code ) < max_len )
    {
        max_len = ssl_mfl_code_to_length( ssl->session_negotiate->mfl_code );
    }

    return( max_len );
}
#endif /* MBEDTLS_SSL_MAX_FRAGMENT_LENGTH */

int mbedtls_ssl_get_max_out_record_payload( const mbedtls_ssl_context *ssl )
{
    size_t max_len = MBEDTLS_SSL_OUT_CONTENT_LEN;

#if !defined(MBEDTLS_SSL_MAX_FRAGMENT_LENGTH) && \
    !defined(MBEDTLS_SSL_PROTO_DTLS)
    (void) ssl;
#endif

#if defined(MBEDTLS_SSL_MAX_FRAGMENT_LENGTH)
    const size_t mfl = mbedtls_ssl_get_max_frag_len( ssl );

    if( max_len > mfl )
        max_len = mfl;
#endif

#if defined(MBEDTLS_SSL_PROTO_DTLS)
    if( ssl->mtu != 0 )
    {
        const size_t mtu = ssl->mtu;
        const int ret = mbedtls_ssl_get_record_expansion( ssl );
        const size_t overhead = (size_t) ret;

        if( ret < 0 )
            return( ret );

        if( mtu <= overhead )
        {
            MBEDTLS_SSL_DEBUG_MSG( 1, ( "MTU too low for record expansion" ) );
            return( MBEDTLS_ERR_SSL_FEATURE_UNAVAILABLE );
        }

        if( max_len > mtu - overhead )
            max_len = mtu - overhead;
    }
#endif

    return( (int) max_len );
}

#if defined(MBEDTLS_X509_CRT_PARSE_C)
const mbedtls_x509_crt *mbedtls_ssl_get_peer_cert( const mbedtls_ssl_context *ssl )
{
    if( ssl == NULL || ssl->session == NULL )
        return( NULL );

    return( ssl->session->peer_cert );
}
#endif /* MBEDTLS_X509_CRT_PARSE_C */

#if defined(MBEDTLS_SSL_CLI_C)
int mbedtls_ssl_get_session( const mbedtls_ssl_context *ssl, mbedtls_ssl_session *dst )
{
    if( ssl == NULL ||
        dst == NULL ||
        ssl->session == NULL ||
        ssl->conf->endpoint != MBEDTLS_SSL_IS_CLIENT )
    {
        return( MBEDTLS_ERR_SSL_BAD_INPUT_DATA );
    }

    return( ssl_session_copy( dst, ssl->session ) );
}
#endif /* MBEDTLS_SSL_CLI_C */

/*
 * Perform a single step of the SSL handshake
 */
int mbedtls_ssl_handshake_step( mbedtls_ssl_context *ssl )
{
    int ret = MBEDTLS_ERR_SSL_FEATURE_UNAVAILABLE;

    if( ssl == NULL || ssl->conf == NULL )
        return( MBEDTLS_ERR_SSL_BAD_INPUT_DATA );

#if defined(MBEDTLS_SSL_CLI_C)
    if( ssl->conf->endpoint == MBEDTLS_SSL_IS_CLIENT )
        ret = mbedtls_ssl_handshake_client_step( ssl );
#endif
#if defined(MBEDTLS_SSL_SRV_C)
    if( ssl->conf->endpoint == MBEDTLS_SSL_IS_SERVER )
        ret = mbedtls_ssl_handshake_server_step( ssl );
#endif

    return( ret );
}

/*
 * Perform the SSL handshake
 */
int mbedtls_ssl_handshake( mbedtls_ssl_context *ssl )
{
    int ret = 0;

    if( ssl == NULL || ssl->conf == NULL )
        return( MBEDTLS_ERR_SSL_BAD_INPUT_DATA );

    MBEDTLS_SSL_DEBUG_MSG( 2, ( "=> handshake" ) );

    while( ssl->state != MBEDTLS_SSL_HANDSHAKE_OVER )
    {
        ret = mbedtls_ssl_handshake_step( ssl );

        if( ret != 0 )
            break;
    }

    MBEDTLS_SSL_DEBUG_MSG( 2, ( "<= handshake" ) );

    return( ret );
}

#if defined(MBEDTLS_SSL_RENEGOTIATION)
#if defined(MBEDTLS_SSL_SRV_C)
/*
 * Write HelloRequest to request renegotiation on server
 */
static int ssl_write_hello_request( mbedtls_ssl_context *ssl )
{
    int ret;

    MBEDTLS_SSL_DEBUG_MSG( 2, ( "=> write hello request" ) );

    ssl->out_msglen  = 4;
    ssl->out_msgtype = MBEDTLS_SSL_MSG_HANDSHAKE;
    ssl->out_msg[0]  = MBEDTLS_SSL_HS_HELLO_REQUEST;

    if( ( ret = mbedtls_ssl_write_handshake_msg( ssl ) ) != 0 )
    {
        MBEDTLS_SSL_DEBUG_RET( 1, "mbedtls_ssl_write_handshake_msg", ret );
        return( ret );
    }

    MBEDTLS_SSL_DEBUG_MSG( 2, ( "<= write hello request" ) );

    return( 0 );
}
#endif /* MBEDTLS_SSL_SRV_C */

/*
 * Actually renegotiate current connection, triggered by either:
 * - any side: calling mbedtls_ssl_renegotiate(),
 * - client: receiving a HelloRequest during mbedtls_ssl_read(),
 * - server: receiving any handshake message on server during mbedtls_ssl_read() after
 *   the initial handshake is completed.
 * If the handshake doesn't complete due to waiting for I/O, it will continue
 * during the next calls to mbedtls_ssl_renegotiate() or mbedtls_ssl_read() respectively.
 */
static int ssl_start_renegotiation( mbedtls_ssl_context *ssl )
{
    int ret;

    MBEDTLS_SSL_DEBUG_MSG( 2, ( "=> renegotiate" ) );

    if( ( ret = ssl_handshake_init( ssl ) ) != 0 )
        return( ret );

    /* RFC 6347 4.2.2: "[...] the HelloRequest will have message_seq = 0 and
     * the ServerHello will have message_seq = 1" */
#if defined(MBEDTLS_SSL_PROTO_DTLS)
    if( ssl->conf->transport == MBEDTLS_SSL_TRANSPORT_DATAGRAM &&
        ssl->renego_status == MBEDTLS_SSL_RENEGOTIATION_PENDING )
    {
        if( ssl->conf->endpoint == MBEDTLS_SSL_IS_SERVER )
            ssl->handshake->out_msg_seq = 1;
        else
            ssl->handshake->in_msg_seq = 1;
    }
#endif

    ssl->state = MBEDTLS_SSL_HELLO_REQUEST;
    ssl->renego_status = MBEDTLS_SSL_RENEGOTIATION_IN_PROGRESS;

    if( ( ret = mbedtls_ssl_handshake( ssl ) ) != 0 )
    {
        MBEDTLS_SSL_DEBUG_RET( 1, "mbedtls_ssl_handshake", ret );
        return( ret );
    }

    MBEDTLS_SSL_DEBUG_MSG( 2, ( "<= renegotiate" ) );

    return( 0 );
}

/*
 * Renegotiate current connection on client,
 * or request renegotiation on server
 */
int mbedtls_ssl_renegotiate( mbedtls_ssl_context *ssl )
{
    int ret = MBEDTLS_ERR_SSL_FEATURE_UNAVAILABLE;

    if( ssl == NULL || ssl->conf == NULL )
        return( MBEDTLS_ERR_SSL_BAD_INPUT_DATA );

#if defined(MBEDTLS_SSL_SRV_C)
    /* On server, just send the request */
    if( ssl->conf->endpoint == MBEDTLS_SSL_IS_SERVER )
    {
        if( ssl->state != MBEDTLS_SSL_HANDSHAKE_OVER )
            return( MBEDTLS_ERR_SSL_BAD_INPUT_DATA );

        ssl->renego_status = MBEDTLS_SSL_RENEGOTIATION_PENDING;

        /* Did we already try/start sending HelloRequest? */
        if( ssl->out_left != 0 )
            return( mbedtls_ssl_flush_output( ssl ) );

        return( ssl_write_hello_request( ssl ) );
    }
#endif /* MBEDTLS_SSL_SRV_C */

#if defined(MBEDTLS_SSL_CLI_C)
    /*
     * On client, either start the renegotiation process or,
     * if already in progress, continue the handshake
     */
    if( ssl->renego_status != MBEDTLS_SSL_RENEGOTIATION_IN_PROGRESS )
    {
        if( ssl->state != MBEDTLS_SSL_HANDSHAKE_OVER )
            return( MBEDTLS_ERR_SSL_BAD_INPUT_DATA );

        if( ( ret = ssl_start_renegotiation( ssl ) ) != 0 )
        {
            MBEDTLS_SSL_DEBUG_RET( 1, "ssl_start_renegotiation", ret );
            return( ret );
        }
    }
    else
    {
        if( ( ret = mbedtls_ssl_handshake( ssl ) ) != 0 )
        {
            MBEDTLS_SSL_DEBUG_RET( 1, "mbedtls_ssl_handshake", ret );
            return( ret );
        }
    }
#endif /* MBEDTLS_SSL_CLI_C */

    return( ret );
}

/*
 * Check record counters and renegotiate if they're above the limit.
 */
static int ssl_check_ctr_renegotiate( mbedtls_ssl_context *ssl )
{
    size_t ep_len = ssl_ep_len( ssl );
    int in_ctr_cmp;
    int out_ctr_cmp;

    if( ssl->state != MBEDTLS_SSL_HANDSHAKE_OVER ||
        ssl->renego_status == MBEDTLS_SSL_RENEGOTIATION_PENDING ||
        ssl->conf->disable_renegotiation == MBEDTLS_SSL_RENEGOTIATION_DISABLED )
    {
        return( 0 );
    }

    in_ctr_cmp = memcmp( ssl->in_ctr + ep_len,
                        ssl->conf->renego_period + ep_len, 8 - ep_len );
    out_ctr_cmp = memcmp( ssl->out_ctr + ep_len,
                          ssl->conf->renego_period + ep_len, 8 - ep_len );

    if( in_ctr_cmp <= 0 && out_ctr_cmp <= 0 )
    {
        return( 0 );
    }

    MBEDTLS_SSL_DEBUG_MSG( 1, ( "record counter limit reached: renegotiate" ) );
    return( mbedtls_ssl_renegotiate( ssl ) );
}
#endif /* MBEDTLS_SSL_RENEGOTIATION */

/*
 * Receive application data decrypted from the SSL layer
 */
int mbedtls_ssl_read( mbedtls_ssl_context *ssl, unsigned char *buf, size_t len )
{
    int ret;
    size_t n;

    if( ssl == NULL || ssl->conf == NULL )
        return( MBEDTLS_ERR_SSL_BAD_INPUT_DATA );

    MBEDTLS_SSL_DEBUG_MSG( 2, ( "=> read" ) );

#if defined(MBEDTLS_SSL_PROTO_DTLS)
    if( ssl->conf->transport == MBEDTLS_SSL_TRANSPORT_DATAGRAM )
    {
        if( ( ret = mbedtls_ssl_flush_output( ssl ) ) != 0 )
            return( ret );

        if( ssl->handshake != NULL &&
            ssl->handshake->retransmit_state == MBEDTLS_SSL_RETRANS_SENDING )
        {
            if( ( ret = mbedtls_ssl_flight_transmit( ssl ) ) != 0 )
                return( ret );
        }
    }
#endif

    /*
     * Check if renegotiation is necessary and/or handshake is
     * in process. If yes, perform/continue, and fall through
     * if an unexpected packet is received while the client
     * is waiting for the ServerHello.
     *
     * (There is no equivalent to the last condition on
     *  the server-side as it is not treated as within
     *  a handshake while waiting for the ClientHello
     *  after a renegotiation request.)
     */

#if defined(MBEDTLS_SSL_RENEGOTIATION)
    ret = ssl_check_ctr_renegotiate( ssl );
    if( ret != MBEDTLS_ERR_SSL_WAITING_SERVER_HELLO_RENEGO &&
        ret != 0 )
    {
        MBEDTLS_SSL_DEBUG_RET( 1, "ssl_check_ctr_renegotiate", ret );
        return( ret );
    }
#endif

    if( ssl->state != MBEDTLS_SSL_HANDSHAKE_OVER )
    {
        ret = mbedtls_ssl_handshake( ssl );
        if( ret != MBEDTLS_ERR_SSL_WAITING_SERVER_HELLO_RENEGO &&
            ret != 0 )
        {
            MBEDTLS_SSL_DEBUG_RET( 1, "mbedtls_ssl_handshake", ret );
            return( ret );
        }
    }

    /* Loop as long as no application data record is available */
    while( ssl->in_offt == NULL )
    {
        /* Start timer if not already running */
        if( ssl->f_get_timer != NULL &&
            ssl->f_get_timer( ssl->p_timer ) == -1 )
        {
            ssl_set_timer( ssl, ssl->conf->read_timeout );
        }

        if( ( ret = mbedtls_ssl_read_record( ssl ) ) != 0 )
        {
            if( ret == MBEDTLS_ERR_SSL_CONN_EOF )
                return( 0 );

            MBEDTLS_SSL_DEBUG_RET( 1, "mbedtls_ssl_read_record", ret );
            return( ret );
        }

        if( ssl->in_msglen  == 0 &&
            ssl->in_msgtype == MBEDTLS_SSL_MSG_APPLICATION_DATA )
        {
            /*
             * OpenSSL sends empty messages to randomize the IV
             */
            if( ( ret = mbedtls_ssl_read_record( ssl ) ) != 0 )
            {
                if( ret == MBEDTLS_ERR_SSL_CONN_EOF )
                    return( 0 );

                MBEDTLS_SSL_DEBUG_RET( 1, "mbedtls_ssl_read_record", ret );
                return( ret );
            }
        }

        if( ssl->in_msgtype == MBEDTLS_SSL_MSG_HANDSHAKE )
        {
            MBEDTLS_SSL_DEBUG_MSG( 1, ( "received handshake message" ) );

            /*
             * - For client-side, expect SERVER_HELLO_REQUEST.
             * - For server-side, expect CLIENT_HELLO.
             * - Fail (TLS) or silently drop record (DTLS) in other cases.
             */

#if defined(MBEDTLS_SSL_CLI_C)
            if( ssl->conf->endpoint == MBEDTLS_SSL_IS_CLIENT &&
                ( ssl->in_msg[0] != MBEDTLS_SSL_HS_HELLO_REQUEST ||
                  ssl->in_hslen  != mbedtls_ssl_hs_hdr_len( ssl ) ) )
            {
                MBEDTLS_SSL_DEBUG_MSG( 1, ( "handshake received (not HelloRequest)" ) );

                /* With DTLS, drop the packet (probably from last handshake) */
#if defined(MBEDTLS_SSL_PROTO_DTLS)
                if( ssl->conf->transport == MBEDTLS_SSL_TRANSPORT_DATAGRAM )
                {
                    continue;
                }
#endif
                return( MBEDTLS_ERR_SSL_UNEXPECTED_MESSAGE );
            }
#endif /* MBEDTLS_SSL_CLI_C */

#if defined(MBEDTLS_SSL_SRV_C)
            if( ssl->conf->endpoint == MBEDTLS_SSL_IS_SERVER &&
                ssl->in_msg[0] != MBEDTLS_SSL_HS_CLIENT_HELLO )
            {
                MBEDTLS_SSL_DEBUG_MSG( 1, ( "handshake received (not ClientHello)" ) );

                /* With DTLS, drop the packet (probably from last handshake) */
#if defined(MBEDTLS_SSL_PROTO_DTLS)
                if( ssl->conf->transport == MBEDTLS_SSL_TRANSPORT_DATAGRAM )
                {
                    continue;
                }
#endif
                return( MBEDTLS_ERR_SSL_UNEXPECTED_MESSAGE );
            }
#endif /* MBEDTLS_SSL_SRV_C */

#if defined(MBEDTLS_SSL_RENEGOTIATION)
            /* Determine whether renegotiation attempt should be accepted */
            if( ! ( ssl->conf->disable_renegotiation == MBEDTLS_SSL_RENEGOTIATION_DISABLED ||
                    ( ssl->secure_renegotiation == MBEDTLS_SSL_LEGACY_RENEGOTIATION &&
                      ssl->conf->allow_legacy_renegotiation ==
                                                   MBEDTLS_SSL_LEGACY_NO_RENEGOTIATION ) ) )
            {
                /*
                 * Accept renegotiation request
                 */

                /* DTLS clients need to know renego is server-initiated */
#if defined(MBEDTLS_SSL_PROTO_DTLS)
                if( ssl->conf->transport == MBEDTLS_SSL_TRANSPORT_DATAGRAM &&
                    ssl->conf->endpoint == MBEDTLS_SSL_IS_CLIENT )
                {
                    ssl->renego_status = MBEDTLS_SSL_RENEGOTIATION_PENDING;
                }
#endif
                ret = ssl_start_renegotiation( ssl );
                if( ret != MBEDTLS_ERR_SSL_WAITING_SERVER_HELLO_RENEGO &&
                    ret != 0 )
                {
                    MBEDTLS_SSL_DEBUG_RET( 1, "ssl_start_renegotiation", ret );
                    return( ret );
                }
            }
            else
#endif /* MBEDTLS_SSL_RENEGOTIATION */
            {
                /*
                 * Refuse renegotiation
                 */

                MBEDTLS_SSL_DEBUG_MSG( 3, ( "refusing renegotiation, sending alert" ) );

#if defined(MBEDTLS_SSL_PROTO_SSL3)
                if( ssl->minor_ver == MBEDTLS_SSL_MINOR_VERSION_0 )
                {
                    /* SSLv3 does not have a "no_renegotiation" warning, so
                       we send a fatal alert and abort the connection. */
                    mbedtls_ssl_send_alert_message( ssl, MBEDTLS_SSL_ALERT_LEVEL_FATAL,
                                                    MBEDTLS_SSL_ALERT_MSG_UNEXPECTED_MESSAGE );
                    return( MBEDTLS_ERR_SSL_UNEXPECTED_MESSAGE );
                }
                else
#endif /* MBEDTLS_SSL_PROTO_SSL3 */
#if defined(MBEDTLS_SSL_PROTO_TLS1) || defined(MBEDTLS_SSL_PROTO_TLS1_1) || \
    defined(MBEDTLS_SSL_PROTO_TLS1_2)
                if( ssl->minor_ver >= MBEDTLS_SSL_MINOR_VERSION_1 )
                {
                    if( ( ret = mbedtls_ssl_send_alert_message( ssl,
                                    MBEDTLS_SSL_ALERT_LEVEL_WARNING,
                                    MBEDTLS_SSL_ALERT_MSG_NO_RENEGOTIATION ) ) != 0 )
                    {
                        return( ret );
                    }
                }
                else
#endif /* MBEDTLS_SSL_PROTO_TLS1 || MBEDTLS_SSL_PROTO_TLS1_1 ||
          MBEDTLS_SSL_PROTO_TLS1_2 */
                {
                    MBEDTLS_SSL_DEBUG_MSG( 1, ( "should never happen" ) );
                    return( MBEDTLS_ERR_SSL_INTERNAL_ERROR );
                }
            }

            /* At this point, we don't know whether the renegotiation has been
             * completed or not. The cases to consider are the following:
             * 1) The renegotiation is complete. In this case, no new record
             *    has been read yet.
             * 2) The renegotiation is incomplete because the client received
             *    an application data record while awaiting the ServerHello.
             * 3) The renegotiation is incomplete because the client received
             *    a non-handshake, non-application data message while awaiting
             *    the ServerHello.
             * In each of these case, looping will be the proper action:
             * - For 1), the next iteration will read a new record and check
             *   if it's application data.
             * - For 2), the loop condition isn't satisfied as application data
             *   is present, hence continue is the same as break
             * - For 3), the loop condition is satisfied and read_record
             *   will re-deliver the message that was held back by the client
             *   when expecting the ServerHello.
             */
            continue;
        }
#if defined(MBEDTLS_SSL_RENEGOTIATION)
        else if( ssl->renego_status == MBEDTLS_SSL_RENEGOTIATION_PENDING )
        {
            if( ssl->conf->renego_max_records >= 0 )
            {
                if( ++ssl->renego_records_seen > ssl->conf->renego_max_records )
                {
                    MBEDTLS_SSL_DEBUG_MSG( 1, ( "renegotiation requested, "
                                        "but not honored by client" ) );
                    return( MBEDTLS_ERR_SSL_UNEXPECTED_MESSAGE );
                }
            }
        }
#endif /* MBEDTLS_SSL_RENEGOTIATION */

        /* Fatal and closure alerts handled by mbedtls_ssl_read_record() */
        if( ssl->in_msgtype == MBEDTLS_SSL_MSG_ALERT )
        {
            MBEDTLS_SSL_DEBUG_MSG( 2, ( "ignoring non-fatal non-closure alert" ) );
            return( MBEDTLS_ERR_SSL_WANT_READ );
        }

        if( ssl->in_msgtype != MBEDTLS_SSL_MSG_APPLICATION_DATA )
        {
            MBEDTLS_SSL_DEBUG_MSG( 1, ( "bad application data message" ) );
            return( MBEDTLS_ERR_SSL_UNEXPECTED_MESSAGE );
        }

        ssl->in_offt = ssl->in_msg;

        /* We're going to return something now, cancel timer,
         * except if handshake (renegotiation) is in progress */
        if( ssl->state == MBEDTLS_SSL_HANDSHAKE_OVER )
            ssl_set_timer( ssl, 0 );

#if defined(MBEDTLS_SSL_PROTO_DTLS)
        /* If we requested renego but received AppData, resend HelloRequest.
         * Do it now, after setting in_offt, to avoid taking this branch
         * again if ssl_write_hello_request() returns WANT_WRITE */
#if defined(MBEDTLS_SSL_SRV_C) && defined(MBEDTLS_SSL_RENEGOTIATION)
        if( ssl->conf->endpoint == MBEDTLS_SSL_IS_SERVER &&
            ssl->renego_status == MBEDTLS_SSL_RENEGOTIATION_PENDING )
        {
            if( ( ret = ssl_resend_hello_request( ssl ) ) != 0 )
            {
                MBEDTLS_SSL_DEBUG_RET( 1, "ssl_resend_hello_request", ret );
                return( ret );
            }
        }
#endif /* MBEDTLS_SSL_SRV_C && MBEDTLS_SSL_RENEGOTIATION */
#endif /* MBEDTLS_SSL_PROTO_DTLS */
    }

    n = ( len < ssl->in_msglen )
        ? len : ssl->in_msglen;

    memcpy( buf, ssl->in_offt, n );
    ssl->in_msglen -= n;

    if( ssl->in_msglen == 0 )
    {
        /* all bytes consumed */
        ssl->in_offt = NULL;
        ssl->keep_current_message = 0;
    }
    else
    {
        /* more data available */
        ssl->in_offt += n;
    }

    MBEDTLS_SSL_DEBUG_MSG( 2, ( "<= read" ) );

    return( (int) n );
}

/*
 * Send application data to be encrypted by the SSL layer, taking care of max
 * fragment length and buffer size.
 *
 * According to RFC 5246 Section 6.2.1:
 *
 *      Zero-length fragments of Application data MAY be sent as they are
 *      potentially useful as a traffic analysis countermeasure.
 *
 * Therefore, it is possible that the input message length is 0 and the
 * corresponding return code is 0 on success.
 */
static int ssl_write_real( mbedtls_ssl_context *ssl,
                           const unsigned char *buf, size_t len )
{
    int ret = mbedtls_ssl_get_max_out_record_payload( ssl );
    const size_t max_len = (size_t) ret;

    if( ret < 0 )
    {
        MBEDTLS_SSL_DEBUG_RET( 1, "mbedtls_ssl_get_max_out_record_payload", ret );
        return( ret );
    }

    if( len > max_len )
    {
#if defined(MBEDTLS_SSL_PROTO_DTLS)
        if( ssl->conf->transport == MBEDTLS_SSL_TRANSPORT_DATAGRAM )
        {
            MBEDTLS_SSL_DEBUG_MSG( 1, ( "fragment larger than the (negotiated) "
                                "maximum fragment length: %d > %d",
                                len, max_len ) );
            return( MBEDTLS_ERR_SSL_BAD_INPUT_DATA );
        }
        else
#endif
            len = max_len;
    }

    if( ssl->out_left != 0 )
    {
        /*
         * The user has previously tried to send the data and
         * MBEDTLS_ERR_SSL_WANT_WRITE or the message was only partially
         * written. In this case, we expect the high-level write function
         * (e.g. mbedtls_ssl_write()) to be called with the same parameters
         */
        if( ( ret = mbedtls_ssl_flush_output( ssl ) ) != 0 )
        {
            MBEDTLS_SSL_DEBUG_RET( 1, "mbedtls_ssl_flush_output", ret );
            return( ret );
        }
    }
    else
    {
        /*
         * The user is trying to send a message the first time, so we need to
         * copy the data into the internal buffers and setup the data structure
         * to keep track of partial writes
         */
        ssl->out_msglen  = len;
        ssl->out_msgtype = MBEDTLS_SSL_MSG_APPLICATION_DATA;
        memcpy( ssl->out_msg, buf, len );

        if( ( ret = mbedtls_ssl_write_record( ssl ) ) != 0 )
        {
            MBEDTLS_SSL_DEBUG_RET( 1, "mbedtls_ssl_write_record", ret );
            return( ret );
        }
    }

    return( (int) len );
}

/*
 * Write application data, doing 1/n-1 splitting if necessary.
 *
 * With non-blocking I/O, ssl_write_real() may return WANT_WRITE,
 * then the caller will call us again with the same arguments, so
 * remember whether we already did the split or not.
 */
#if defined(MBEDTLS_SSL_CBC_RECORD_SPLITTING)
static int ssl_write_split( mbedtls_ssl_context *ssl,
                            const unsigned char *buf, size_t len )
{
    int ret;

    if( ssl->conf->cbc_record_splitting ==
            MBEDTLS_SSL_CBC_RECORD_SPLITTING_DISABLED ||
        len <= 1 ||
        ssl->minor_ver > MBEDTLS_SSL_MINOR_VERSION_1 ||
        mbedtls_cipher_get_cipher_mode( &ssl->transform_out->cipher_ctx_enc )
                                != MBEDTLS_MODE_CBC )
    {
        return( ssl_write_real( ssl, buf, len ) );
    }

    if( ssl->split_done == 0 )
    {
        if( ( ret = ssl_write_real( ssl, buf, 1 ) ) <= 0 )
            return( ret );
        ssl->split_done = 1;
    }

    if( ( ret = ssl_write_real( ssl, buf + 1, len - 1 ) ) <= 0 )
        return( ret );
    ssl->split_done = 0;

    return( ret + 1 );
}
#endif /* MBEDTLS_SSL_CBC_RECORD_SPLITTING */

/*
 * Write application data (public-facing wrapper)
 */
int mbedtls_ssl_write( mbedtls_ssl_context *ssl, const unsigned char *buf, size_t len )
{
    int ret;

    MBEDTLS_SSL_DEBUG_MSG( 2, ( "=> write" ) );

    if( ssl == NULL || ssl->conf == NULL )
        return( MBEDTLS_ERR_SSL_BAD_INPUT_DATA );

#if defined(MBEDTLS_SSL_RENEGOTIATION)
    if( ( ret = ssl_check_ctr_renegotiate( ssl ) ) != 0 )
    {
        MBEDTLS_SSL_DEBUG_RET( 1, "ssl_check_ctr_renegotiate", ret );
        return( ret );
    }
#endif

    if( ssl->state != MBEDTLS_SSL_HANDSHAKE_OVER )
    {
        if( ( ret = mbedtls_ssl_handshake( ssl ) ) != 0 )
        {
            MBEDTLS_SSL_DEBUG_RET( 1, "mbedtls_ssl_handshake", ret );
            return( ret );
        }
    }

#if defined(MBEDTLS_SSL_CBC_RECORD_SPLITTING)
    ret = ssl_write_split( ssl, buf, len );
#else
    ret = ssl_write_real( ssl, buf, len );
#endif

    MBEDTLS_SSL_DEBUG_MSG( 2, ( "<= write" ) );

    return( ret );
}

/*
 * Notify the peer that the connection is being closed
 */
int mbedtls_ssl_close_notify( mbedtls_ssl_context *ssl )
{
    int ret;

    if( ssl == NULL || ssl->conf == NULL )
        return( MBEDTLS_ERR_SSL_BAD_INPUT_DATA );

    MBEDTLS_SSL_DEBUG_MSG( 2, ( "=> write close notify" ) );

    if( ssl->out_left != 0 )
        return( mbedtls_ssl_flush_output( ssl ) );

    if( ssl->state == MBEDTLS_SSL_HANDSHAKE_OVER )
    {
        if( ( ret = mbedtls_ssl_send_alert_message( ssl,
                        MBEDTLS_SSL_ALERT_LEVEL_WARNING,
                        MBEDTLS_SSL_ALERT_MSG_CLOSE_NOTIFY ) ) != 0 )
        {
            MBEDTLS_SSL_DEBUG_RET( 1, "mbedtls_ssl_send_alert_message", ret );
            return( ret );
        }
    }

    MBEDTLS_SSL_DEBUG_MSG( 2, ( "<= write close notify" ) );

    return( 0 );
}

void mbedtls_ssl_transform_free( mbedtls_ssl_transform *transform )
{
    if( transform == NULL )
        return;

#if defined(MBEDTLS_ZLIB_SUPPORT)
    deflateEnd( &transform->ctx_deflate );
    inflateEnd( &transform->ctx_inflate );
#endif

    mbedtls_cipher_free( &transform->cipher_ctx_enc );
    mbedtls_cipher_free( &transform->cipher_ctx_dec );

    mbedtls_md_free( &transform->md_ctx_enc );
    mbedtls_md_free( &transform->md_ctx_dec );

    mbedtls_platform_zeroize( transform, sizeof( mbedtls_ssl_transform ) );
}

#if defined(MBEDTLS_X509_CRT_PARSE_C)
static void ssl_key_cert_free( mbedtls_ssl_key_cert *key_cert )
{
    mbedtls_ssl_key_cert *cur = key_cert, *next;

    while( cur != NULL )
    {
        next = cur->next;
        mbedtls_free( cur );
        cur = next;
    }
}
#endif /* MBEDTLS_X509_CRT_PARSE_C */

void mbedtls_ssl_handshake_free( mbedtls_ssl_context *ssl )
{
    mbedtls_ssl_handshake_params *handshake = ssl->handshake;

    if( handshake == NULL )
        return;

#if defined(MBEDTLS_SSL_ASYNC_PRIVATE)
    if( ssl->conf->f_async_cancel != NULL && handshake->async_in_progress != 0 )
    {
        ssl->conf->f_async_cancel( ssl );
        handshake->async_in_progress = 0;
    }
#endif /* MBEDTLS_SSL_ASYNC_PRIVATE */

#if defined(MBEDTLS_SSL_PROTO_SSL3) || defined(MBEDTLS_SSL_PROTO_TLS1) || \
    defined(MBEDTLS_SSL_PROTO_TLS1_1)
    mbedtls_md5_free(    &handshake->fin_md5  );
    mbedtls_sha1_free(   &handshake->fin_sha1 );
#endif
#if defined(MBEDTLS_SSL_PROTO_TLS1_2)
#if defined(MBEDTLS_SHA256_C)
    mbedtls_sha256_free(   &handshake->fin_sha256    );
#endif
#if defined(MBEDTLS_SHA512_C)
    mbedtls_sha512_free(   &handshake->fin_sha512    );
#endif
#endif /* MBEDTLS_SSL_PROTO_TLS1_2 */

#if defined(MBEDTLS_DHM_C)
    mbedtls_dhm_free( &handshake->dhm_ctx );
#endif
#if defined(MBEDTLS_ECDH_C)
    mbedtls_ecdh_free( &handshake->ecdh_ctx );
#endif
#if defined(MBEDTLS_KEY_EXCHANGE_ECJPAKE_ENABLED)
    mbedtls_ecjpake_free( &handshake->ecjpake_ctx );
#if defined(MBEDTLS_SSL_CLI_C)
    mbedtls_free( handshake->ecjpake_cache );
    handshake->ecjpake_cache = NULL;
    handshake->ecjpake_cache_len = 0;
#endif
#endif

#if defined(MBEDTLS_ECDH_C) || defined(MBEDTLS_ECDSA_C) || \
    defined(MBEDTLS_KEY_EXCHANGE_ECJPAKE_ENABLED)
    /* explicit void pointer cast for buggy MS compiler */
    mbedtls_free( (void *) handshake->curves );
#endif

#if defined(MBEDTLS_KEY_EXCHANGE__SOME__PSK_ENABLED)
    if( handshake->psk != NULL )
    {
        mbedtls_platform_zeroize( handshake->psk, handshake->psk_len );
        mbedtls_free( handshake->psk );
    }
#endif

#if defined(MBEDTLS_X509_CRT_PARSE_C) && \
    defined(MBEDTLS_SSL_SERVER_NAME_INDICATION)
    /*
     * Free only the linked list wrapper, not the keys themselves
     * since the belong to the SNI callback
     */
    if( handshake->sni_key_cert != NULL )
    {
        mbedtls_ssl_key_cert *cur = handshake->sni_key_cert, *next;

        while( cur != NULL )
        {
            next = cur->next;
            mbedtls_free( cur );
            cur = next;
        }
    }
#endif /* MBEDTLS_X509_CRT_PARSE_C && MBEDTLS_SSL_SERVER_NAME_INDICATION */

#if defined(MBEDTLS_SSL_PROTO_DTLS)
    mbedtls_free( handshake->verify_cookie );
    mbedtls_free( handshake->hs_msg );
    ssl_flight_free( handshake->flight );
#endif

    mbedtls_platform_zeroize( handshake,
                              sizeof( mbedtls_ssl_handshake_params ) );
}

void mbedtls_ssl_session_free( mbedtls_ssl_session *session )
{
    if( session == NULL )
        return;

#if defined(MBEDTLS_X509_CRT_PARSE_C)
    if( session->peer_cert != NULL )
    {
        mbedtls_x509_crt_free( session->peer_cert );
        mbedtls_free( session->peer_cert );
    }
#endif

#if defined(MBEDTLS_SSL_SESSION_TICKETS) && defined(MBEDTLS_SSL_CLI_C)
    mbedtls_free( session->ticket );
#endif

    mbedtls_platform_zeroize( session, sizeof( mbedtls_ssl_session ) );
}

/*
 * Free an SSL context
 */
void mbedtls_ssl_free( mbedtls_ssl_context *ssl )
{
    if( ssl == NULL )
        return;

    MBEDTLS_SSL_DEBUG_MSG( 2, ( "=> free" ) );

    if( ssl->out_buf != NULL )
    {
        mbedtls_platform_zeroize( ssl->out_buf, MBEDTLS_SSL_OUT_BUFFER_LEN );
        mbedtls_free( ssl->out_buf );
    }

    if( ssl->in_buf != NULL )
    {
        mbedtls_platform_zeroize( ssl->in_buf, MBEDTLS_SSL_IN_BUFFER_LEN );
        mbedtls_free( ssl->in_buf );
    }

#if defined(MBEDTLS_ZLIB_SUPPORT)
    if( ssl->compress_buf != NULL )
    {
        mbedtls_platform_zeroize( ssl->compress_buf, MBEDTLS_SSL_COMPRESS_BUFFER_LEN );
        mbedtls_free( ssl->compress_buf );
    }
#endif

    if( ssl->transform )
    {
        mbedtls_ssl_transform_free( ssl->transform );
        mbedtls_free( ssl->transform );
    }

    if( ssl->handshake )
    {
        mbedtls_ssl_handshake_free( ssl );
        mbedtls_ssl_transform_free( ssl->transform_negotiate );
        mbedtls_ssl_session_free( ssl->session_negotiate );

        mbedtls_free( ssl->handshake );
        mbedtls_free( ssl->transform_negotiate );
        mbedtls_free( ssl->session_negotiate );
    }

    if( ssl->session )
    {
        mbedtls_ssl_session_free( ssl->session );
        mbedtls_free( ssl->session );
    }

#if defined(MBEDTLS_X509_CRT_PARSE_C)
    if( ssl->hostname != NULL )
    {
        mbedtls_platform_zeroize( ssl->hostname, strlen( ssl->hostname ) );
        mbedtls_free( ssl->hostname );
    }
#endif

#if defined(MBEDTLS_SSL_HW_RECORD_ACCEL)
    if( mbedtls_ssl_hw_record_finish != NULL )
    {
        MBEDTLS_SSL_DEBUG_MSG( 2, ( "going for mbedtls_ssl_hw_record_finish()" ) );
        mbedtls_ssl_hw_record_finish( ssl );
    }
#endif

#if defined(MBEDTLS_SSL_DTLS_HELLO_VERIFY) && defined(MBEDTLS_SSL_SRV_C)
    mbedtls_free( ssl->cli_id );
#endif

    MBEDTLS_SSL_DEBUG_MSG( 2, ( "<= free" ) );

    /* Actually clear after last debug message */
    mbedtls_platform_zeroize( ssl, sizeof( mbedtls_ssl_context ) );
}

/*
 * Initialze mbedtls_ssl_config
 */
void mbedtls_ssl_config_init( mbedtls_ssl_config *conf )
{
    memset( conf, 0, sizeof( mbedtls_ssl_config ) );
}

#if defined(MBEDTLS_KEY_EXCHANGE__WITH_CERT__ENABLED)
static int ssl_preset_default_hashes[] = {
#if defined(MBEDTLS_SHA512_C)
    MBEDTLS_MD_SHA512,
    MBEDTLS_MD_SHA384,
#endif
#if defined(MBEDTLS_SHA256_C)
    MBEDTLS_MD_SHA256,
    MBEDTLS_MD_SHA224,
#endif
#if defined(MBEDTLS_SHA1_C) && defined(MBEDTLS_TLS_DEFAULT_ALLOW_SHA1_IN_KEY_EXCHANGE)
    MBEDTLS_MD_SHA1,
#endif
    MBEDTLS_MD_NONE
};
#endif

static int ssl_preset_suiteb_ciphersuites[] = {
    MBEDTLS_TLS_ECDHE_ECDSA_WITH_AES_128_GCM_SHA256,
    MBEDTLS_TLS_ECDHE_ECDSA_WITH_AES_256_GCM_SHA384,
    0
};

#if defined(MBEDTLS_KEY_EXCHANGE__WITH_CERT__ENABLED)
static int ssl_preset_suiteb_hashes[] = {
    MBEDTLS_MD_SHA256,
    MBEDTLS_MD_SHA384,
    MBEDTLS_MD_NONE
};
#endif

#if defined(MBEDTLS_ECP_C)
static mbedtls_ecp_group_id ssl_preset_suiteb_curves[] = {
    MBEDTLS_ECP_DP_SECP256R1,
    MBEDTLS_ECP_DP_SECP384R1,
    MBEDTLS_ECP_DP_NONE
};
#endif

/*
 * Load default in mbedtls_ssl_config
 */
int mbedtls_ssl_config_defaults( mbedtls_ssl_config *conf,
                                 int endpoint, int transport, int preset )
{
#if defined(MBEDTLS_DHM_C) && defined(MBEDTLS_SSL_SRV_C)
    int ret;
#endif

    /* Use the functions here so that they are covered in tests,
     * but otherwise access member directly for efficiency */
    mbedtls_ssl_conf_endpoint( conf, endpoint );
    mbedtls_ssl_conf_transport( conf, transport );

    /*
     * Things that are common to all presets
     */
#if defined(MBEDTLS_SSL_CLI_C)
    if( endpoint == MBEDTLS_SSL_IS_CLIENT )
    {
        conf->authmode = MBEDTLS_SSL_VERIFY_REQUIRED;
#if defined(MBEDTLS_SSL_SESSION_TICKETS)
        conf->session_tickets = MBEDTLS_SSL_SESSION_TICKETS_ENABLED;
#endif
    }
#endif

#if defined(MBEDTLS_ARC4_C)
    conf->arc4_disabled = MBEDTLS_SSL_ARC4_DISABLED;
#endif

#if defined(MBEDTLS_SSL_ENCRYPT_THEN_MAC)
    conf->encrypt_then_mac = MBEDTLS_SSL_ETM_ENABLED;
#endif

#if defined(MBEDTLS_SSL_EXTENDED_MASTER_SECRET)
    conf->extended_ms = MBEDTLS_SSL_EXTENDED_MS_ENABLED;
#endif

#if defined(MBEDTLS_SSL_CBC_RECORD_SPLITTING)
    conf->cbc_record_splitting = MBEDTLS_SSL_CBC_RECORD_SPLITTING_ENABLED;
#endif

#if defined(MBEDTLS_SSL_DTLS_HELLO_VERIFY) && defined(MBEDTLS_SSL_SRV_C)
    conf->f_cookie_write = ssl_cookie_write_dummy;
    conf->f_cookie_check = ssl_cookie_check_dummy;
#endif

#if defined(MBEDTLS_SSL_DTLS_ANTI_REPLAY)
    conf->anti_replay = MBEDTLS_SSL_ANTI_REPLAY_ENABLED;
#endif

#if defined(MBEDTLS_SSL_SRV_C)
    conf->cert_req_ca_list = MBEDTLS_SSL_CERT_REQ_CA_LIST_ENABLED;
#endif

#if defined(MBEDTLS_SSL_PROTO_DTLS)
    conf->hs_timeout_min = MBEDTLS_SSL_DTLS_TIMEOUT_DFL_MIN;
    conf->hs_timeout_max = MBEDTLS_SSL_DTLS_TIMEOUT_DFL_MAX;
#endif

#if defined(MBEDTLS_SSL_RENEGOTIATION)
    conf->renego_max_records = MBEDTLS_SSL_RENEGO_MAX_RECORDS_DEFAULT;
    memset( conf->renego_period,     0x00, 2 );
    memset( conf->renego_period + 2, 0xFF, 6 );
#endif

#if defined(MBEDTLS_DHM_C) && defined(MBEDTLS_SSL_SRV_C)
            if( endpoint == MBEDTLS_SSL_IS_SERVER )
            {
                const unsigned char dhm_p[] =
                    MBEDTLS_DHM_RFC3526_MODP_2048_P_BIN;
                const unsigned char dhm_g[] =
                    MBEDTLS_DHM_RFC3526_MODP_2048_G_BIN;

                if ( ( ret = mbedtls_ssl_conf_dh_param_bin( conf,
                                               dhm_p, sizeof( dhm_p ),
                                               dhm_g, sizeof( dhm_g ) ) ) != 0 )
                {
                    return( ret );
                }
            }
#endif

    /*
     * Preset-specific defaults
     */
    switch( preset )
    {
        /*
         * NSA Suite B
         */
        case MBEDTLS_SSL_PRESET_SUITEB:
            conf->min_major_ver = MBEDTLS_SSL_MAJOR_VERSION_3;
            conf->min_minor_ver = MBEDTLS_SSL_MINOR_VERSION_3; /* TLS 1.2 */
            conf->max_major_ver = MBEDTLS_SSL_MAX_MAJOR_VERSION;
            conf->max_minor_ver = MBEDTLS_SSL_MAX_MINOR_VERSION;

            conf->ciphersuite_list[MBEDTLS_SSL_MINOR_VERSION_0] =
            conf->ciphersuite_list[MBEDTLS_SSL_MINOR_VERSION_1] =
            conf->ciphersuite_list[MBEDTLS_SSL_MINOR_VERSION_2] =
            conf->ciphersuite_list[MBEDTLS_SSL_MINOR_VERSION_3] =
                                   ssl_preset_suiteb_ciphersuites;

#if defined(MBEDTLS_X509_CRT_PARSE_C)
            conf->cert_profile = &mbedtls_x509_crt_profile_suiteb;
#endif

#if defined(MBEDTLS_KEY_EXCHANGE__WITH_CERT__ENABLED)
            conf->sig_hashes = ssl_preset_suiteb_hashes;
#endif

#if defined(MBEDTLS_ECP_C)
            conf->curve_list = ssl_preset_suiteb_curves;
#endif
            break;

        /*
         * Default
         */
        default:
            conf->min_major_ver = ( MBEDTLS_SSL_MIN_MAJOR_VERSION >
                                    MBEDTLS_SSL_MIN_VALID_MAJOR_VERSION ) ?
                                    MBEDTLS_SSL_MIN_MAJOR_VERSION :
                                    MBEDTLS_SSL_MIN_VALID_MAJOR_VERSION;
            conf->min_minor_ver = ( MBEDTLS_SSL_MIN_MINOR_VERSION >
                                    MBEDTLS_SSL_MIN_VALID_MINOR_VERSION ) ?
                                    MBEDTLS_SSL_MIN_MINOR_VERSION :
                                    MBEDTLS_SSL_MIN_VALID_MINOR_VERSION;
            conf->max_major_ver = MBEDTLS_SSL_MAX_MAJOR_VERSION;
            conf->max_minor_ver = MBEDTLS_SSL_MAX_MINOR_VERSION;

#if defined(MBEDTLS_SSL_PROTO_DTLS)
            if( transport == MBEDTLS_SSL_TRANSPORT_DATAGRAM )
                conf->min_minor_ver = MBEDTLS_SSL_MINOR_VERSION_2;
#endif

            conf->ciphersuite_list[MBEDTLS_SSL_MINOR_VERSION_0] =
            conf->ciphersuite_list[MBEDTLS_SSL_MINOR_VERSION_1] =
            conf->ciphersuite_list[MBEDTLS_SSL_MINOR_VERSION_2] =
            conf->ciphersuite_list[MBEDTLS_SSL_MINOR_VERSION_3] =
                                   mbedtls_ssl_list_ciphersuites();

#if defined(MBEDTLS_X509_CRT_PARSE_C)
            conf->cert_profile = &mbedtls_x509_crt_profile_default;
#endif

#if defined(MBEDTLS_KEY_EXCHANGE__WITH_CERT__ENABLED)
            conf->sig_hashes = ssl_preset_default_hashes;
#endif

#if defined(MBEDTLS_ECP_C)
            conf->curve_list = mbedtls_ecp_grp_id_list();
#endif

#if defined(MBEDTLS_DHM_C) && defined(MBEDTLS_SSL_CLI_C)
            conf->dhm_min_bitlen = 1024;
#endif
    }

    return( 0 );
}

/*
 * Free mbedtls_ssl_config
 */
void mbedtls_ssl_config_free( mbedtls_ssl_config *conf )
{
#if defined(MBEDTLS_DHM_C)
    mbedtls_mpi_free( &conf->dhm_P );
    mbedtls_mpi_free( &conf->dhm_G );
#endif

#if defined(MBEDTLS_KEY_EXCHANGE__SOME__PSK_ENABLED)
    if( conf->psk != NULL )
    {
        mbedtls_platform_zeroize( conf->psk, conf->psk_len );
        mbedtls_free( conf->psk );
        conf->psk = NULL;
        conf->psk_len = 0;
    }

    if( conf->psk_identity != NULL )
    {
        mbedtls_platform_zeroize( conf->psk_identity, conf->psk_identity_len );
        mbedtls_free( conf->psk_identity );
        conf->psk_identity = NULL;
        conf->psk_identity_len = 0;
    }
#endif

#if defined(MBEDTLS_X509_CRT_PARSE_C)
    ssl_key_cert_free( conf->key_cert );
#endif

    mbedtls_platform_zeroize( conf, sizeof( mbedtls_ssl_config ) );
}

#if defined(MBEDTLS_PK_C) && \
    ( defined(MBEDTLS_RSA_C) || defined(MBEDTLS_ECDSA_C) )
/*
 * Convert between MBEDTLS_PK_XXX and SSL_SIG_XXX
 */
unsigned char mbedtls_ssl_sig_from_pk( mbedtls_pk_context *pk )
{
#if defined(MBEDTLS_RSA_C)
    if( mbedtls_pk_can_do( pk, MBEDTLS_PK_RSA ) )
        return( MBEDTLS_SSL_SIG_RSA );
#endif
#if defined(MBEDTLS_ECDSA_C)
    if( mbedtls_pk_can_do( pk, MBEDTLS_PK_ECDSA ) )
        return( MBEDTLS_SSL_SIG_ECDSA );
#endif
    return( MBEDTLS_SSL_SIG_ANON );
}

unsigned char mbedtls_ssl_sig_from_pk_alg( mbedtls_pk_type_t type )
{
    switch( type ) {
        case MBEDTLS_PK_RSA:
            return( MBEDTLS_SSL_SIG_RSA );
        case MBEDTLS_PK_ECDSA:
        case MBEDTLS_PK_ECKEY:
            return( MBEDTLS_SSL_SIG_ECDSA );
        default:
            return( MBEDTLS_SSL_SIG_ANON );
    }
}

mbedtls_pk_type_t mbedtls_ssl_pk_alg_from_sig( unsigned char sig )
{
    switch( sig )
    {
#if defined(MBEDTLS_RSA_C)
        case MBEDTLS_SSL_SIG_RSA:
            return( MBEDTLS_PK_RSA );
#endif
#if defined(MBEDTLS_ECDSA_C)
        case MBEDTLS_SSL_SIG_ECDSA:
            return( MBEDTLS_PK_ECDSA );
#endif
        default:
            return( MBEDTLS_PK_NONE );
    }
}
#endif /* MBEDTLS_PK_C && ( MBEDTLS_RSA_C || MBEDTLS_ECDSA_C ) */

#if defined(MBEDTLS_SSL_PROTO_TLS1_2) && \
    defined(MBEDTLS_KEY_EXCHANGE__WITH_CERT__ENABLED)

/* Find an entry in a signature-hash set matching a given hash algorithm. */
mbedtls_md_type_t mbedtls_ssl_sig_hash_set_find( mbedtls_ssl_sig_hash_set_t *set,
                                                 mbedtls_pk_type_t sig_alg )
{
    switch( sig_alg )
    {
        case MBEDTLS_PK_RSA:
            return( set->rsa );
        case MBEDTLS_PK_ECDSA:
            return( set->ecdsa );
        default:
            return( MBEDTLS_MD_NONE );
    }
}

/* Add a signature-hash-pair to a signature-hash set */
void mbedtls_ssl_sig_hash_set_add( mbedtls_ssl_sig_hash_set_t *set,
                                   mbedtls_pk_type_t sig_alg,
                                   mbedtls_md_type_t md_alg )
{
    switch( sig_alg )
    {
        case MBEDTLS_PK_RSA:
            if( set->rsa == MBEDTLS_MD_NONE )
                set->rsa = md_alg;
            break;

        case MBEDTLS_PK_ECDSA:
            if( set->ecdsa == MBEDTLS_MD_NONE )
                set->ecdsa = md_alg;
            break;

        default:
            break;
    }
}

/* Allow exactly one hash algorithm for each signature. */
void mbedtls_ssl_sig_hash_set_const_hash( mbedtls_ssl_sig_hash_set_t *set,
                                          mbedtls_md_type_t md_alg )
{
    set->rsa   = md_alg;
    set->ecdsa = md_alg;
}

#endif /* MBEDTLS_SSL_PROTO_TLS1_2) &&
          MBEDTLS_KEY_EXCHANGE__WITH_CERT__ENABLED */

/*
 * Convert from MBEDTLS_SSL_HASH_XXX to MBEDTLS_MD_XXX
 */
mbedtls_md_type_t mbedtls_ssl_md_alg_from_hash( unsigned char hash )
{
    switch( hash )
    {
#if defined(MBEDTLS_MD5_C)
        case MBEDTLS_SSL_HASH_MD5:
            return( MBEDTLS_MD_MD5 );
#endif
#if defined(MBEDTLS_SHA1_C)
        case MBEDTLS_SSL_HASH_SHA1:
            return( MBEDTLS_MD_SHA1 );
#endif
#if defined(MBEDTLS_SHA256_C)
        case MBEDTLS_SSL_HASH_SHA224:
            return( MBEDTLS_MD_SHA224 );
        case MBEDTLS_SSL_HASH_SHA256:
            return( MBEDTLS_MD_SHA256 );
#endif
#if defined(MBEDTLS_SHA512_C)
        case MBEDTLS_SSL_HASH_SHA384:
            return( MBEDTLS_MD_SHA384 );
        case MBEDTLS_SSL_HASH_SHA512:
            return( MBEDTLS_MD_SHA512 );
#endif
        default:
            return( MBEDTLS_MD_NONE );
    }
}

/*
 * Convert from MBEDTLS_MD_XXX to MBEDTLS_SSL_HASH_XXX
 */
unsigned char mbedtls_ssl_hash_from_md_alg( int md )
{
    switch( md )
    {
#if defined(MBEDTLS_MD5_C)
        case MBEDTLS_MD_MD5:
            return( MBEDTLS_SSL_HASH_MD5 );
#endif
#if defined(MBEDTLS_SHA1_C)
        case MBEDTLS_MD_SHA1:
            return( MBEDTLS_SSL_HASH_SHA1 );
#endif
#if defined(MBEDTLS_SHA256_C)
        case MBEDTLS_MD_SHA224:
            return( MBEDTLS_SSL_HASH_SHA224 );
        case MBEDTLS_MD_SHA256:
            return( MBEDTLS_SSL_HASH_SHA256 );
#endif
#if defined(MBEDTLS_SHA512_C)
        case MBEDTLS_MD_SHA384:
            return( MBEDTLS_SSL_HASH_SHA384 );
        case MBEDTLS_MD_SHA512:
            return( MBEDTLS_SSL_HASH_SHA512 );
#endif
        default:
            return( MBEDTLS_SSL_HASH_NONE );
    }
}

#if defined(MBEDTLS_ECP_C)
/*
 * Check if a curve proposed by the peer is in our list.
 * Return 0 if we're willing to use it, -1 otherwise.
 */
int mbedtls_ssl_check_curve( const mbedtls_ssl_context *ssl, mbedtls_ecp_group_id grp_id )
{
    const mbedtls_ecp_group_id *gid;

    if( ssl->conf->curve_list == NULL )
        return( -1 );

    for( gid = ssl->conf->curve_list; *gid != MBEDTLS_ECP_DP_NONE; gid++ )
        if( *gid == grp_id )
            return( 0 );

    return( -1 );
}
#endif /* MBEDTLS_ECP_C */

#if defined(MBEDTLS_KEY_EXCHANGE__WITH_CERT__ENABLED)
/*
 * Check if a hash proposed by the peer is in our list.
 * Return 0 if we're willing to use it, -1 otherwise.
 */
int mbedtls_ssl_check_sig_hash( const mbedtls_ssl_context *ssl,
                                mbedtls_md_type_t md )
{
    const int *cur;

    if( ssl->conf->sig_hashes == NULL )
        return( -1 );

    for( cur = ssl->conf->sig_hashes; *cur != MBEDTLS_MD_NONE; cur++ )
        if( *cur == (int) md )
            return( 0 );

    return( -1 );
}
#endif /* MBEDTLS_KEY_EXCHANGE__WITH_CERT__ENABLED */

#if defined(MBEDTLS_X509_CRT_PARSE_C)
int mbedtls_ssl_check_cert_usage( const mbedtls_x509_crt *cert,
                          const mbedtls_ssl_ciphersuite_t *ciphersuite,
                          int cert_endpoint,
                          uint32_t *flags )
{
    int ret = 0;
#if defined(MBEDTLS_X509_CHECK_KEY_USAGE)
    int usage = 0;
#endif
#if defined(MBEDTLS_X509_CHECK_EXTENDED_KEY_USAGE)
    const char *ext_oid;
    size_t ext_len;
#endif

#if !defined(MBEDTLS_X509_CHECK_KEY_USAGE) &&          \
    !defined(MBEDTLS_X509_CHECK_EXTENDED_KEY_USAGE)
    ((void) cert);
    ((void) cert_endpoint);
    ((void) flags);
#endif

#if defined(MBEDTLS_X509_CHECK_KEY_USAGE)
    if( cert_endpoint == MBEDTLS_SSL_IS_SERVER )
    {
        /* Server part of the key exchange */
        switch( ciphersuite->key_exchange )
        {
            case MBEDTLS_KEY_EXCHANGE_RSA:
            case MBEDTLS_KEY_EXCHANGE_RSA_PSK:
                usage = MBEDTLS_X509_KU_KEY_ENCIPHERMENT;
                break;

            case MBEDTLS_KEY_EXCHANGE_DHE_RSA:
            case MBEDTLS_KEY_EXCHANGE_ECDHE_RSA:
            case MBEDTLS_KEY_EXCHANGE_ECDHE_ECDSA:
                usage = MBEDTLS_X509_KU_DIGITAL_SIGNATURE;
                break;

            case MBEDTLS_KEY_EXCHANGE_ECDH_RSA:
            case MBEDTLS_KEY_EXCHANGE_ECDH_ECDSA:
                usage = MBEDTLS_X509_KU_KEY_AGREEMENT;
                break;

            /* Don't use default: we want warnings when adding new values */
            case MBEDTLS_KEY_EXCHANGE_NONE:
            case MBEDTLS_KEY_EXCHANGE_PSK:
            case MBEDTLS_KEY_EXCHANGE_DHE_PSK:
            case MBEDTLS_KEY_EXCHANGE_ECDHE_PSK:
            case MBEDTLS_KEY_EXCHANGE_ECJPAKE:
                usage = 0;
        }
    }
    else
    {
        /* Client auth: we only implement rsa_sign and mbedtls_ecdsa_sign for now */
        usage = MBEDTLS_X509_KU_DIGITAL_SIGNATURE;
    }

    if( mbedtls_x509_crt_check_key_usage( cert, usage ) != 0 )
    {
        *flags |= MBEDTLS_X509_BADCERT_KEY_USAGE;
        ret = -1;
    }
#else
    ((void) ciphersuite);
#endif /* MBEDTLS_X509_CHECK_KEY_USAGE */

#if defined(MBEDTLS_X509_CHECK_EXTENDED_KEY_USAGE)
    if( cert_endpoint == MBEDTLS_SSL_IS_SERVER )
    {
        ext_oid = MBEDTLS_OID_SERVER_AUTH;
        ext_len = MBEDTLS_OID_SIZE( MBEDTLS_OID_SERVER_AUTH );
    }
    else
    {
        ext_oid = MBEDTLS_OID_CLIENT_AUTH;
        ext_len = MBEDTLS_OID_SIZE( MBEDTLS_OID_CLIENT_AUTH );
    }

    if( mbedtls_x509_crt_check_extended_key_usage( cert, ext_oid, ext_len ) != 0 )
    {
        *flags |= MBEDTLS_X509_BADCERT_EXT_KEY_USAGE;
        ret = -1;
    }
#endif /* MBEDTLS_X509_CHECK_EXTENDED_KEY_USAGE */

    return( ret );
}
#endif /* MBEDTLS_X509_CRT_PARSE_C */

/*
 * Convert version numbers to/from wire format
 * and, for DTLS, to/from TLS equivalent.
 *
 * For TLS this is the identity.
 * For DTLS, use 1's complement (v -> 255 - v, and then map as follows:
 * 1.0 <-> 3.2      (DTLS 1.0 is based on TLS 1.1)
 * 1.x <-> 3.x+1    for x != 0 (DTLS 1.2 based on TLS 1.2)
 */
void mbedtls_ssl_write_version( int major, int minor, int transport,
                        unsigned char ver[2] )
{
#if defined(MBEDTLS_SSL_PROTO_DTLS)
    if( transport == MBEDTLS_SSL_TRANSPORT_DATAGRAM )
    {
        if( minor == MBEDTLS_SSL_MINOR_VERSION_2 )
            --minor; /* DTLS 1.0 stored as TLS 1.1 internally */

        ver[0] = (unsigned char)( 255 - ( major - 2 ) );
        ver[1] = (unsigned char)( 255 - ( minor - 1 ) );
    }
    else
#else
    ((void) transport);
#endif
    {
        ver[0] = (unsigned char) major;
        ver[1] = (unsigned char) minor;
    }
}

void mbedtls_ssl_read_version( int *major, int *minor, int transport,
                       const unsigned char ver[2] )
{
#if defined(MBEDTLS_SSL_PROTO_DTLS)
    if( transport == MBEDTLS_SSL_TRANSPORT_DATAGRAM )
    {
        *major = 255 - ver[0] + 2;
        *minor = 255 - ver[1] + 1;

        if( *minor == MBEDTLS_SSL_MINOR_VERSION_1 )
            ++*minor; /* DTLS 1.0 stored as TLS 1.1 internally */
    }
    else
#else
    ((void) transport);
#endif
    {
        *major = ver[0];
        *minor = ver[1];
    }
}

int mbedtls_ssl_set_calc_verify_md( mbedtls_ssl_context *ssl, int md )
{
#if defined(MBEDTLS_SSL_PROTO_TLS1_2)
    if( ssl->minor_ver != MBEDTLS_SSL_MINOR_VERSION_3 )
        return MBEDTLS_ERR_SSL_INVALID_VERIFY_HASH;

    switch( md )
    {
#if defined(MBEDTLS_SSL_PROTO_TLS1) || defined(MBEDTLS_SSL_PROTO_TLS1_1)
#if defined(MBEDTLS_MD5_C)
        case MBEDTLS_SSL_HASH_MD5:
            return MBEDTLS_ERR_SSL_INVALID_VERIFY_HASH;
#endif
#if defined(MBEDTLS_SHA1_C)
        case MBEDTLS_SSL_HASH_SHA1:
            ssl->handshake->calc_verify = ssl_calc_verify_tls;
            break;
#endif
#endif /* MBEDTLS_SSL_PROTO_TLS1 || MBEDTLS_SSL_PROTO_TLS1_1 */
#if defined(MBEDTLS_SHA512_C)
        case MBEDTLS_SSL_HASH_SHA384:
            ssl->handshake->calc_verify = ssl_calc_verify_tls_sha384;
            break;
#endif
#if defined(MBEDTLS_SHA256_C)
        case MBEDTLS_SSL_HASH_SHA256:
            ssl->handshake->calc_verify = ssl_calc_verify_tls_sha256;
            break;
#endif
        default:
            return MBEDTLS_ERR_SSL_INVALID_VERIFY_HASH;
    }

    return 0;
#else /* !MBEDTLS_SSL_PROTO_TLS1_2 */
    (void) ssl;
    (void) md;

    return MBEDTLS_ERR_SSL_INVALID_VERIFY_HASH;
#endif /* MBEDTLS_SSL_PROTO_TLS1_2 */
}

#if defined(MBEDTLS_SSL_PROTO_SSL3) || defined(MBEDTLS_SSL_PROTO_TLS1) || \
    defined(MBEDTLS_SSL_PROTO_TLS1_1)
int mbedtls_ssl_get_key_exchange_md_ssl_tls( mbedtls_ssl_context *ssl,
                                        unsigned char *output,
                                        unsigned char *data, size_t data_len )
{
    int ret = 0;
    mbedtls_md5_context mbedtls_md5;
    mbedtls_sha1_context mbedtls_sha1;

    mbedtls_md5_init( &mbedtls_md5 );
    mbedtls_sha1_init( &mbedtls_sha1 );

    /*
     * digitally-signed struct {
     *     opaque md5_hash[16];
     *     opaque sha_hash[20];
     * };
     *
     * md5_hash
     *     MD5(ClientHello.random + ServerHello.random
     *                            + ServerParams);
     * sha_hash
     *     SHA(ClientHello.random + ServerHello.random
     *                            + ServerParams);
     */
    if( ( ret = mbedtls_md5_starts_ret( &mbedtls_md5 ) ) != 0 )
    {
        MBEDTLS_SSL_DEBUG_RET( 1, "mbedtls_md5_starts_ret", ret );
        goto exit;
    }
    if( ( ret = mbedtls_md5_update_ret( &mbedtls_md5,
                                        ssl->handshake->randbytes, 64 ) ) != 0 )
    {
        MBEDTLS_SSL_DEBUG_RET( 1, "mbedtls_md5_update_ret", ret );
        goto exit;
    }
    if( ( ret = mbedtls_md5_update_ret( &mbedtls_md5, data, data_len ) ) != 0 )
    {
        MBEDTLS_SSL_DEBUG_RET( 1, "mbedtls_md5_update_ret", ret );
        goto exit;
    }
    if( ( ret = mbedtls_md5_finish_ret( &mbedtls_md5, output ) ) != 0 )
    {
        MBEDTLS_SSL_DEBUG_RET( 1, "mbedtls_md5_finish_ret", ret );
        goto exit;
    }

    if( ( ret = mbedtls_sha1_starts_ret( &mbedtls_sha1 ) ) != 0 )
    {
        MBEDTLS_SSL_DEBUG_RET( 1, "mbedtls_sha1_starts_ret", ret );
        goto exit;
    }
    if( ( ret = mbedtls_sha1_update_ret( &mbedtls_sha1,
                                         ssl->handshake->randbytes, 64 ) ) != 0 )
    {
        MBEDTLS_SSL_DEBUG_RET( 1, "mbedtls_sha1_update_ret", ret );
        goto exit;
    }
    if( ( ret = mbedtls_sha1_update_ret( &mbedtls_sha1, data,
                                         data_len ) ) != 0 )
    {
        MBEDTLS_SSL_DEBUG_RET( 1, "mbedtls_sha1_update_ret", ret );
        goto exit;
    }
    if( ( ret = mbedtls_sha1_finish_ret( &mbedtls_sha1,
                                         output + 16 ) ) != 0 )
    {
        MBEDTLS_SSL_DEBUG_RET( 1, "mbedtls_sha1_finish_ret", ret );
        goto exit;
    }

exit:
    mbedtls_md5_free( &mbedtls_md5 );
    mbedtls_sha1_free( &mbedtls_sha1 );

    if( ret != 0 )
        mbedtls_ssl_send_alert_message( ssl, MBEDTLS_SSL_ALERT_LEVEL_FATAL,
                                        MBEDTLS_SSL_ALERT_MSG_INTERNAL_ERROR );

    return( ret );

}
#endif /* MBEDTLS_SSL_PROTO_SSL3 || MBEDTLS_SSL_PROTO_TLS1 || \
          MBEDTLS_SSL_PROTO_TLS1_1 */

#if defined(MBEDTLS_SSL_PROTO_TLS1) || defined(MBEDTLS_SSL_PROTO_TLS1_1) || \
    defined(MBEDTLS_SSL_PROTO_TLS1_2)
int mbedtls_ssl_get_key_exchange_md_tls1_2( mbedtls_ssl_context *ssl,
                                            unsigned char *hash, size_t *hashlen,
                                            unsigned char *data, size_t data_len,
                                            mbedtls_md_type_t md_alg )
{
    int ret = 0;
    mbedtls_md_context_t ctx;
    const mbedtls_md_info_t *md_info = mbedtls_md_info_from_type( md_alg );
    *hashlen = mbedtls_md_get_size( md_info );

    mbedtls_md_init( &ctx );

    /*
     * digitally-signed struct {
     *     opaque client_random[32];
     *     opaque server_random[32];
     *     ServerDHParams params;
     * };
     */
    if( ( ret = mbedtls_md_setup( &ctx, md_info, 0 ) ) != 0 )
    {
        MBEDTLS_SSL_DEBUG_RET( 1, "mbedtls_md_setup", ret );
        goto exit;
    }
    if( ( ret = mbedtls_md_starts( &ctx ) ) != 0 )
    {
        MBEDTLS_SSL_DEBUG_RET( 1, "mbedtls_md_starts", ret );
        goto exit;
    }
    if( ( ret = mbedtls_md_update( &ctx, ssl->handshake->randbytes, 64 ) ) != 0 )
    {
        MBEDTLS_SSL_DEBUG_RET( 1, "mbedtls_md_update", ret );
        goto exit;
    }
    if( ( ret = mbedtls_md_update( &ctx, data, data_len ) ) != 0 )
    {
        MBEDTLS_SSL_DEBUG_RET( 1, "mbedtls_md_update", ret );
        goto exit;
    }
    if( ( ret = mbedtls_md_finish( &ctx, hash ) ) != 0 )
    {
        MBEDTLS_SSL_DEBUG_RET( 1, "mbedtls_md_finish", ret );
        goto exit;
    }

exit:
    mbedtls_md_free( &ctx );

    if( ret != 0 )
        mbedtls_ssl_send_alert_message( ssl, MBEDTLS_SSL_ALERT_LEVEL_FATAL,
                                        MBEDTLS_SSL_ALERT_MSG_INTERNAL_ERROR );

    return( ret );
}
#endif /* MBEDTLS_SSL_PROTO_TLS1 || MBEDTLS_SSL_PROTO_TLS1_1 || \
          MBEDTLS_SSL_PROTO_TLS1_2 */

#endif /* MBEDTLS_SSL_TLS_C */<|MERGE_RESOLUTION|>--- conflicted
+++ resolved
@@ -7042,7 +7042,6 @@
             block_size = mbedtls_cipher_get_block_size(
                 &transform->cipher_ctx_enc );
 
-<<<<<<< HEAD
             /* Expansion due to the addition of the MAC. */
             transform_expansion += transform->maclen;
 
@@ -7058,25 +7057,6 @@
                 transform_expansion += block_size;
 #endif /* MBEDTLS_SSL_PROTO_TLS1_1 || MBEDTLS_SSL_PROTO_TLS1_2 */
 
-=======
-#if defined(MBEDTLS_SSL_PROTO_TLS1_1) || defined(MBEDTLS_SSL_PROTO_TLS1_2)
-            if( ssl->minor_ver >= MBEDTLS_SSL_MINOR_VERSION_2 )
-            {
-                /* Expansion due to addition of
-                 * - MAC
-                 * - CBC padding (theoretically up to 256 bytes, but
-                 *                we never use more than block_size)
-                 * - explicit IV
-                 */
-                transform_expansion = transform->maclen + 2 * block_size;
-            }
-            else
-#endif /* MBEDTLS_SSL_PROTO_TLS1_1 || MBEDTLS_SSL_PROTO_TLS1_2 */
-            {
-                /* No explicit IV prior to TLS 1.1. */
-                transform_expansion = transform->maclen + block_size;
-            }
->>>>>>> 081bd818
             break;
 
         default:

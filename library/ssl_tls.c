/*
 *  SSLv3/TLSv1 shared functions
 *
 *  Copyright (C) 2006-2015, ARM Limited, All Rights Reserved
 *  SPDX-License-Identifier: Apache-2.0
 *
 *  Licensed under the Apache License, Version 2.0 (the "License"); you may
 *  not use this file except in compliance with the License.
 *  You may obtain a copy of the License at
 *
 *  http://www.apache.org/licenses/LICENSE-2.0
 *
 *  Unless required by applicable law or agreed to in writing, software
 *  distributed under the License is distributed on an "AS IS" BASIS, WITHOUT
 *  WARRANTIES OR CONDITIONS OF ANY KIND, either express or implied.
 *  See the License for the specific language governing permissions and
 *  limitations under the License.
 *
 *  This file is part of mbed TLS (https://tls.mbed.org)
 */
/*
 *  The SSL 3.0 specification was drafted by Netscape in 1996,
 *  and became an IETF standard in 1999.
 *
 *  http://wp.netscape.com/eng/ssl3/
 *  http://www.ietf.org/rfc/rfc2246.txt
 *  http://www.ietf.org/rfc/rfc4346.txt
 */

#if !defined(MBEDTLS_CONFIG_FILE)
#include "mbedtls/config.h"
#else
#include MBEDTLS_CONFIG_FILE
#endif

#if defined(MBEDTLS_SSL_TLS_C)

#if defined(MBEDTLS_PLATFORM_C)
#include "mbedtls/platform.h"
#else
#include <stdlib.h>
#define mbedtls_calloc    calloc
#define mbedtls_free      free
#endif

#include "mbedtls/debug.h"
#include "mbedtls/ssl.h"
#include "mbedtls/ssl_internal.h"
#include "mbedtls/platform_util.h"

#include <string.h>

#if defined(MBEDTLS_X509_CRT_PARSE_C)
#include "mbedtls/oid.h"
#endif

static void ssl_reset_in_out_pointers( mbedtls_ssl_context *ssl );

/* Length of the "epoch" field in the record header */
static inline size_t ssl_ep_len( const mbedtls_ssl_context *ssl )
{
#if defined(MBEDTLS_SSL_PROTO_DTLS)
    if( ssl->conf->transport == MBEDTLS_SSL_TRANSPORT_DATAGRAM )
        return( 2 );
#else
    ((void) ssl);
#endif
    return( 0 );
}

/*
 * Start a timer.
 * Passing millisecs = 0 cancels a running timer.
 */
static void ssl_set_timer( mbedtls_ssl_context *ssl, uint32_t millisecs )
{
    if( ssl->f_set_timer == NULL )
        return;

    MBEDTLS_SSL_DEBUG_MSG( 3, ( "set_timer to %d ms", (int) millisecs ) );
    ssl->f_set_timer( ssl->p_timer, millisecs / 4, millisecs );
}

/*
 * Return -1 is timer is expired, 0 if it isn't.
 */
static int ssl_check_timer( mbedtls_ssl_context *ssl )
{
    if( ssl->f_get_timer == NULL )
        return( 0 );

    if( ssl->f_get_timer( ssl->p_timer ) == 2 )
    {
        MBEDTLS_SSL_DEBUG_MSG( 3, ( "timer expired" ) );
        return( -1 );
    }

    return( 0 );
}

static void ssl_update_out_pointers( mbedtls_ssl_context *ssl,
                                     mbedtls_ssl_transform *transform );
static void ssl_update_in_pointers( mbedtls_ssl_context *ssl,
                                    mbedtls_ssl_transform *transform );

#define SSL_DONT_FORCE_FLUSH 0
#define SSL_FORCE_FLUSH      1

#if defined(MBEDTLS_SSL_PROTO_DTLS)

static uint16_t ssl_get_maximum_datagram_size( mbedtls_ssl_context const *ssl )
{
    uint16_t mtu = ssl->conf->mtu;

    if( mtu != 0 && mtu < MBEDTLS_SSL_OUT_BUFFER_LEN )
        return( (int) mtu );

    return( MBEDTLS_SSL_OUT_BUFFER_LEN );
}

static int ssl_get_remaining_space_in_datagram( mbedtls_ssl_context const *ssl )
{
    size_t   const bytes_written = ssl->out_left;
    uint16_t const mtu           = ssl_get_maximum_datagram_size( ssl );

    /* Double-check that the write-index hasn't gone
     * past what we can transmit in a single datagram. */
    if( bytes_written > (size_t) mtu )
    {
        /* Should never happen... */
        return( MBEDTLS_ERR_SSL_INTERNAL_ERROR );
    }

    return( (int) ( mtu - bytes_written ) );
}

static int ssl_get_remaining_payload_in_datagram( mbedtls_ssl_context const *ssl )
{
    int ret;
    size_t remaining, expansion;
    size_t max_len = MBEDTLS_SSL_MAX_CONTENT_LEN;

#if defined(MBEDTLS_SSL_MAX_FRAGMENT_LENGTH)
    const size_t mfl = mbedtls_ssl_get_max_frag_len( ssl );

    if( max_len > mfl )
        max_len = mfl;
#endif

    ret = ssl_get_remaining_space_in_datagram( ssl );
    if( ret < 0 )
        return( ret );
    remaining = (size_t) ret;

    ret = mbedtls_ssl_get_record_expansion( ssl );
    if( ret < 0 )
        return( ret );
    expansion = (size_t) ret;

    if( remaining <= expansion )
        return( 0 );

    remaining -= expansion;
    if( remaining >= max_len )
        remaining = max_len;

    return( (int) remaining );
}

/*
 * Double the retransmit timeout value, within the allowed range,
 * returning -1 if the maximum value has already been reached.
 */
static int ssl_double_retransmit_timeout( mbedtls_ssl_context *ssl )
{
    uint32_t new_timeout;

    if( ssl->handshake->retransmit_timeout >= ssl->conf->hs_timeout_max )
        return( -1 );

    new_timeout = 2 * ssl->handshake->retransmit_timeout;

    /* Avoid arithmetic overflow and range overflow */
    if( new_timeout < ssl->handshake->retransmit_timeout ||
        new_timeout > ssl->conf->hs_timeout_max )
    {
        new_timeout = ssl->conf->hs_timeout_max;
    }

    ssl->handshake->retransmit_timeout = new_timeout;
    MBEDTLS_SSL_DEBUG_MSG( 3, ( "update timeout value to %d millisecs",
                        ssl->handshake->retransmit_timeout ) );

    return( 0 );
}

static void ssl_reset_retransmit_timeout( mbedtls_ssl_context *ssl )
{
    ssl->handshake->retransmit_timeout = ssl->conf->hs_timeout_min;
    MBEDTLS_SSL_DEBUG_MSG( 3, ( "update timeout value to %d millisecs",
                        ssl->handshake->retransmit_timeout ) );
}
#endif /* MBEDTLS_SSL_PROTO_DTLS */

#if defined(MBEDTLS_SSL_MAX_FRAGMENT_LENGTH)
/*
 * Convert max_fragment_length codes to length.
 * RFC 6066 says:
 *    enum{
 *        2^9(1), 2^10(2), 2^11(3), 2^12(4), (255)
 *    } MaxFragmentLength;
 * and we add 0 -> extension unused
 */
static unsigned int ssl_mfl_code_to_length( int mfl )
{
    switch( mfl )
    {
    case MBEDTLS_SSL_MAX_FRAG_LEN_NONE:
        return ( MBEDTLS_TLS_EXT_ADV_CONTENT_LEN );
    case MBEDTLS_SSL_MAX_FRAG_LEN_512:
        return 512;
    case MBEDTLS_SSL_MAX_FRAG_LEN_1024:
        return 1024;
    case MBEDTLS_SSL_MAX_FRAG_LEN_2048:
        return 2048;
    case MBEDTLS_SSL_MAX_FRAG_LEN_4096:
        return 4096;
    default:
        return ( MBEDTLS_TLS_EXT_ADV_CONTENT_LEN );
    }
}
#endif /* MBEDTLS_SSL_MAX_FRAGMENT_LENGTH */

#if defined(MBEDTLS_SSL_CLI_C)
static int ssl_session_copy( mbedtls_ssl_session *dst, const mbedtls_ssl_session *src )
{
    mbedtls_ssl_session_free( dst );
    memcpy( dst, src, sizeof( mbedtls_ssl_session ) );

#if defined(MBEDTLS_X509_CRT_PARSE_C)
    if( src->peer_cert != NULL )
    {
        int ret;

        dst->peer_cert = mbedtls_calloc( 1, sizeof(mbedtls_x509_crt) );
        if( dst->peer_cert == NULL )
            return( MBEDTLS_ERR_SSL_ALLOC_FAILED );

        mbedtls_x509_crt_init( dst->peer_cert );

        if( ( ret = mbedtls_x509_crt_parse_der( dst->peer_cert, src->peer_cert->raw.p,
                                        src->peer_cert->raw.len ) ) != 0 )
        {
            mbedtls_free( dst->peer_cert );
            dst->peer_cert = NULL;
            return( ret );
        }
    }
#endif /* MBEDTLS_X509_CRT_PARSE_C */

#if defined(MBEDTLS_SSL_SESSION_TICKETS) && defined(MBEDTLS_SSL_CLI_C)
    if( src->ticket != NULL )
    {
        dst->ticket = mbedtls_calloc( 1, src->ticket_len );
        if( dst->ticket == NULL )
            return( MBEDTLS_ERR_SSL_ALLOC_FAILED );

        memcpy( dst->ticket, src->ticket, src->ticket_len );
    }
#endif /* MBEDTLS_SSL_SESSION_TICKETS && MBEDTLS_SSL_CLI_C */

    return( 0 );
}
#endif /* MBEDTLS_SSL_CLI_C */

#if defined(MBEDTLS_SSL_HW_RECORD_ACCEL)
int (*mbedtls_ssl_hw_record_init)( mbedtls_ssl_context *ssl,
                     const unsigned char *key_enc, const unsigned char *key_dec,
                     size_t keylen,
                     const unsigned char *iv_enc,  const unsigned char *iv_dec,
                     size_t ivlen,
                     const unsigned char *mac_enc, const unsigned char *mac_dec,
                     size_t maclen ) = NULL;
int (*mbedtls_ssl_hw_record_activate)( mbedtls_ssl_context *ssl, int direction) = NULL;
int (*mbedtls_ssl_hw_record_reset)( mbedtls_ssl_context *ssl ) = NULL;
int (*mbedtls_ssl_hw_record_write)( mbedtls_ssl_context *ssl ) = NULL;
int (*mbedtls_ssl_hw_record_read)( mbedtls_ssl_context *ssl ) = NULL;
int (*mbedtls_ssl_hw_record_finish)( mbedtls_ssl_context *ssl ) = NULL;
#endif /* MBEDTLS_SSL_HW_RECORD_ACCEL */

/*
 * Key material generation
 */
#if defined(MBEDTLS_SSL_PROTO_SSL3)
static int ssl3_prf( const unsigned char *secret, size_t slen,
                     const char *label,
                     const unsigned char *random, size_t rlen,
                     unsigned char *dstbuf, size_t dlen )
{
    int ret = 0;
    size_t i;
    mbedtls_md5_context md5;
    mbedtls_sha1_context sha1;
    unsigned char padding[16];
    unsigned char sha1sum[20];
    ((void)label);

    mbedtls_md5_init(  &md5  );
    mbedtls_sha1_init( &sha1 );

    /*
     *  SSLv3:
     *    block =
     *      MD5( secret + SHA1( 'A'    + secret + random ) ) +
     *      MD5( secret + SHA1( 'BB'   + secret + random ) ) +
     *      MD5( secret + SHA1( 'CCC'  + secret + random ) ) +
     *      ...
     */
    for( i = 0; i < dlen / 16; i++ )
    {
        memset( padding, (unsigned char) ('A' + i), 1 + i );

        if( ( ret = mbedtls_sha1_starts_ret( &sha1 ) ) != 0 )
            goto exit;
        if( ( ret = mbedtls_sha1_update_ret( &sha1, padding, 1 + i ) ) != 0 )
            goto exit;
        if( ( ret = mbedtls_sha1_update_ret( &sha1, secret, slen ) ) != 0 )
            goto exit;
        if( ( ret = mbedtls_sha1_update_ret( &sha1, random, rlen ) ) != 0 )
            goto exit;
        if( ( ret = mbedtls_sha1_finish_ret( &sha1, sha1sum ) ) != 0 )
            goto exit;

        if( ( ret = mbedtls_md5_starts_ret( &md5 ) ) != 0 )
            goto exit;
        if( ( ret = mbedtls_md5_update_ret( &md5, secret, slen ) ) != 0 )
            goto exit;
        if( ( ret = mbedtls_md5_update_ret( &md5, sha1sum, 20 ) ) != 0 )
            goto exit;
        if( ( ret = mbedtls_md5_finish_ret( &md5, dstbuf + i * 16 ) ) != 0 )
            goto exit;
    }

exit:
    mbedtls_md5_free(  &md5  );
    mbedtls_sha1_free( &sha1 );

    mbedtls_platform_zeroize( padding, sizeof( padding ) );
    mbedtls_platform_zeroize( sha1sum, sizeof( sha1sum ) );

    return( ret );
}
#endif /* MBEDTLS_SSL_PROTO_SSL3 */

#if defined(MBEDTLS_SSL_PROTO_TLS1) || defined(MBEDTLS_SSL_PROTO_TLS1_1)
static int tls1_prf( const unsigned char *secret, size_t slen,
                     const char *label,
                     const unsigned char *random, size_t rlen,
                     unsigned char *dstbuf, size_t dlen )
{
    size_t nb, hs;
    size_t i, j, k;
    const unsigned char *S1, *S2;
    unsigned char tmp[128];
    unsigned char h_i[20];
    const mbedtls_md_info_t *md_info;
    mbedtls_md_context_t md_ctx;
    int ret;

    mbedtls_md_init( &md_ctx );

    if( sizeof( tmp ) < 20 + strlen( label ) + rlen )
        return( MBEDTLS_ERR_SSL_BAD_INPUT_DATA );

    hs = ( slen + 1 ) / 2;
    S1 = secret;
    S2 = secret + slen - hs;

    nb = strlen( label );
    memcpy( tmp + 20, label, nb );
    memcpy( tmp + 20 + nb, random, rlen );
    nb += rlen;

    /*
     * First compute P_md5(secret,label+random)[0..dlen]
     */
    if( ( md_info = mbedtls_md_info_from_type( MBEDTLS_MD_MD5 ) ) == NULL )
        return( MBEDTLS_ERR_SSL_INTERNAL_ERROR );

    if( ( ret = mbedtls_md_setup( &md_ctx, md_info, 1 ) ) != 0 )
        return( ret );

    mbedtls_md_hmac_starts( &md_ctx, S1, hs );
    mbedtls_md_hmac_update( &md_ctx, tmp + 20, nb );
    mbedtls_md_hmac_finish( &md_ctx, 4 + tmp );

    for( i = 0; i < dlen; i += 16 )
    {
        mbedtls_md_hmac_reset ( &md_ctx );
        mbedtls_md_hmac_update( &md_ctx, 4 + tmp, 16 + nb );
        mbedtls_md_hmac_finish( &md_ctx, h_i );

        mbedtls_md_hmac_reset ( &md_ctx );
        mbedtls_md_hmac_update( &md_ctx, 4 + tmp, 16 );
        mbedtls_md_hmac_finish( &md_ctx, 4 + tmp );

        k = ( i + 16 > dlen ) ? dlen % 16 : 16;

        for( j = 0; j < k; j++ )
            dstbuf[i + j]  = h_i[j];
    }

    mbedtls_md_free( &md_ctx );

    /*
     * XOR out with P_sha1(secret,label+random)[0..dlen]
     */
    if( ( md_info = mbedtls_md_info_from_type( MBEDTLS_MD_SHA1 ) ) == NULL )
        return( MBEDTLS_ERR_SSL_INTERNAL_ERROR );

    if( ( ret = mbedtls_md_setup( &md_ctx, md_info, 1 ) ) != 0 )
        return( ret );

    mbedtls_md_hmac_starts( &md_ctx, S2, hs );
    mbedtls_md_hmac_update( &md_ctx, tmp + 20, nb );
    mbedtls_md_hmac_finish( &md_ctx, tmp );

    for( i = 0; i < dlen; i += 20 )
    {
        mbedtls_md_hmac_reset ( &md_ctx );
        mbedtls_md_hmac_update( &md_ctx, tmp, 20 + nb );
        mbedtls_md_hmac_finish( &md_ctx, h_i );

        mbedtls_md_hmac_reset ( &md_ctx );
        mbedtls_md_hmac_update( &md_ctx, tmp, 20 );
        mbedtls_md_hmac_finish( &md_ctx, tmp );

        k = ( i + 20 > dlen ) ? dlen % 20 : 20;

        for( j = 0; j < k; j++ )
            dstbuf[i + j] = (unsigned char)( dstbuf[i + j] ^ h_i[j] );
    }

    mbedtls_md_free( &md_ctx );

    mbedtls_platform_zeroize( tmp, sizeof( tmp ) );
    mbedtls_platform_zeroize( h_i, sizeof( h_i ) );

    return( 0 );
}
#endif /* MBEDTLS_SSL_PROTO_TLS1) || MBEDTLS_SSL_PROTO_TLS1_1 */

#if defined(MBEDTLS_SSL_PROTO_TLS1_2)
static int tls_prf_generic( mbedtls_md_type_t md_type,
                            const unsigned char *secret, size_t slen,
                            const char *label,
                            const unsigned char *random, size_t rlen,
                            unsigned char *dstbuf, size_t dlen )
{
    size_t nb;
    size_t i, j, k, md_len;
    unsigned char tmp[128];
    unsigned char h_i[MBEDTLS_MD_MAX_SIZE];
    const mbedtls_md_info_t *md_info;
    mbedtls_md_context_t md_ctx;
    int ret;

    mbedtls_md_init( &md_ctx );

    if( ( md_info = mbedtls_md_info_from_type( md_type ) ) == NULL )
        return( MBEDTLS_ERR_SSL_INTERNAL_ERROR );

    md_len = mbedtls_md_get_size( md_info );

    if( sizeof( tmp ) < md_len + strlen( label ) + rlen )
        return( MBEDTLS_ERR_SSL_BAD_INPUT_DATA );

    nb = strlen( label );
    memcpy( tmp + md_len, label, nb );
    memcpy( tmp + md_len + nb, random, rlen );
    nb += rlen;

    /*
     * Compute P_<hash>(secret, label + random)[0..dlen]
     */
    if ( ( ret = mbedtls_md_setup( &md_ctx, md_info, 1 ) ) != 0 )
        return( ret );

    mbedtls_md_hmac_starts( &md_ctx, secret, slen );
    mbedtls_md_hmac_update( &md_ctx, tmp + md_len, nb );
    mbedtls_md_hmac_finish( &md_ctx, tmp );

    for( i = 0; i < dlen; i += md_len )
    {
        mbedtls_md_hmac_reset ( &md_ctx );
        mbedtls_md_hmac_update( &md_ctx, tmp, md_len + nb );
        mbedtls_md_hmac_finish( &md_ctx, h_i );

        mbedtls_md_hmac_reset ( &md_ctx );
        mbedtls_md_hmac_update( &md_ctx, tmp, md_len );
        mbedtls_md_hmac_finish( &md_ctx, tmp );

        k = ( i + md_len > dlen ) ? dlen % md_len : md_len;

        for( j = 0; j < k; j++ )
            dstbuf[i + j]  = h_i[j];
    }

    mbedtls_md_free( &md_ctx );

    mbedtls_platform_zeroize( tmp, sizeof( tmp ) );
    mbedtls_platform_zeroize( h_i, sizeof( h_i ) );

    return( 0 );
}

#if defined(MBEDTLS_SHA256_C)
static int tls_prf_sha256( const unsigned char *secret, size_t slen,
                           const char *label,
                           const unsigned char *random, size_t rlen,
                           unsigned char *dstbuf, size_t dlen )
{
    return( tls_prf_generic( MBEDTLS_MD_SHA256, secret, slen,
                             label, random, rlen, dstbuf, dlen ) );
}
#endif /* MBEDTLS_SHA256_C */

#if defined(MBEDTLS_SHA512_C)
static int tls_prf_sha384( const unsigned char *secret, size_t slen,
                           const char *label,
                           const unsigned char *random, size_t rlen,
                           unsigned char *dstbuf, size_t dlen )
{
    return( tls_prf_generic( MBEDTLS_MD_SHA384, secret, slen,
                             label, random, rlen, dstbuf, dlen ) );
}
#endif /* MBEDTLS_SHA512_C */
#endif /* MBEDTLS_SSL_PROTO_TLS1_2 */

static void ssl_update_checksum_start( mbedtls_ssl_context *, const unsigned char *, size_t );

#if defined(MBEDTLS_SSL_PROTO_SSL3) || defined(MBEDTLS_SSL_PROTO_TLS1) || \
    defined(MBEDTLS_SSL_PROTO_TLS1_1)
static void ssl_update_checksum_md5sha1( mbedtls_ssl_context *, const unsigned char *, size_t );
#endif

#if defined(MBEDTLS_SSL_PROTO_SSL3)
static void ssl_calc_verify_ssl( mbedtls_ssl_context *, unsigned char * );
static void ssl_calc_finished_ssl( mbedtls_ssl_context *, unsigned char *, int );
#endif

#if defined(MBEDTLS_SSL_PROTO_TLS1) || defined(MBEDTLS_SSL_PROTO_TLS1_1)
static void ssl_calc_verify_tls( mbedtls_ssl_context *, unsigned char * );
static void ssl_calc_finished_tls( mbedtls_ssl_context *, unsigned char *, int );
#endif

#if defined(MBEDTLS_SSL_PROTO_TLS1_2)
#if defined(MBEDTLS_SHA256_C)
static void ssl_update_checksum_sha256( mbedtls_ssl_context *, const unsigned char *, size_t );
static void ssl_calc_verify_tls_sha256( mbedtls_ssl_context *,unsigned char * );
static void ssl_calc_finished_tls_sha256( mbedtls_ssl_context *,unsigned char *, int );
#endif

#if defined(MBEDTLS_SHA512_C)
static void ssl_update_checksum_sha384( mbedtls_ssl_context *, const unsigned char *, size_t );
static void ssl_calc_verify_tls_sha384( mbedtls_ssl_context *, unsigned char * );
static void ssl_calc_finished_tls_sha384( mbedtls_ssl_context *, unsigned char *, int );
#endif
#endif /* MBEDTLS_SSL_PROTO_TLS1_2 */

int mbedtls_ssl_derive_keys( mbedtls_ssl_context *ssl )
{
    int ret = 0;
    unsigned char tmp[64];
    unsigned char keyblk[256];
    unsigned char *key1;
    unsigned char *key2;
    unsigned char *mac_enc;
    unsigned char *mac_dec;
    size_t mac_key_len;
    size_t iv_copy_len;
    const mbedtls_cipher_info_t *cipher_info;
    const mbedtls_md_info_t *md_info;

    mbedtls_ssl_session *session = ssl->session_negotiate;
    mbedtls_ssl_transform *transform = ssl->transform_negotiate;
    mbedtls_ssl_handshake_params *handshake = ssl->handshake;

    MBEDTLS_SSL_DEBUG_MSG( 2, ( "=> derive keys" ) );

    cipher_info = mbedtls_cipher_info_from_type( transform->ciphersuite_info->cipher );
    if( cipher_info == NULL )
    {
        MBEDTLS_SSL_DEBUG_MSG( 1, ( "cipher info for %d not found",
                            transform->ciphersuite_info->cipher ) );
        return( MBEDTLS_ERR_SSL_BAD_INPUT_DATA );
    }

    md_info = mbedtls_md_info_from_type( transform->ciphersuite_info->mac );
    if( md_info == NULL )
    {
        MBEDTLS_SSL_DEBUG_MSG( 1, ( "mbedtls_md info for %d not found",
                            transform->ciphersuite_info->mac ) );
        return( MBEDTLS_ERR_SSL_BAD_INPUT_DATA );
    }

    /*
     * Set appropriate PRF function and other SSL / TLS / TLS1.2 functions
     */
#if defined(MBEDTLS_SSL_PROTO_SSL3)
    if( ssl->minor_ver == MBEDTLS_SSL_MINOR_VERSION_0 )
    {
        handshake->tls_prf = ssl3_prf;
        handshake->calc_verify = ssl_calc_verify_ssl;
        handshake->calc_finished = ssl_calc_finished_ssl;
    }
    else
#endif
#if defined(MBEDTLS_SSL_PROTO_TLS1) || defined(MBEDTLS_SSL_PROTO_TLS1_1)
    if( ssl->minor_ver < MBEDTLS_SSL_MINOR_VERSION_3 )
    {
        handshake->tls_prf = tls1_prf;
        handshake->calc_verify = ssl_calc_verify_tls;
        handshake->calc_finished = ssl_calc_finished_tls;
    }
    else
#endif
#if defined(MBEDTLS_SSL_PROTO_TLS1_2)
#if defined(MBEDTLS_SHA512_C)
    if( ssl->minor_ver == MBEDTLS_SSL_MINOR_VERSION_3 &&
        transform->ciphersuite_info->mac == MBEDTLS_MD_SHA384 )
    {
        handshake->tls_prf = tls_prf_sha384;
        handshake->calc_verify = ssl_calc_verify_tls_sha384;
        handshake->calc_finished = ssl_calc_finished_tls_sha384;
    }
    else
#endif
#if defined(MBEDTLS_SHA256_C)
    if( ssl->minor_ver == MBEDTLS_SSL_MINOR_VERSION_3 )
    {
        handshake->tls_prf = tls_prf_sha256;
        handshake->calc_verify = ssl_calc_verify_tls_sha256;
        handshake->calc_finished = ssl_calc_finished_tls_sha256;
    }
    else
#endif
#endif /* MBEDTLS_SSL_PROTO_TLS1_2 */
    {
        MBEDTLS_SSL_DEBUG_MSG( 1, ( "should never happen" ) );
        return( MBEDTLS_ERR_SSL_INTERNAL_ERROR );
    }

    /*
     * SSLv3:
     *   master =
     *     MD5( premaster + SHA1( 'A'   + premaster + randbytes ) ) +
     *     MD5( premaster + SHA1( 'BB'  + premaster + randbytes ) ) +
     *     MD5( premaster + SHA1( 'CCC' + premaster + randbytes ) )
     *
     * TLSv1+:
     *   master = PRF( premaster, "master secret", randbytes )[0..47]
     */
    if( handshake->resume == 0 )
    {
        MBEDTLS_SSL_DEBUG_BUF( 3, "premaster secret", handshake->premaster,
                       handshake->pmslen );

#if defined(MBEDTLS_SSL_EXTENDED_MASTER_SECRET)
        if( ssl->handshake->extended_ms == MBEDTLS_SSL_EXTENDED_MS_ENABLED )
        {
            unsigned char session_hash[48];
            size_t hash_len;

            MBEDTLS_SSL_DEBUG_MSG( 3, ( "using extended master secret" ) );

            ssl->handshake->calc_verify( ssl, session_hash );

#if defined(MBEDTLS_SSL_PROTO_TLS1_2)
            if( ssl->minor_ver == MBEDTLS_SSL_MINOR_VERSION_3 )
            {
#if defined(MBEDTLS_SHA512_C)
                if( ssl->transform_negotiate->ciphersuite_info->mac ==
                    MBEDTLS_MD_SHA384 )
                {
                    hash_len = 48;
                }
                else
#endif
                    hash_len = 32;
            }
            else
#endif /* MBEDTLS_SSL_PROTO_TLS1_2 */
                hash_len = 36;

            MBEDTLS_SSL_DEBUG_BUF( 3, "session hash", session_hash, hash_len );

            ret = handshake->tls_prf( handshake->premaster, handshake->pmslen,
                                      "extended master secret",
                                      session_hash, hash_len,
                                      session->master, 48 );
            if( ret != 0 )
            {
                MBEDTLS_SSL_DEBUG_RET( 1, "prf", ret );
                return( ret );
            }

        }
        else
#endif
        ret = handshake->tls_prf( handshake->premaster, handshake->pmslen,
                                  "master secret",
                                  handshake->randbytes, 64,
                                  session->master, 48 );
        if( ret != 0 )
        {
            MBEDTLS_SSL_DEBUG_RET( 1, "prf", ret );
            return( ret );
        }

        mbedtls_platform_zeroize( handshake->premaster,
                                  sizeof(handshake->premaster) );
    }
    else
        MBEDTLS_SSL_DEBUG_MSG( 3, ( "no premaster (session resumed)" ) );

    /*
     * Swap the client and server random values.
     */
    memcpy( tmp, handshake->randbytes, 64 );
    memcpy( handshake->randbytes, tmp + 32, 32 );
    memcpy( handshake->randbytes + 32, tmp, 32 );
    mbedtls_platform_zeroize( tmp, sizeof( tmp ) );

    /*
     *  SSLv3:
     *    key block =
     *      MD5( master + SHA1( 'A'    + master + randbytes ) ) +
     *      MD5( master + SHA1( 'BB'   + master + randbytes ) ) +
     *      MD5( master + SHA1( 'CCC'  + master + randbytes ) ) +
     *      MD5( master + SHA1( 'DDDD' + master + randbytes ) ) +
     *      ...
     *
     *  TLSv1:
     *    key block = PRF( master, "key expansion", randbytes )
     */
    ret = handshake->tls_prf( session->master, 48, "key expansion",
                              handshake->randbytes, 64, keyblk, 256 );
    if( ret != 0 )
    {
        MBEDTLS_SSL_DEBUG_RET( 1, "prf", ret );
        return( ret );
    }

    MBEDTLS_SSL_DEBUG_MSG( 3, ( "ciphersuite = %s",
                   mbedtls_ssl_get_ciphersuite_name( session->ciphersuite ) ) );
    MBEDTLS_SSL_DEBUG_BUF( 3, "master secret", session->master, 48 );
    MBEDTLS_SSL_DEBUG_BUF( 4, "random bytes", handshake->randbytes, 64 );
    MBEDTLS_SSL_DEBUG_BUF( 4, "key block", keyblk, 256 );

    mbedtls_platform_zeroize( handshake->randbytes,
                              sizeof( handshake->randbytes ) );

    /*
     * Determine the appropriate key, IV and MAC length.
     */

    transform->keylen = cipher_info->key_bitlen / 8;

    if( cipher_info->mode == MBEDTLS_MODE_GCM ||
        cipher_info->mode == MBEDTLS_MODE_CCM ||
        cipher_info->mode == MBEDTLS_MODE_CHACHAPOLY )
    {
        size_t taglen, explicit_ivlen;

        transform->maclen = 0;
        mac_key_len = 0;

        /* All modes haves 96-bit IVs;
         * GCM and CCM has 4 implicit and 8 explicit bytes
         * ChachaPoly has all 12 bytes implicit
         */
        transform->ivlen = 12;
        if( cipher_info->mode == MBEDTLS_MODE_CHACHAPOLY )
            transform->fixed_ivlen = 12;
        else
            transform->fixed_ivlen = 4;

        /* All modes have 128-bit tags, except CCM_8 (ciphersuite flag) */
        taglen = transform->ciphersuite_info->flags &
                  MBEDTLS_CIPHERSUITE_SHORT_TAG ? 8 : 16;


        /* Minimum length of encrypted record */
        explicit_ivlen = transform->ivlen - transform->fixed_ivlen;
        transform->minlen = explicit_ivlen + taglen;
    }
    else
    {
        /* Initialize HMAC contexts */
        if( ( ret = mbedtls_md_setup( &transform->md_ctx_enc, md_info, 1 ) ) != 0 ||
            ( ret = mbedtls_md_setup( &transform->md_ctx_dec, md_info, 1 ) ) != 0 )
        {
            MBEDTLS_SSL_DEBUG_RET( 1, "mbedtls_md_setup", ret );
            return( ret );
        }

        /* Get MAC length */
        mac_key_len = mbedtls_md_get_size( md_info );
        transform->maclen = mac_key_len;

#if defined(MBEDTLS_SSL_TRUNCATED_HMAC)
        /*
         * If HMAC is to be truncated, we shall keep the leftmost bytes,
         * (rfc 6066 page 13 or rfc 2104 section 4),
         * so we only need to adjust the length here.
         */
        if( session->trunc_hmac == MBEDTLS_SSL_TRUNC_HMAC_ENABLED )
        {
            transform->maclen = MBEDTLS_SSL_TRUNCATED_HMAC_LEN;

#if defined(MBEDTLS_SSL_TRUNCATED_HMAC_COMPAT)
            /* Fall back to old, non-compliant version of the truncated
             * HMAC implementation which also truncates the key
             * (Mbed TLS versions from 1.3 to 2.6.0) */
            mac_key_len = transform->maclen;
#endif
        }
#endif /* MBEDTLS_SSL_TRUNCATED_HMAC */

        /* IV length */
        transform->ivlen = cipher_info->iv_size;

        /* Minimum length */
        if( cipher_info->mode == MBEDTLS_MODE_STREAM )
            transform->minlen = transform->maclen;
        else
        {
            /*
             * GenericBlockCipher:
             * 1. if EtM is in use: one block plus MAC
             *    otherwise: * first multiple of blocklen greater than maclen
             * 2. IV except for SSL3 and TLS 1.0
             */
#if defined(MBEDTLS_SSL_ENCRYPT_THEN_MAC)
            if( session->encrypt_then_mac == MBEDTLS_SSL_ETM_ENABLED )
            {
                transform->minlen = transform->maclen
                                  + cipher_info->block_size;
            }
            else
#endif
            {
                transform->minlen = transform->maclen
                                  + cipher_info->block_size
                                  - transform->maclen % cipher_info->block_size;
            }

#if defined(MBEDTLS_SSL_PROTO_SSL3) || defined(MBEDTLS_SSL_PROTO_TLS1)
            if( ssl->minor_ver == MBEDTLS_SSL_MINOR_VERSION_0 ||
                ssl->minor_ver == MBEDTLS_SSL_MINOR_VERSION_1 )
                ; /* No need to adjust minlen */
            else
#endif
#if defined(MBEDTLS_SSL_PROTO_TLS1_1) || defined(MBEDTLS_SSL_PROTO_TLS1_2)
            if( ssl->minor_ver == MBEDTLS_SSL_MINOR_VERSION_2 ||
                ssl->minor_ver == MBEDTLS_SSL_MINOR_VERSION_3 )
            {
                transform->minlen += transform->ivlen;
            }
            else
#endif
            {
                MBEDTLS_SSL_DEBUG_MSG( 1, ( "should never happen" ) );
                return( MBEDTLS_ERR_SSL_INTERNAL_ERROR );
            }
        }
    }

    MBEDTLS_SSL_DEBUG_MSG( 3, ( "keylen: %d, minlen: %d, ivlen: %d, maclen: %d",
                   transform->keylen, transform->minlen, transform->ivlen,
                   transform->maclen ) );

    /*
     * Finally setup the cipher contexts, IVs and MAC secrets.
     */
#if defined(MBEDTLS_SSL_CLI_C)
    if( ssl->conf->endpoint == MBEDTLS_SSL_IS_CLIENT )
    {
        key1 = keyblk + mac_key_len * 2;
        key2 = keyblk + mac_key_len * 2 + transform->keylen;

        mac_enc = keyblk;
        mac_dec = keyblk + mac_key_len;

        /*
         * This is not used in TLS v1.1.
         */
        iv_copy_len = ( transform->fixed_ivlen ) ?
                            transform->fixed_ivlen : transform->ivlen;
        memcpy( transform->iv_enc, key2 + transform->keylen,  iv_copy_len );
        memcpy( transform->iv_dec, key2 + transform->keylen + iv_copy_len,
                iv_copy_len );
    }
    else
#endif /* MBEDTLS_SSL_CLI_C */
#if defined(MBEDTLS_SSL_SRV_C)
    if( ssl->conf->endpoint == MBEDTLS_SSL_IS_SERVER )
    {
        key1 = keyblk + mac_key_len * 2 + transform->keylen;
        key2 = keyblk + mac_key_len * 2;

        mac_enc = keyblk + mac_key_len;
        mac_dec = keyblk;

        /*
         * This is not used in TLS v1.1.
         */
        iv_copy_len = ( transform->fixed_ivlen ) ?
                            transform->fixed_ivlen : transform->ivlen;
        memcpy( transform->iv_dec, key1 + transform->keylen,  iv_copy_len );
        memcpy( transform->iv_enc, key1 + transform->keylen + iv_copy_len,
                iv_copy_len );
    }
    else
#endif /* MBEDTLS_SSL_SRV_C */
    {
        MBEDTLS_SSL_DEBUG_MSG( 1, ( "should never happen" ) );
        return( MBEDTLS_ERR_SSL_INTERNAL_ERROR );
    }

#if defined(MBEDTLS_SSL_PROTO_SSL3)
    if( ssl->minor_ver == MBEDTLS_SSL_MINOR_VERSION_0 )
    {
        if( mac_key_len > sizeof transform->mac_enc )
        {
            MBEDTLS_SSL_DEBUG_MSG( 1, ( "should never happen" ) );
            return( MBEDTLS_ERR_SSL_INTERNAL_ERROR );
        }

        memcpy( transform->mac_enc, mac_enc, mac_key_len );
        memcpy( transform->mac_dec, mac_dec, mac_key_len );
    }
    else
#endif /* MBEDTLS_SSL_PROTO_SSL3 */
#if defined(MBEDTLS_SSL_PROTO_TLS1) || defined(MBEDTLS_SSL_PROTO_TLS1_1) || \
    defined(MBEDTLS_SSL_PROTO_TLS1_2)
    if( ssl->minor_ver >= MBEDTLS_SSL_MINOR_VERSION_1 )
    {
        /* For HMAC-based ciphersuites, initialize the HMAC transforms.
           For AEAD-based ciphersuites, there is nothing to do here. */
        if( mac_key_len != 0 )
        {
            mbedtls_md_hmac_starts( &transform->md_ctx_enc, mac_enc, mac_key_len );
            mbedtls_md_hmac_starts( &transform->md_ctx_dec, mac_dec, mac_key_len );
        }
    }
    else
#endif
    {
        MBEDTLS_SSL_DEBUG_MSG( 1, ( "should never happen" ) );
        return( MBEDTLS_ERR_SSL_INTERNAL_ERROR );
    }

#if defined(MBEDTLS_SSL_HW_RECORD_ACCEL)
    if( mbedtls_ssl_hw_record_init != NULL )
    {
        int ret = 0;

        MBEDTLS_SSL_DEBUG_MSG( 2, ( "going for mbedtls_ssl_hw_record_init()" ) );

        if( ( ret = mbedtls_ssl_hw_record_init( ssl, key1, key2, transform->keylen,
                                        transform->iv_enc, transform->iv_dec,
                                        iv_copy_len,
                                        mac_enc, mac_dec,
                                        mac_key_len ) ) != 0 )
        {
            MBEDTLS_SSL_DEBUG_RET( 1, "mbedtls_ssl_hw_record_init", ret );
            return( MBEDTLS_ERR_SSL_HW_ACCEL_FAILED );
        }
    }
#endif /* MBEDTLS_SSL_HW_RECORD_ACCEL */

#if defined(MBEDTLS_SSL_EXPORT_KEYS)
    if( ssl->conf->f_export_keys != NULL )
    {
        ssl->conf->f_export_keys( ssl->conf->p_export_keys,
                                  session->master, keyblk,
                                  mac_key_len, transform->keylen,
                                  iv_copy_len );
    }
#endif

    if( ( ret = mbedtls_cipher_setup( &transform->cipher_ctx_enc,
                                 cipher_info ) ) != 0 )
    {
        MBEDTLS_SSL_DEBUG_RET( 1, "mbedtls_cipher_setup", ret );
        return( ret );
    }

    if( ( ret = mbedtls_cipher_setup( &transform->cipher_ctx_dec,
                                 cipher_info ) ) != 0 )
    {
        MBEDTLS_SSL_DEBUG_RET( 1, "mbedtls_cipher_setup", ret );
        return( ret );
    }

    if( ( ret = mbedtls_cipher_setkey( &transform->cipher_ctx_enc, key1,
                               cipher_info->key_bitlen,
                               MBEDTLS_ENCRYPT ) ) != 0 )
    {
        MBEDTLS_SSL_DEBUG_RET( 1, "mbedtls_cipher_setkey", ret );
        return( ret );
    }

    if( ( ret = mbedtls_cipher_setkey( &transform->cipher_ctx_dec, key2,
                               cipher_info->key_bitlen,
                               MBEDTLS_DECRYPT ) ) != 0 )
    {
        MBEDTLS_SSL_DEBUG_RET( 1, "mbedtls_cipher_setkey", ret );
        return( ret );
    }

#if defined(MBEDTLS_CIPHER_MODE_CBC)
    if( cipher_info->mode == MBEDTLS_MODE_CBC )
    {
        if( ( ret = mbedtls_cipher_set_padding_mode( &transform->cipher_ctx_enc,
                                             MBEDTLS_PADDING_NONE ) ) != 0 )
        {
            MBEDTLS_SSL_DEBUG_RET( 1, "mbedtls_cipher_set_padding_mode", ret );
            return( ret );
        }

        if( ( ret = mbedtls_cipher_set_padding_mode( &transform->cipher_ctx_dec,
                                             MBEDTLS_PADDING_NONE ) ) != 0 )
        {
            MBEDTLS_SSL_DEBUG_RET( 1, "mbedtls_cipher_set_padding_mode", ret );
            return( ret );
        }
    }
#endif /* MBEDTLS_CIPHER_MODE_CBC */

    mbedtls_platform_zeroize( keyblk, sizeof( keyblk ) );

#if defined(MBEDTLS_ZLIB_SUPPORT)
    // Initialize compression
    //
    if( session->compression == MBEDTLS_SSL_COMPRESS_DEFLATE )
    {
        if( ssl->compress_buf == NULL )
        {
            MBEDTLS_SSL_DEBUG_MSG( 3, ( "Allocating compression buffer" ) );
            ssl->compress_buf = mbedtls_calloc( 1, MBEDTLS_SSL_COMPRESS_BUFFER_LEN );
            if( ssl->compress_buf == NULL )
            {
                MBEDTLS_SSL_DEBUG_MSG( 1, ( "alloc(%d bytes) failed",
                                    MBEDTLS_SSL_COMPRESS_BUFFER_LEN ) );
                return( MBEDTLS_ERR_SSL_ALLOC_FAILED );
            }
        }

        MBEDTLS_SSL_DEBUG_MSG( 3, ( "Initializing zlib states" ) );

        memset( &transform->ctx_deflate, 0, sizeof( transform->ctx_deflate ) );
        memset( &transform->ctx_inflate, 0, sizeof( transform->ctx_inflate ) );

        if( deflateInit( &transform->ctx_deflate,
                         Z_DEFAULT_COMPRESSION )   != Z_OK ||
            inflateInit( &transform->ctx_inflate ) != Z_OK )
        {
            MBEDTLS_SSL_DEBUG_MSG( 1, ( "Failed to initialize compression" ) );
            return( MBEDTLS_ERR_SSL_COMPRESSION_FAILED );
        }
    }
#endif /* MBEDTLS_ZLIB_SUPPORT */

    MBEDTLS_SSL_DEBUG_MSG( 2, ( "<= derive keys" ) );

    return( 0 );
}

#if defined(MBEDTLS_SSL_PROTO_SSL3)
void ssl_calc_verify_ssl( mbedtls_ssl_context *ssl, unsigned char hash[36] )
{
    mbedtls_md5_context md5;
    mbedtls_sha1_context sha1;
    unsigned char pad_1[48];
    unsigned char pad_2[48];

    MBEDTLS_SSL_DEBUG_MSG( 2, ( "=> calc verify ssl" ) );

    mbedtls_md5_init( &md5 );
    mbedtls_sha1_init( &sha1 );

    mbedtls_md5_clone( &md5, &ssl->handshake->fin_md5 );
    mbedtls_sha1_clone( &sha1, &ssl->handshake->fin_sha1 );

    memset( pad_1, 0x36, 48 );
    memset( pad_2, 0x5C, 48 );

    mbedtls_md5_update_ret( &md5, ssl->session_negotiate->master, 48 );
    mbedtls_md5_update_ret( &md5, pad_1, 48 );
    mbedtls_md5_finish_ret( &md5, hash );

    mbedtls_md5_starts_ret( &md5 );
    mbedtls_md5_update_ret( &md5, ssl->session_negotiate->master, 48 );
    mbedtls_md5_update_ret( &md5, pad_2, 48 );
    mbedtls_md5_update_ret( &md5, hash,  16 );
    mbedtls_md5_finish_ret( &md5, hash );

    mbedtls_sha1_update_ret( &sha1, ssl->session_negotiate->master, 48 );
    mbedtls_sha1_update_ret( &sha1, pad_1, 40 );
    mbedtls_sha1_finish_ret( &sha1, hash + 16 );

    mbedtls_sha1_starts_ret( &sha1 );
    mbedtls_sha1_update_ret( &sha1, ssl->session_negotiate->master, 48 );
    mbedtls_sha1_update_ret( &sha1, pad_2, 40 );
    mbedtls_sha1_update_ret( &sha1, hash + 16, 20 );
    mbedtls_sha1_finish_ret( &sha1, hash + 16 );

    MBEDTLS_SSL_DEBUG_BUF( 3, "calculated verify result", hash, 36 );
    MBEDTLS_SSL_DEBUG_MSG( 2, ( "<= calc verify" ) );

    mbedtls_md5_free(  &md5  );
    mbedtls_sha1_free( &sha1 );

    return;
}
#endif /* MBEDTLS_SSL_PROTO_SSL3 */

#if defined(MBEDTLS_SSL_PROTO_TLS1) || defined(MBEDTLS_SSL_PROTO_TLS1_1)
void ssl_calc_verify_tls( mbedtls_ssl_context *ssl, unsigned char hash[36] )
{
    mbedtls_md5_context md5;
    mbedtls_sha1_context sha1;

    MBEDTLS_SSL_DEBUG_MSG( 2, ( "=> calc verify tls" ) );

    mbedtls_md5_init( &md5 );
    mbedtls_sha1_init( &sha1 );

    mbedtls_md5_clone( &md5, &ssl->handshake->fin_md5 );
    mbedtls_sha1_clone( &sha1, &ssl->handshake->fin_sha1 );

     mbedtls_md5_finish_ret( &md5,  hash );
    mbedtls_sha1_finish_ret( &sha1, hash + 16 );

    MBEDTLS_SSL_DEBUG_BUF( 3, "calculated verify result", hash, 36 );
    MBEDTLS_SSL_DEBUG_MSG( 2, ( "<= calc verify" ) );

    mbedtls_md5_free(  &md5  );
    mbedtls_sha1_free( &sha1 );

    return;
}
#endif /* MBEDTLS_SSL_PROTO_TLS1 || MBEDTLS_SSL_PROTO_TLS1_1 */

#if defined(MBEDTLS_SSL_PROTO_TLS1_2)
#if defined(MBEDTLS_SHA256_C)
void ssl_calc_verify_tls_sha256( mbedtls_ssl_context *ssl, unsigned char hash[32] )
{
    mbedtls_sha256_context sha256;

    mbedtls_sha256_init( &sha256 );

    MBEDTLS_SSL_DEBUG_MSG( 2, ( "=> calc verify sha256" ) );

    mbedtls_sha256_clone( &sha256, &ssl->handshake->fin_sha256 );
    mbedtls_sha256_finish_ret( &sha256, hash );

    MBEDTLS_SSL_DEBUG_BUF( 3, "calculated verify result", hash, 32 );
    MBEDTLS_SSL_DEBUG_MSG( 2, ( "<= calc verify" ) );

    mbedtls_sha256_free( &sha256 );

    return;
}
#endif /* MBEDTLS_SHA256_C */

#if defined(MBEDTLS_SHA512_C)
void ssl_calc_verify_tls_sha384( mbedtls_ssl_context *ssl, unsigned char hash[48] )
{
    mbedtls_sha512_context sha512;

    mbedtls_sha512_init( &sha512 );

    MBEDTLS_SSL_DEBUG_MSG( 2, ( "=> calc verify sha384" ) );

    mbedtls_sha512_clone( &sha512, &ssl->handshake->fin_sha512 );
    mbedtls_sha512_finish_ret( &sha512, hash );

    MBEDTLS_SSL_DEBUG_BUF( 3, "calculated verify result", hash, 48 );
    MBEDTLS_SSL_DEBUG_MSG( 2, ( "<= calc verify" ) );

    mbedtls_sha512_free( &sha512 );

    return;
}
#endif /* MBEDTLS_SHA512_C */
#endif /* MBEDTLS_SSL_PROTO_TLS1_2 */

#if defined(MBEDTLS_KEY_EXCHANGE__SOME__PSK_ENABLED)
int mbedtls_ssl_psk_derive_premaster( mbedtls_ssl_context *ssl, mbedtls_key_exchange_type_t key_ex )
{
    unsigned char *p = ssl->handshake->premaster;
    unsigned char *end = p + sizeof( ssl->handshake->premaster );
    const unsigned char *psk = ssl->conf->psk;
    size_t psk_len = ssl->conf->psk_len;

    /* If the psk callback was called, use its result */
    if( ssl->handshake->psk != NULL )
    {
        psk = ssl->handshake->psk;
        psk_len = ssl->handshake->psk_len;
    }

    /*
     * PMS = struct {
     *     opaque other_secret<0..2^16-1>;
     *     opaque psk<0..2^16-1>;
     * };
     * with "other_secret" depending on the particular key exchange
     */
#if defined(MBEDTLS_KEY_EXCHANGE_PSK_ENABLED)
    if( key_ex == MBEDTLS_KEY_EXCHANGE_PSK )
    {
        if( end - p < 2 )
            return( MBEDTLS_ERR_SSL_BAD_INPUT_DATA );

        *(p++) = (unsigned char)( psk_len >> 8 );
        *(p++) = (unsigned char)( psk_len      );

        if( end < p || (size_t)( end - p ) < psk_len )
            return( MBEDTLS_ERR_SSL_BAD_INPUT_DATA );

        memset( p, 0, psk_len );
        p += psk_len;
    }
    else
#endif /* MBEDTLS_KEY_EXCHANGE_PSK_ENABLED */
#if defined(MBEDTLS_KEY_EXCHANGE_RSA_PSK_ENABLED)
    if( key_ex == MBEDTLS_KEY_EXCHANGE_RSA_PSK )
    {
        /*
         * other_secret already set by the ClientKeyExchange message,
         * and is 48 bytes long
         */
        if( end - p < 2 )
            return( MBEDTLS_ERR_SSL_BAD_INPUT_DATA );

        *p++ = 0;
        *p++ = 48;
        p += 48;
    }
    else
#endif /* MBEDTLS_KEY_EXCHANGE_RSA_PSK_ENABLED */
#if defined(MBEDTLS_KEY_EXCHANGE_DHE_PSK_ENABLED)
    if( key_ex == MBEDTLS_KEY_EXCHANGE_DHE_PSK )
    {
        int ret;
        size_t len;

        /* Write length only when we know the actual value */
        if( ( ret = mbedtls_dhm_calc_secret( &ssl->handshake->dhm_ctx,
                                      p + 2, end - ( p + 2 ), &len,
                                      ssl->conf->f_rng, ssl->conf->p_rng ) ) != 0 )
        {
            MBEDTLS_SSL_DEBUG_RET( 1, "mbedtls_dhm_calc_secret", ret );
            return( ret );
        }
        *(p++) = (unsigned char)( len >> 8 );
        *(p++) = (unsigned char)( len );
        p += len;

        MBEDTLS_SSL_DEBUG_MPI( 3, "DHM: K ", &ssl->handshake->dhm_ctx.K  );
    }
    else
#endif /* MBEDTLS_KEY_EXCHANGE_DHE_PSK_ENABLED */
#if defined(MBEDTLS_KEY_EXCHANGE_ECDHE_PSK_ENABLED)
    if( key_ex == MBEDTLS_KEY_EXCHANGE_ECDHE_PSK )
    {
        int ret;
        size_t zlen;

        if( ( ret = mbedtls_ecdh_calc_secret( &ssl->handshake->ecdh_ctx, &zlen,
                                       p + 2, end - ( p + 2 ),
                                       ssl->conf->f_rng, ssl->conf->p_rng ) ) != 0 )
        {
            MBEDTLS_SSL_DEBUG_RET( 1, "mbedtls_ecdh_calc_secret", ret );
            return( ret );
        }

        *(p++) = (unsigned char)( zlen >> 8 );
        *(p++) = (unsigned char)( zlen      );
        p += zlen;

        MBEDTLS_SSL_DEBUG_MPI( 3, "ECDH: z", &ssl->handshake->ecdh_ctx.z );
    }
    else
#endif /* MBEDTLS_KEY_EXCHANGE_ECDHE_PSK_ENABLED */
    {
        MBEDTLS_SSL_DEBUG_MSG( 1, ( "should never happen" ) );
        return( MBEDTLS_ERR_SSL_INTERNAL_ERROR );
    }

    /* opaque psk<0..2^16-1>; */
    if( end - p < 2 )
        return( MBEDTLS_ERR_SSL_BAD_INPUT_DATA );

    *(p++) = (unsigned char)( psk_len >> 8 );
    *(p++) = (unsigned char)( psk_len      );

    if( end < p || (size_t)( end - p ) < psk_len )
        return( MBEDTLS_ERR_SSL_BAD_INPUT_DATA );

    memcpy( p, psk, psk_len );
    p += psk_len;

    ssl->handshake->pmslen = p - ssl->handshake->premaster;

    return( 0 );
}
#endif /* MBEDTLS_KEY_EXCHANGE__SOME__PSK_ENABLED */

#if defined(MBEDTLS_SSL_PROTO_SSL3)
/*
 * SSLv3.0 MAC functions
 */
#define SSL_MAC_MAX_BYTES   20  /* MD-5 or SHA-1 */
static void ssl_mac( mbedtls_md_context_t *md_ctx,
                     const unsigned char *secret,
                     const unsigned char *buf, size_t len,
                     const unsigned char *ctr, int type,
                     unsigned char out[SSL_MAC_MAX_BYTES] )
{
    unsigned char header[11];
    unsigned char padding[48];
    int padlen;
    int md_size = mbedtls_md_get_size( md_ctx->md_info );
    int md_type = mbedtls_md_get_type( md_ctx->md_info );

    /* Only MD5 and SHA-1 supported */
    if( md_type == MBEDTLS_MD_MD5 )
        padlen = 48;
    else
        padlen = 40;

    memcpy( header, ctr, 8 );
    header[ 8] = (unsigned char)  type;
    header[ 9] = (unsigned char)( len >> 8 );
    header[10] = (unsigned char)( len      );

    memset( padding, 0x36, padlen );
    mbedtls_md_starts( md_ctx );
    mbedtls_md_update( md_ctx, secret,  md_size );
    mbedtls_md_update( md_ctx, padding, padlen  );
    mbedtls_md_update( md_ctx, header,  11      );
    mbedtls_md_update( md_ctx, buf,     len     );
    mbedtls_md_finish( md_ctx, out              );

    memset( padding, 0x5C, padlen );
    mbedtls_md_starts( md_ctx );
    mbedtls_md_update( md_ctx, secret,    md_size );
    mbedtls_md_update( md_ctx, padding,   padlen  );
    mbedtls_md_update( md_ctx, out,       md_size );
    mbedtls_md_finish( md_ctx, out                );
}
#endif /* MBEDTLS_SSL_PROTO_SSL3 */

#if defined(MBEDTLS_ARC4_C) || defined(MBEDTLS_CIPHER_NULL_CIPHER) ||     \
    ( defined(MBEDTLS_CIPHER_MODE_CBC) &&                                  \
      ( defined(MBEDTLS_AES_C) || defined(MBEDTLS_CAMELLIA_C) || defined(MBEDTLS_ARIA_C)) )
#define SSL_SOME_MODES_USE_MAC
#endif

/* The function below is only used in the Lucky 13 counter-measure in
 * ssl_decrypt_buf(). These are the defines that guard the call site. */
#if defined(SSL_SOME_MODES_USE_MAC) && \
    ( defined(MBEDTLS_SSL_PROTO_TLS1) || \
      defined(MBEDTLS_SSL_PROTO_TLS1_1) || \
      defined(MBEDTLS_SSL_PROTO_TLS1_2) )
/* This function makes sure every byte in the memory region is accessed
 * (in ascending addresses order) */
static void ssl_read_memory( unsigned char *p, size_t len )
{
    unsigned char acc = 0;
    volatile unsigned char force;

    for( ; len != 0; p++, len-- )
        acc ^= *p;

    force = acc;
    (void) force;
}
#endif /* SSL_SOME_MODES_USE_MAC && ( TLS1 || TLS1_1 || TLS1_2 ) */

/*
 * Encryption/decryption functions
 */
static int ssl_encrypt_buf( mbedtls_ssl_context *ssl )
{
    mbedtls_cipher_mode_t mode;
    int auth_done = 0;

    MBEDTLS_SSL_DEBUG_MSG( 2, ( "=> encrypt buf" ) );

    if( ssl->session_out == NULL || ssl->transform_out == NULL )
    {
        MBEDTLS_SSL_DEBUG_MSG( 1, ( "should never happen" ) );
        return( MBEDTLS_ERR_SSL_INTERNAL_ERROR );
    }

    mode = mbedtls_cipher_get_cipher_mode( &ssl->transform_out->cipher_ctx_enc );

    MBEDTLS_SSL_DEBUG_BUF( 4, "before encrypt: output payload",
                      ssl->out_msg, ssl->out_msglen );

    /*
     * Add MAC before if needed
     */
#if defined(SSL_SOME_MODES_USE_MAC)
    if( mode == MBEDTLS_MODE_STREAM ||
        ( mode == MBEDTLS_MODE_CBC
#if defined(MBEDTLS_SSL_ENCRYPT_THEN_MAC)
          && ssl->session_out->encrypt_then_mac == MBEDTLS_SSL_ETM_DISABLED
#endif
        ) )
    {
#if defined(MBEDTLS_SSL_PROTO_SSL3)
        if( ssl->minor_ver == MBEDTLS_SSL_MINOR_VERSION_0 )
        {
            unsigned char mac[SSL_MAC_MAX_BYTES];

            ssl_mac( &ssl->transform_out->md_ctx_enc,
                      ssl->transform_out->mac_enc,
                      ssl->out_msg, ssl->out_msglen,
                      ssl->out_ctr, ssl->out_msgtype,
                      mac );

            memcpy( ssl->out_msg + ssl->out_msglen, mac, ssl->transform_out->maclen );
        }
        else
#endif
#if defined(MBEDTLS_SSL_PROTO_TLS1) || defined(MBEDTLS_SSL_PROTO_TLS1_1) || \
        defined(MBEDTLS_SSL_PROTO_TLS1_2)
        if( ssl->minor_ver >= MBEDTLS_SSL_MINOR_VERSION_1 )
        {
            unsigned char mac[MBEDTLS_SSL_MAC_ADD];

            mbedtls_md_hmac_update( &ssl->transform_out->md_ctx_enc, ssl->out_ctr, 8 );
            mbedtls_md_hmac_update( &ssl->transform_out->md_ctx_enc, ssl->out_hdr, 3 );
            mbedtls_md_hmac_update( &ssl->transform_out->md_ctx_enc, ssl->out_len, 2 );
            mbedtls_md_hmac_update( &ssl->transform_out->md_ctx_enc,
                             ssl->out_msg, ssl->out_msglen );
            mbedtls_md_hmac_finish( &ssl->transform_out->md_ctx_enc, mac );
            mbedtls_md_hmac_reset( &ssl->transform_out->md_ctx_enc );

            memcpy( ssl->out_msg + ssl->out_msglen, mac, ssl->transform_out->maclen );
        }
        else
#endif
        {
            MBEDTLS_SSL_DEBUG_MSG( 1, ( "should never happen" ) );
            return( MBEDTLS_ERR_SSL_INTERNAL_ERROR );
        }

        MBEDTLS_SSL_DEBUG_BUF( 4, "computed mac",
                       ssl->out_msg + ssl->out_msglen,
                       ssl->transform_out->maclen );

        ssl->out_msglen += ssl->transform_out->maclen;
        auth_done++;
    }
#endif /* AEAD not the only option */

    /*
     * Encrypt
     */
#if defined(MBEDTLS_ARC4_C) || defined(MBEDTLS_CIPHER_NULL_CIPHER)
    if( mode == MBEDTLS_MODE_STREAM )
    {
        int ret;
        size_t olen = 0;

        MBEDTLS_SSL_DEBUG_MSG( 3, ( "before encrypt: msglen = %d, "
                            "including %d bytes of padding",
                       ssl->out_msglen, 0 ) );

        if( ( ret = mbedtls_cipher_crypt( &ssl->transform_out->cipher_ctx_enc,
                                   ssl->transform_out->iv_enc,
                                   ssl->transform_out->ivlen,
                                   ssl->out_msg, ssl->out_msglen,
                                   ssl->out_msg, &olen ) ) != 0 )
        {
            MBEDTLS_SSL_DEBUG_RET( 1, "mbedtls_cipher_crypt", ret );
            return( ret );
        }

        if( ssl->out_msglen != olen )
        {
            MBEDTLS_SSL_DEBUG_MSG( 1, ( "should never happen" ) );
            return( MBEDTLS_ERR_SSL_INTERNAL_ERROR );
        }
    }
    else
#endif /* MBEDTLS_ARC4_C || MBEDTLS_CIPHER_NULL_CIPHER */
#if defined(MBEDTLS_GCM_C) || \
    defined(MBEDTLS_CCM_C) || \
    defined(MBEDTLS_CHACHAPOLY_C)
    if( mode == MBEDTLS_MODE_GCM ||
        mode == MBEDTLS_MODE_CCM ||
        mode == MBEDTLS_MODE_CHACHAPOLY )
    {
        int ret;
        size_t enc_msglen, olen;
        unsigned char *enc_msg;
        unsigned char add_data[13];
        unsigned char iv[12];
        mbedtls_ssl_transform *transform = ssl->transform_out;
        unsigned char taglen = transform->ciphersuite_info->flags &
                               MBEDTLS_CIPHERSUITE_SHORT_TAG ? 8 : 16;
        size_t explicit_ivlen = transform->ivlen - transform->fixed_ivlen;

        /*
         * Prepare additional authenticated data
         */
        memcpy( add_data, ssl->out_ctr, 8 );
        add_data[8]  = ssl->out_msgtype;
        mbedtls_ssl_write_version( ssl->major_ver, ssl->minor_ver,
                           ssl->conf->transport, add_data + 9 );
        add_data[11] = ( ssl->out_msglen >> 8 ) & 0xFF;
        add_data[12] = ssl->out_msglen & 0xFF;

        MBEDTLS_SSL_DEBUG_BUF( 4, "additional data for AEAD", add_data, 13 );

        /*
         * Generate IV
         */
        if( transform->ivlen == 12 && transform->fixed_ivlen == 4 )
        {
            /* GCM and CCM: fixed || explicit (=seqnum) */
            memcpy( iv, transform->iv_enc, transform->fixed_ivlen );
            memcpy( iv + transform->fixed_ivlen, ssl->out_ctr, 8 );
            memcpy( ssl->out_iv, ssl->out_ctr, 8 );

        }
        else if( transform->ivlen == 12 && transform->fixed_ivlen == 12 )
        {
            /* ChachaPoly: fixed XOR sequence number */
            unsigned char i;

            memcpy( iv, transform->iv_enc, transform->fixed_ivlen );

            for( i = 0; i < 8; i++ )
                iv[i+4] ^= ssl->out_ctr[i];
        }
        else
        {
            /* Reminder if we ever add an AEAD mode with a different size */
            MBEDTLS_SSL_DEBUG_MSG( 1, ( "should never happen" ) );
            return( MBEDTLS_ERR_SSL_INTERNAL_ERROR );
        }

        MBEDTLS_SSL_DEBUG_BUF( 4, "IV used (internal)",
                                  iv, transform->ivlen );
        MBEDTLS_SSL_DEBUG_BUF( 4, "IV used (transmitted)",
                                  ssl->out_iv, explicit_ivlen );

        /*
         * Fix message length with added IV
         */
        enc_msg = ssl->out_msg;
        enc_msglen = ssl->out_msglen;
        ssl->out_msglen += explicit_ivlen;

        MBEDTLS_SSL_DEBUG_MSG( 3, ( "before encrypt: msglen = %d, "
                                    "including 0 bytes of padding",
                                    ssl->out_msglen ) );

        /*
         * Encrypt and authenticate
         */
        if( ( ret = mbedtls_cipher_auth_encrypt( &transform->cipher_ctx_enc,
                                         iv, transform->ivlen,
                                         add_data, 13,
                                         enc_msg, enc_msglen,
                                         enc_msg, &olen,
                                         enc_msg + enc_msglen, taglen ) ) != 0 )
        {
            MBEDTLS_SSL_DEBUG_RET( 1, "mbedtls_cipher_auth_encrypt", ret );
            return( ret );
        }

        if( olen != enc_msglen )
        {
            MBEDTLS_SSL_DEBUG_MSG( 1, ( "should never happen" ) );
            return( MBEDTLS_ERR_SSL_INTERNAL_ERROR );
        }

        ssl->out_msglen += taglen;
        auth_done++;

        MBEDTLS_SSL_DEBUG_BUF( 4, "after encrypt: tag", enc_msg + enc_msglen, taglen );
    }
    else
#endif /* MBEDTLS_GCM_C || MBEDTLS_CCM_C */
#if defined(MBEDTLS_CIPHER_MODE_CBC) &&                                    \
    ( defined(MBEDTLS_AES_C) || defined(MBEDTLS_CAMELLIA_C) || defined(MBEDTLS_ARIA_C) )
    if( mode == MBEDTLS_MODE_CBC )
    {
        int ret;
        unsigned char *enc_msg;
        size_t enc_msglen, padlen, olen = 0, i;

        padlen = ssl->transform_out->ivlen - ( ssl->out_msglen + 1 ) %
                 ssl->transform_out->ivlen;
        if( padlen == ssl->transform_out->ivlen )
            padlen = 0;

        for( i = 0; i <= padlen; i++ )
            ssl->out_msg[ssl->out_msglen + i] = (unsigned char) padlen;

        ssl->out_msglen += padlen + 1;

        enc_msglen = ssl->out_msglen;
        enc_msg = ssl->out_msg;

#if defined(MBEDTLS_SSL_PROTO_TLS1_1) || defined(MBEDTLS_SSL_PROTO_TLS1_2)
        /*
         * Prepend per-record IV for block cipher in TLS v1.1 and up as per
         * Method 1 (6.2.3.2. in RFC4346 and RFC5246)
         */
        if( ssl->minor_ver >= MBEDTLS_SSL_MINOR_VERSION_2 )
        {
            /*
             * Generate IV
             */
            ret = ssl->conf->f_rng( ssl->conf->p_rng, ssl->transform_out->iv_enc,
                                  ssl->transform_out->ivlen );
            if( ret != 0 )
                return( ret );

            memcpy( ssl->out_iv, ssl->transform_out->iv_enc,
                    ssl->transform_out->ivlen );

            /*
             * Fix pointer positions and message length with added IV
             */
            enc_msg = ssl->out_msg;
            enc_msglen = ssl->out_msglen;
            ssl->out_msglen += ssl->transform_out->ivlen;
        }
#endif /* MBEDTLS_SSL_PROTO_TLS1_1 || MBEDTLS_SSL_PROTO_TLS1_2 */

        MBEDTLS_SSL_DEBUG_MSG( 3, ( "before encrypt: msglen = %d, "
                            "including %d bytes of IV and %d bytes of padding",
                            ssl->out_msglen, ssl->transform_out->ivlen,
                            padlen + 1 ) );

        if( ( ret = mbedtls_cipher_crypt( &ssl->transform_out->cipher_ctx_enc,
                                   ssl->transform_out->iv_enc,
                                   ssl->transform_out->ivlen,
                                   enc_msg, enc_msglen,
                                   enc_msg, &olen ) ) != 0 )
        {
            MBEDTLS_SSL_DEBUG_RET( 1, "mbedtls_cipher_crypt", ret );
            return( ret );
        }

        if( enc_msglen != olen )
        {
            MBEDTLS_SSL_DEBUG_MSG( 1, ( "should never happen" ) );
            return( MBEDTLS_ERR_SSL_INTERNAL_ERROR );
        }

#if defined(MBEDTLS_SSL_PROTO_SSL3) || defined(MBEDTLS_SSL_PROTO_TLS1)
        if( ssl->minor_ver < MBEDTLS_SSL_MINOR_VERSION_2 )
        {
            /*
             * Save IV in SSL3 and TLS1
             */
            memcpy( ssl->transform_out->iv_enc,
                    ssl->transform_out->cipher_ctx_enc.iv,
                    ssl->transform_out->ivlen );
        }
#endif

#if defined(MBEDTLS_SSL_ENCRYPT_THEN_MAC)
        if( auth_done == 0 )
        {
            /*
             * MAC(MAC_write_key, seq_num +
             *     TLSCipherText.type +
             *     TLSCipherText.version +
             *     length_of( (IV +) ENC(...) ) +
             *     IV + // except for TLS 1.0
             *     ENC(content + padding + padding_length));
             */
            unsigned char pseudo_hdr[13];

            MBEDTLS_SSL_DEBUG_MSG( 3, ( "using encrypt then mac" ) );

            memcpy( pseudo_hdr +  0, ssl->out_ctr, 8 );
            memcpy( pseudo_hdr +  8, ssl->out_hdr, 3 );
            pseudo_hdr[11] = (unsigned char)( ( ssl->out_msglen >> 8 ) & 0xFF );
            pseudo_hdr[12] = (unsigned char)( ( ssl->out_msglen      ) & 0xFF );

            MBEDTLS_SSL_DEBUG_BUF( 4, "MAC'd meta-data", pseudo_hdr, 13 );

            mbedtls_md_hmac_update( &ssl->transform_out->md_ctx_enc, pseudo_hdr, 13 );
            mbedtls_md_hmac_update( &ssl->transform_out->md_ctx_enc,
                             ssl->out_iv, ssl->out_msglen );
            mbedtls_md_hmac_finish( &ssl->transform_out->md_ctx_enc,
                             ssl->out_iv + ssl->out_msglen );
            mbedtls_md_hmac_reset( &ssl->transform_out->md_ctx_enc );

            ssl->out_msglen += ssl->transform_out->maclen;
            auth_done++;
        }
#endif /* MBEDTLS_SSL_ENCRYPT_THEN_MAC */
    }
    else
#endif /* MBEDTLS_CIPHER_MODE_CBC &&
          ( MBEDTLS_AES_C || MBEDTLS_CAMELLIA_C || MBEDTLS_ARIA_C ) */
    {
        MBEDTLS_SSL_DEBUG_MSG( 1, ( "should never happen" ) );
        return( MBEDTLS_ERR_SSL_INTERNAL_ERROR );
    }

    /* Make extra sure authentication was performed, exactly once */
    if( auth_done != 1 )
    {
        MBEDTLS_SSL_DEBUG_MSG( 1, ( "should never happen" ) );
        return( MBEDTLS_ERR_SSL_INTERNAL_ERROR );
    }

    MBEDTLS_SSL_DEBUG_MSG( 2, ( "<= encrypt buf" ) );

    return( 0 );
}

static int ssl_decrypt_buf( mbedtls_ssl_context *ssl )
{
    mbedtls_cipher_mode_t mode;
    int auth_done = 0;
#if defined(SSL_SOME_MODES_USE_MAC)
    size_t padlen = 0, correct = 1;
#endif

    MBEDTLS_SSL_DEBUG_MSG( 2, ( "=> decrypt buf" ) );

    if( ssl->session_in == NULL || ssl->transform_in == NULL )
    {
        MBEDTLS_SSL_DEBUG_MSG( 1, ( "should never happen" ) );
        return( MBEDTLS_ERR_SSL_INTERNAL_ERROR );
    }

    mode = mbedtls_cipher_get_cipher_mode( &ssl->transform_in->cipher_ctx_dec );

    if( ssl->in_msglen < ssl->transform_in->minlen )
    {
        MBEDTLS_SSL_DEBUG_MSG( 1, ( "in_msglen (%d) < minlen (%d)",
                       ssl->in_msglen, ssl->transform_in->minlen ) );
        return( MBEDTLS_ERR_SSL_INVALID_MAC );
    }

#if defined(MBEDTLS_ARC4_C) || defined(MBEDTLS_CIPHER_NULL_CIPHER)
    if( mode == MBEDTLS_MODE_STREAM )
    {
        int ret;
        size_t olen = 0;

        padlen = 0;

        if( ( ret = mbedtls_cipher_crypt( &ssl->transform_in->cipher_ctx_dec,
                                   ssl->transform_in->iv_dec,
                                   ssl->transform_in->ivlen,
                                   ssl->in_msg, ssl->in_msglen,
                                   ssl->in_msg, &olen ) ) != 0 )
        {
            MBEDTLS_SSL_DEBUG_RET( 1, "mbedtls_cipher_crypt", ret );
            return( ret );
        }

        if( ssl->in_msglen != olen )
        {
            MBEDTLS_SSL_DEBUG_MSG( 1, ( "should never happen" ) );
            return( MBEDTLS_ERR_SSL_INTERNAL_ERROR );
        }
    }
    else
#endif /* MBEDTLS_ARC4_C || MBEDTLS_CIPHER_NULL_CIPHER */
#if defined(MBEDTLS_GCM_C) || \
    defined(MBEDTLS_CCM_C) || \
    defined(MBEDTLS_CHACHAPOLY_C)
    if( mode == MBEDTLS_MODE_GCM ||
        mode == MBEDTLS_MODE_CCM ||
        mode == MBEDTLS_MODE_CHACHAPOLY )
    {
        int ret;
        size_t dec_msglen, olen;
        unsigned char *dec_msg;
        unsigned char *dec_msg_result;
        unsigned char add_data[13];
        unsigned char iv[12];
        mbedtls_ssl_transform *transform = ssl->transform_in;
        unsigned char taglen = transform->ciphersuite_info->flags &
                               MBEDTLS_CIPHERSUITE_SHORT_TAG ? 8 : 16;
        size_t explicit_iv_len = transform->ivlen - transform->fixed_ivlen;

        /*
         * Compute and update sizes
         */
        if( ssl->in_msglen < explicit_iv_len + taglen )
        {
            MBEDTLS_SSL_DEBUG_MSG( 1, ( "msglen (%d) < explicit_iv_len (%d) "
                                "+ taglen (%d)", ssl->in_msglen,
                                explicit_iv_len, taglen ) );
            return( MBEDTLS_ERR_SSL_INVALID_MAC );
        }
        dec_msglen = ssl->in_msglen - explicit_iv_len - taglen;

        dec_msg = ssl->in_msg;
        dec_msg_result = ssl->in_msg;
        ssl->in_msglen = dec_msglen;

        /*
         * Prepare additional authenticated data
         */
        memcpy( add_data, ssl->in_ctr, 8 );
        add_data[8]  = ssl->in_msgtype;
        mbedtls_ssl_write_version( ssl->major_ver, ssl->minor_ver,
                           ssl->conf->transport, add_data + 9 );
        add_data[11] = ( ssl->in_msglen >> 8 ) & 0xFF;
        add_data[12] = ssl->in_msglen & 0xFF;

        MBEDTLS_SSL_DEBUG_BUF( 4, "additional data for AEAD", add_data, 13 );

        /*
         * Prepare IV
         */
        if( transform->ivlen == 12 && transform->fixed_ivlen == 4 )
        {
            /* GCM and CCM: fixed || explicit (transmitted) */
            memcpy( iv, transform->iv_dec, transform->fixed_ivlen );
            memcpy( iv + transform->fixed_ivlen, ssl->in_iv, 8 );

        }
        else if( transform->ivlen == 12 && transform->fixed_ivlen == 12 )
        {
            /* ChachaPoly: fixed XOR sequence number */
            unsigned char i;

            memcpy( iv, transform->iv_dec, transform->fixed_ivlen );

            for( i = 0; i < 8; i++ )
                iv[i+4] ^= ssl->in_ctr[i];
        }
        else
        {
            /* Reminder if we ever add an AEAD mode with a different size */
            MBEDTLS_SSL_DEBUG_MSG( 1, ( "should never happen" ) );
            return( MBEDTLS_ERR_SSL_INTERNAL_ERROR );
        }

        MBEDTLS_SSL_DEBUG_BUF( 4, "IV used", iv, transform->ivlen );
        MBEDTLS_SSL_DEBUG_BUF( 4, "TAG used", dec_msg + dec_msglen, taglen );

        /*
         * Decrypt and authenticate
         */
        if( ( ret = mbedtls_cipher_auth_decrypt( &ssl->transform_in->cipher_ctx_dec,
                                         iv, transform->ivlen,
                                         add_data, 13,
                                         dec_msg, dec_msglen,
                                         dec_msg_result, &olen,
                                         dec_msg + dec_msglen, taglen ) ) != 0 )
        {
            MBEDTLS_SSL_DEBUG_RET( 1, "mbedtls_cipher_auth_decrypt", ret );

            if( ret == MBEDTLS_ERR_CIPHER_AUTH_FAILED )
                return( MBEDTLS_ERR_SSL_INVALID_MAC );

            return( ret );
        }
        auth_done++;

        if( olen != dec_msglen )
        {
            MBEDTLS_SSL_DEBUG_MSG( 1, ( "should never happen" ) );
            return( MBEDTLS_ERR_SSL_INTERNAL_ERROR );
        }
    }
    else
#endif /* MBEDTLS_GCM_C || MBEDTLS_CCM_C */
#if defined(MBEDTLS_CIPHER_MODE_CBC) &&                                    \
    ( defined(MBEDTLS_AES_C) || defined(MBEDTLS_CAMELLIA_C) || defined(MBEDTLS_ARIA_C) )
    if( mode == MBEDTLS_MODE_CBC )
    {
        /*
         * Decrypt and check the padding
         */
        int ret;
        unsigned char *dec_msg;
        unsigned char *dec_msg_result;
        size_t dec_msglen;
        size_t minlen = 0;
        size_t olen = 0;

        /*
         * Check immediate ciphertext sanity
         */
#if defined(MBEDTLS_SSL_PROTO_TLS1_1) || defined(MBEDTLS_SSL_PROTO_TLS1_2)
        if( ssl->minor_ver >= MBEDTLS_SSL_MINOR_VERSION_2 )
            minlen += ssl->transform_in->ivlen;
#endif

        if( ssl->in_msglen < minlen + ssl->transform_in->ivlen ||
            ssl->in_msglen < minlen + ssl->transform_in->maclen + 1 )
        {
            MBEDTLS_SSL_DEBUG_MSG( 1, ( "msglen (%d) < max( ivlen(%d), maclen (%d) "
                                "+ 1 ) ( + expl IV )", ssl->in_msglen,
                                ssl->transform_in->ivlen,
                                ssl->transform_in->maclen ) );
            return( MBEDTLS_ERR_SSL_INVALID_MAC );
        }

        dec_msglen = ssl->in_msglen;
        dec_msg = ssl->in_msg;
        dec_msg_result = ssl->in_msg;

        /*
         * Authenticate before decrypt if enabled
         */
#if defined(MBEDTLS_SSL_ENCRYPT_THEN_MAC)
        if( ssl->session_in->encrypt_then_mac == MBEDTLS_SSL_ETM_ENABLED )
        {
            unsigned char mac_expect[MBEDTLS_SSL_MAC_ADD];
            unsigned char pseudo_hdr[13];

            MBEDTLS_SSL_DEBUG_MSG( 3, ( "using encrypt then mac" ) );

            dec_msglen -= ssl->transform_in->maclen;
            ssl->in_msglen -= ssl->transform_in->maclen;

            memcpy( pseudo_hdr +  0, ssl->in_ctr, 8 );
            memcpy( pseudo_hdr +  8, ssl->in_hdr, 3 );
            pseudo_hdr[11] = (unsigned char)( ( ssl->in_msglen >> 8 ) & 0xFF );
            pseudo_hdr[12] = (unsigned char)( ( ssl->in_msglen      ) & 0xFF );

            MBEDTLS_SSL_DEBUG_BUF( 4, "MAC'd meta-data", pseudo_hdr, 13 );

            mbedtls_md_hmac_update( &ssl->transform_in->md_ctx_dec, pseudo_hdr, 13 );
            mbedtls_md_hmac_update( &ssl->transform_in->md_ctx_dec,
                             ssl->in_iv, ssl->in_msglen );
            mbedtls_md_hmac_finish( &ssl->transform_in->md_ctx_dec, mac_expect );
            mbedtls_md_hmac_reset( &ssl->transform_in->md_ctx_dec );

            MBEDTLS_SSL_DEBUG_BUF( 4, "message  mac", ssl->in_iv + ssl->in_msglen,
                                              ssl->transform_in->maclen );
            MBEDTLS_SSL_DEBUG_BUF( 4, "expected mac", mac_expect,
                                              ssl->transform_in->maclen );

            if( mbedtls_ssl_safer_memcmp( ssl->in_iv + ssl->in_msglen, mac_expect,
                                          ssl->transform_in->maclen ) != 0 )
            {
                MBEDTLS_SSL_DEBUG_MSG( 1, ( "message mac does not match" ) );

                return( MBEDTLS_ERR_SSL_INVALID_MAC );
            }
            auth_done++;
        }
#endif /* MBEDTLS_SSL_ENCRYPT_THEN_MAC */

        /*
         * Check length sanity
         */
        if( ssl->in_msglen % ssl->transform_in->ivlen != 0 )
        {
            MBEDTLS_SSL_DEBUG_MSG( 1, ( "msglen (%d) %% ivlen (%d) != 0",
                           ssl->in_msglen, ssl->transform_in->ivlen ) );
            return( MBEDTLS_ERR_SSL_INVALID_MAC );
        }

#if defined(MBEDTLS_SSL_PROTO_TLS1_1) || defined(MBEDTLS_SSL_PROTO_TLS1_2)
        /*
         * Initialize for prepended IV for block cipher in TLS v1.1 and up
         */
        if( ssl->minor_ver >= MBEDTLS_SSL_MINOR_VERSION_2 )
        {
            unsigned char i;
            dec_msglen -= ssl->transform_in->ivlen;
            ssl->in_msglen -= ssl->transform_in->ivlen;

            for( i = 0; i < ssl->transform_in->ivlen; i++ )
                ssl->transform_in->iv_dec[i] = ssl->in_iv[i];
        }
#endif /* MBEDTLS_SSL_PROTO_TLS1_1 || MBEDTLS_SSL_PROTO_TLS1_2 */

        if( ( ret = mbedtls_cipher_crypt( &ssl->transform_in->cipher_ctx_dec,
                                   ssl->transform_in->iv_dec,
                                   ssl->transform_in->ivlen,
                                   dec_msg, dec_msglen,
                                   dec_msg_result, &olen ) ) != 0 )
        {
            MBEDTLS_SSL_DEBUG_RET( 1, "mbedtls_cipher_crypt", ret );
            return( ret );
        }

        if( dec_msglen != olen )
        {
            MBEDTLS_SSL_DEBUG_MSG( 1, ( "should never happen" ) );
            return( MBEDTLS_ERR_SSL_INTERNAL_ERROR );
        }

#if defined(MBEDTLS_SSL_PROTO_SSL3) || defined(MBEDTLS_SSL_PROTO_TLS1)
        if( ssl->minor_ver < MBEDTLS_SSL_MINOR_VERSION_2 )
        {
            /*
             * Save IV in SSL3 and TLS1
             */
            memcpy( ssl->transform_in->iv_dec,
                    ssl->transform_in->cipher_ctx_dec.iv,
                    ssl->transform_in->ivlen );
        }
#endif

        padlen = 1 + ssl->in_msg[ssl->in_msglen - 1];

        if( ssl->in_msglen < ssl->transform_in->maclen + padlen &&
            auth_done == 0 )
        {
#if defined(MBEDTLS_SSL_DEBUG_ALL)
            MBEDTLS_SSL_DEBUG_MSG( 1, ( "msglen (%d) < maclen (%d) + padlen (%d)",
                        ssl->in_msglen, ssl->transform_in->maclen, padlen ) );
#endif
            padlen = 0;
            correct = 0;
        }

#if defined(MBEDTLS_SSL_PROTO_SSL3)
        if( ssl->minor_ver == MBEDTLS_SSL_MINOR_VERSION_0 )
        {
            if( padlen > ssl->transform_in->ivlen )
            {
#if defined(MBEDTLS_SSL_DEBUG_ALL)
                MBEDTLS_SSL_DEBUG_MSG( 1, ( "bad padding length: is %d, "
                                    "should be no more than %d",
                               padlen, ssl->transform_in->ivlen ) );
#endif
                correct = 0;
            }
        }
        else
#endif /* MBEDTLS_SSL_PROTO_SSL3 */
#if defined(MBEDTLS_SSL_PROTO_TLS1) || defined(MBEDTLS_SSL_PROTO_TLS1_1) || \
    defined(MBEDTLS_SSL_PROTO_TLS1_2)
        if( ssl->minor_ver > MBEDTLS_SSL_MINOR_VERSION_0 )
        {
            /*
             * TLSv1+: always check the padding up to the first failure
             * and fake check up to 256 bytes of padding
             */
            size_t pad_count = 0, real_count = 1;
            size_t padding_idx = ssl->in_msglen - padlen;
            size_t i;

            /*
             * Padding is guaranteed to be incorrect if:
             *   1. padlen > ssl->in_msglen
             *
             *   2. padding_idx > MBEDTLS_SSL_IN_CONTENT_LEN +
             *                     ssl->transform_in->maclen
             *
             * In both cases we reset padding_idx to a safe value (0) to
             * prevent out-of-buffer reads.
             */
            correct &= ( padlen <= ssl->in_msglen );
            correct &= ( padding_idx <= MBEDTLS_SSL_IN_CONTENT_LEN +
                                       ssl->transform_in->maclen );

            padding_idx *= correct;

            for( i = 0; i < 256; i++ )
            {
                real_count &= ( i < padlen );
                pad_count += real_count *
                             ( ssl->in_msg[padding_idx + i] == padlen - 1 );
            }

            correct &= ( pad_count == padlen ); /* Only 1 on correct padding */

#if defined(MBEDTLS_SSL_DEBUG_ALL)
            if( padlen > 0 && correct == 0 )
                MBEDTLS_SSL_DEBUG_MSG( 1, ( "bad padding byte detected" ) );
#endif
            padlen &= correct * 0x1FF;
        }
        else
#endif /* MBEDTLS_SSL_PROTO_TLS1 || MBEDTLS_SSL_PROTO_TLS1_1 || \
          MBEDTLS_SSL_PROTO_TLS1_2 */
        {
            MBEDTLS_SSL_DEBUG_MSG( 1, ( "should never happen" ) );
            return( MBEDTLS_ERR_SSL_INTERNAL_ERROR );
        }

        ssl->in_msglen -= padlen;
    }
    else
#endif /* MBEDTLS_CIPHER_MODE_CBC &&
          ( MBEDTLS_AES_C || MBEDTLS_CAMELLIA_C || MBEDTLS_ARIA_C ) */
    {
        MBEDTLS_SSL_DEBUG_MSG( 1, ( "should never happen" ) );
        return( MBEDTLS_ERR_SSL_INTERNAL_ERROR );
    }

#if defined(MBEDTLS_SSL_DEBUG_ALL)
    MBEDTLS_SSL_DEBUG_BUF( 4, "raw buffer after decryption",
                   ssl->in_msg, ssl->in_msglen );
#endif

    /*
     * Authenticate if not done yet.
     * Compute the MAC regardless of the padding result (RFC4346, CBCTIME).
     */
#if defined(SSL_SOME_MODES_USE_MAC)
    if( auth_done == 0 )
    {
        unsigned char mac_expect[MBEDTLS_SSL_MAC_ADD];

        ssl->in_msglen -= ssl->transform_in->maclen;

        ssl->in_len[0] = (unsigned char)( ssl->in_msglen >> 8 );
        ssl->in_len[1] = (unsigned char)( ssl->in_msglen      );

#if defined(MBEDTLS_SSL_PROTO_SSL3)
        if( ssl->minor_ver == MBEDTLS_SSL_MINOR_VERSION_0 )
        {
            ssl_mac( &ssl->transform_in->md_ctx_dec,
                      ssl->transform_in->mac_dec,
                      ssl->in_msg, ssl->in_msglen,
                      ssl->in_ctr, ssl->in_msgtype,
                      mac_expect );
        }
        else
#endif /* MBEDTLS_SSL_PROTO_SSL3 */
#if defined(MBEDTLS_SSL_PROTO_TLS1) || defined(MBEDTLS_SSL_PROTO_TLS1_1) || \
        defined(MBEDTLS_SSL_PROTO_TLS1_2)
        if( ssl->minor_ver > MBEDTLS_SSL_MINOR_VERSION_0 )
        {
            /*
             * Process MAC and always update for padlen afterwards to make
             * total time independent of padlen.
             *
             * Known timing attacks:
             *  - Lucky Thirteen (http://www.isg.rhul.ac.uk/tls/TLStiming.pdf)
             *
             * To compensate for different timings for the MAC calculation
             * depending on how much padding was removed (which is determined
             * by padlen), process extra_run more blocks through the hash
             * function.
             *
             * The formula in the paper is
             *   extra_run = ceil( (L1-55) / 64 ) - ceil( (L2-55) / 64 )
             * where L1 is the size of the header plus the decrypted message
             * plus CBC padding and L2 is the size of the header plus the
             * decrypted message. This is for an underlying hash function
             * with 64-byte blocks.
             * We use ( (Lx+8) / 64 ) to handle 'negative Lx' values
             * correctly. We round down instead of up, so -56 is the correct
             * value for our calculations instead of -55.
             *
             * Repeat the formula rather than defining a block_size variable.
             * This avoids requiring division by a variable at runtime
             * (which would be marginally less efficient and would require
             * linking an extra division function in some builds).
             */
            size_t j, extra_run = 0;

            /*
             * The next two sizes are the minimum and maximum values of
             * in_msglen over all padlen values.
             *
             * They're independent of padlen, since we previously did
             * in_msglen -= padlen.
             *
             * Note that max_len + maclen is never more than the buffer
             * length, as we previously did in_msglen -= maclen too.
             */
            const size_t max_len = ssl->in_msglen + padlen;
            const size_t min_len = ( max_len > 256 ) ? max_len - 256 : 0;

            switch( ssl->transform_in->ciphersuite_info->mac )
            {
#if defined(MBEDTLS_MD5_C) || defined(MBEDTLS_SHA1_C) || \
    defined(MBEDTLS_SHA256_C)
                case MBEDTLS_MD_MD5:
                case MBEDTLS_MD_SHA1:
                case MBEDTLS_MD_SHA256:
                    /* 8 bytes of message size, 64-byte compression blocks */
                    extra_run = ( 13 + ssl->in_msglen + padlen + 8 ) / 64 -
                                ( 13 + ssl->in_msglen          + 8 ) / 64;
                    break;
#endif
#if defined(MBEDTLS_SHA512_C)
                case MBEDTLS_MD_SHA384:
                    /* 16 bytes of message size, 128-byte compression blocks */
                    extra_run = ( 13 + ssl->in_msglen + padlen + 16 ) / 128 -
                                ( 13 + ssl->in_msglen          + 16 ) / 128;
                    break;
#endif
                default:
                    MBEDTLS_SSL_DEBUG_MSG( 1, ( "should never happen" ) );
                    return( MBEDTLS_ERR_SSL_INTERNAL_ERROR );
            }

            extra_run &= correct * 0xFF;

            mbedtls_md_hmac_update( &ssl->transform_in->md_ctx_dec, ssl->in_ctr, 8 );
            mbedtls_md_hmac_update( &ssl->transform_in->md_ctx_dec, ssl->in_hdr, 3 );
            mbedtls_md_hmac_update( &ssl->transform_in->md_ctx_dec, ssl->in_len, 2 );
            mbedtls_md_hmac_update( &ssl->transform_in->md_ctx_dec, ssl->in_msg,
                             ssl->in_msglen );
            /* Make sure we access everything even when padlen > 0. This
             * makes the synchronisation requirements for just-in-time
             * Prime+Probe attacks much tighter and hopefully impractical. */
            ssl_read_memory( ssl->in_msg + ssl->in_msglen, padlen );
            mbedtls_md_hmac_finish( &ssl->transform_in->md_ctx_dec, mac_expect );

            /* Call mbedtls_md_process at least once due to cache attacks
             * that observe whether md_process() was called of not */
            for( j = 0; j < extra_run + 1; j++ )
                mbedtls_md_process( &ssl->transform_in->md_ctx_dec, ssl->in_msg );

            mbedtls_md_hmac_reset( &ssl->transform_in->md_ctx_dec );

            /* Make sure we access all the memory that could contain the MAC,
             * before we check it in the next code block. This makes the
             * synchronisation requirements for just-in-time Prime+Probe
             * attacks much tighter and hopefully impractical. */
            ssl_read_memory( ssl->in_msg + min_len,
                                 max_len - min_len + ssl->transform_in->maclen );
        }
        else
#endif /* MBEDTLS_SSL_PROTO_TLS1 || MBEDTLS_SSL_PROTO_TLS1_1 || \
              MBEDTLS_SSL_PROTO_TLS1_2 */
        {
            MBEDTLS_SSL_DEBUG_MSG( 1, ( "should never happen" ) );
            return( MBEDTLS_ERR_SSL_INTERNAL_ERROR );
        }

#if defined(MBEDTLS_SSL_DEBUG_ALL)
        MBEDTLS_SSL_DEBUG_BUF( 4, "expected mac", mac_expect, ssl->transform_in->maclen );
        MBEDTLS_SSL_DEBUG_BUF( 4, "message  mac", ssl->in_msg + ssl->in_msglen,
                               ssl->transform_in->maclen );
#endif

        if( mbedtls_ssl_safer_memcmp( ssl->in_msg + ssl->in_msglen, mac_expect,
                                      ssl->transform_in->maclen ) != 0 )
        {
#if defined(MBEDTLS_SSL_DEBUG_ALL)
            MBEDTLS_SSL_DEBUG_MSG( 1, ( "message mac does not match" ) );
#endif
            correct = 0;
        }
        auth_done++;

        /*
         * Finally check the correct flag
         */
        if( correct == 0 )
            return( MBEDTLS_ERR_SSL_INVALID_MAC );
    }
#endif /* SSL_SOME_MODES_USE_MAC */

    /* Make extra sure authentication was performed, exactly once */
    if( auth_done != 1 )
    {
        MBEDTLS_SSL_DEBUG_MSG( 1, ( "should never happen" ) );
        return( MBEDTLS_ERR_SSL_INTERNAL_ERROR );
    }

    if( ssl->in_msglen == 0 )
    {
#if defined(MBEDTLS_SSL_PROTO_TLS1_2)
        if( ssl->minor_ver == MBEDTLS_SSL_MINOR_VERSION_3
            && ssl->in_msgtype != MBEDTLS_SSL_MSG_APPLICATION_DATA )
        {
            /* TLS v1.2 explicitly disallows zero-length messages which are not application data */
            MBEDTLS_SSL_DEBUG_MSG( 1, ( "invalid zero-length message type: %d", ssl->in_msgtype ) );
            return( MBEDTLS_ERR_SSL_INVALID_RECORD );
        }
#endif /* MBEDTLS_SSL_PROTO_TLS1_2 */

        ssl->nb_zero++;

        /*
         * Three or more empty messages may be a DoS attack
         * (excessive CPU consumption).
         */
        if( ssl->nb_zero > 3 )
        {
            MBEDTLS_SSL_DEBUG_MSG( 1, ( "received four consecutive empty "
                                "messages, possible DoS attack" ) );
            return( MBEDTLS_ERR_SSL_INVALID_MAC );
        }
    }
    else
        ssl->nb_zero = 0;

#if defined(MBEDTLS_SSL_PROTO_DTLS)
    if( ssl->conf->transport == MBEDTLS_SSL_TRANSPORT_DATAGRAM )
    {
        ; /* in_ctr read from peer, not maintained internally */
    }
    else
#endif
    {
        unsigned char i;
        for( i = 8; i > ssl_ep_len( ssl ); i-- )
            if( ++ssl->in_ctr[i - 1] != 0 )
                break;

        /* The loop goes to its end iff the counter is wrapping */
        if( i == ssl_ep_len( ssl ) )
        {
            MBEDTLS_SSL_DEBUG_MSG( 1, ( "incoming message counter would wrap" ) );
            return( MBEDTLS_ERR_SSL_COUNTER_WRAPPING );
        }
    }

    MBEDTLS_SSL_DEBUG_MSG( 2, ( "<= decrypt buf" ) );

    return( 0 );
}

#undef MAC_NONE
#undef MAC_PLAINTEXT
#undef MAC_CIPHERTEXT

#if defined(MBEDTLS_ZLIB_SUPPORT)
/*
 * Compression/decompression functions
 */
static int ssl_compress_buf( mbedtls_ssl_context *ssl )
{
    int ret;
    unsigned char *msg_post = ssl->out_msg;
    ptrdiff_t bytes_written = ssl->out_msg - ssl->out_buf;
    size_t len_pre = ssl->out_msglen;
    unsigned char *msg_pre = ssl->compress_buf;

    MBEDTLS_SSL_DEBUG_MSG( 2, ( "=> compress buf" ) );

    if( len_pre == 0 )
        return( 0 );

    memcpy( msg_pre, ssl->out_msg, len_pre );

    MBEDTLS_SSL_DEBUG_MSG( 3, ( "before compression: msglen = %d, ",
                   ssl->out_msglen ) );

    MBEDTLS_SSL_DEBUG_BUF( 4, "before compression: output payload",
                   ssl->out_msg, ssl->out_msglen );

    ssl->transform_out->ctx_deflate.next_in = msg_pre;
    ssl->transform_out->ctx_deflate.avail_in = len_pre;
    ssl->transform_out->ctx_deflate.next_out = msg_post;
    ssl->transform_out->ctx_deflate.avail_out = MBEDTLS_SSL_OUT_BUFFER_LEN - bytes_written;

    ret = deflate( &ssl->transform_out->ctx_deflate, Z_SYNC_FLUSH );
    if( ret != Z_OK )
    {
        MBEDTLS_SSL_DEBUG_MSG( 1, ( "failed to perform compression (%d)", ret ) );
        return( MBEDTLS_ERR_SSL_COMPRESSION_FAILED );
    }

    ssl->out_msglen = MBEDTLS_SSL_OUT_BUFFER_LEN -
                      ssl->transform_out->ctx_deflate.avail_out - bytes_written;

    MBEDTLS_SSL_DEBUG_MSG( 3, ( "after compression: msglen = %d, ",
                   ssl->out_msglen ) );

    MBEDTLS_SSL_DEBUG_BUF( 4, "after compression: output payload",
                   ssl->out_msg, ssl->out_msglen );

    MBEDTLS_SSL_DEBUG_MSG( 2, ( "<= compress buf" ) );

    return( 0 );
}

static int ssl_decompress_buf( mbedtls_ssl_context *ssl )
{
    int ret;
    unsigned char *msg_post = ssl->in_msg;
    ptrdiff_t header_bytes = ssl->in_msg - ssl->in_buf;
    size_t len_pre = ssl->in_msglen;
    unsigned char *msg_pre = ssl->compress_buf;

    MBEDTLS_SSL_DEBUG_MSG( 2, ( "=> decompress buf" ) );

    if( len_pre == 0 )
        return( 0 );

    memcpy( msg_pre, ssl->in_msg, len_pre );

    MBEDTLS_SSL_DEBUG_MSG( 3, ( "before decompression: msglen = %d, ",
                   ssl->in_msglen ) );

    MBEDTLS_SSL_DEBUG_BUF( 4, "before decompression: input payload",
                   ssl->in_msg, ssl->in_msglen );

    ssl->transform_in->ctx_inflate.next_in = msg_pre;
    ssl->transform_in->ctx_inflate.avail_in = len_pre;
    ssl->transform_in->ctx_inflate.next_out = msg_post;
    ssl->transform_in->ctx_inflate.avail_out = MBEDTLS_SSL_IN_BUFFER_LEN -
                                               header_bytes;

    ret = inflate( &ssl->transform_in->ctx_inflate, Z_SYNC_FLUSH );
    if( ret != Z_OK )
    {
        MBEDTLS_SSL_DEBUG_MSG( 1, ( "failed to perform decompression (%d)", ret ) );
        return( MBEDTLS_ERR_SSL_COMPRESSION_FAILED );
    }

    ssl->in_msglen = MBEDTLS_SSL_IN_BUFFER_LEN -
                     ssl->transform_in->ctx_inflate.avail_out - header_bytes;

    MBEDTLS_SSL_DEBUG_MSG( 3, ( "after decompression: msglen = %d, ",
                   ssl->in_msglen ) );

    MBEDTLS_SSL_DEBUG_BUF( 4, "after decompression: input payload",
                   ssl->in_msg, ssl->in_msglen );

    MBEDTLS_SSL_DEBUG_MSG( 2, ( "<= decompress buf" ) );

    return( 0 );
}
#endif /* MBEDTLS_ZLIB_SUPPORT */

#if defined(MBEDTLS_SSL_SRV_C) && defined(MBEDTLS_SSL_RENEGOTIATION)
static int ssl_write_hello_request( mbedtls_ssl_context *ssl );

#if defined(MBEDTLS_SSL_PROTO_DTLS)
static int ssl_resend_hello_request( mbedtls_ssl_context *ssl )
{
    /* If renegotiation is not enforced, retransmit until we would reach max
     * timeout if we were using the usual handshake doubling scheme */
    if( ssl->conf->renego_max_records < 0 )
    {
        uint32_t ratio = ssl->conf->hs_timeout_max / ssl->conf->hs_timeout_min + 1;
        unsigned char doublings = 1;

        while( ratio != 0 )
        {
            ++doublings;
            ratio >>= 1;
        }

        if( ++ssl->renego_records_seen > doublings )
        {
            MBEDTLS_SSL_DEBUG_MSG( 2, ( "no longer retransmitting hello request" ) );
            return( 0 );
        }
    }

    return( ssl_write_hello_request( ssl ) );
}
#endif
#endif /* MBEDTLS_SSL_SRV_C && MBEDTLS_SSL_RENEGOTIATION */

/*
 * Fill the input message buffer by appending data to it.
 * The amount of data already fetched is in ssl->in_left.
 *
 * If we return 0, is it guaranteed that (at least) nb_want bytes are
 * available (from this read and/or a previous one). Otherwise, an error code
 * is returned (possibly EOF or WANT_READ).
 *
 * With stream transport (TLS) on success ssl->in_left == nb_want, but
 * with datagram transport (DTLS) on success ssl->in_left >= nb_want,
 * since we always read a whole datagram at once.
 *
 * For DTLS, it is up to the caller to set ssl->next_record_offset when
 * they're done reading a record.
 */
int mbedtls_ssl_fetch_input( mbedtls_ssl_context *ssl, size_t nb_want )
{
    int ret;
    size_t len;

    MBEDTLS_SSL_DEBUG_MSG( 2, ( "=> fetch input" ) );

    if( ssl->f_recv == NULL && ssl->f_recv_timeout == NULL )
    {
        MBEDTLS_SSL_DEBUG_MSG( 1, ( "Bad usage of mbedtls_ssl_set_bio() "
                            "or mbedtls_ssl_set_bio()" ) );
        return( MBEDTLS_ERR_SSL_BAD_INPUT_DATA );
    }

    if( nb_want > MBEDTLS_SSL_IN_BUFFER_LEN - (size_t)( ssl->in_hdr - ssl->in_buf ) )
    {
        MBEDTLS_SSL_DEBUG_MSG( 1, ( "requesting more data than fits" ) );
        return( MBEDTLS_ERR_SSL_BAD_INPUT_DATA );
    }

#if defined(MBEDTLS_SSL_PROTO_DTLS)
    if( ssl->conf->transport == MBEDTLS_SSL_TRANSPORT_DATAGRAM )
    {
        uint32_t timeout;

        /* Just to be sure */
        if( ssl->f_set_timer == NULL || ssl->f_get_timer == NULL )
        {
            MBEDTLS_SSL_DEBUG_MSG( 1, ( "You must use "
                        "mbedtls_ssl_set_timer_cb() for DTLS" ) );
            return( MBEDTLS_ERR_SSL_BAD_INPUT_DATA );
        }

        /*
         * The point is, we need to always read a full datagram at once, so we
         * sometimes read more then requested, and handle the additional data.
         * It could be the rest of the current record (while fetching the
         * header) and/or some other records in the same datagram.
         */

        /*
         * Move to the next record in the already read datagram if applicable
         */
        if( ssl->next_record_offset != 0 )
        {
            if( ssl->in_left < ssl->next_record_offset )
            {
                MBEDTLS_SSL_DEBUG_MSG( 1, ( "should never happen" ) );
                return( MBEDTLS_ERR_SSL_INTERNAL_ERROR );
            }

            ssl->in_left -= ssl->next_record_offset;

            if( ssl->in_left != 0 )
            {
                MBEDTLS_SSL_DEBUG_MSG( 2, ( "next record in same datagram, offset: %d",
                                    ssl->next_record_offset ) );
                memmove( ssl->in_hdr,
                         ssl->in_hdr + ssl->next_record_offset,
                         ssl->in_left );
            }

            ssl->next_record_offset = 0;
        }

        MBEDTLS_SSL_DEBUG_MSG( 2, ( "in_left: %d, nb_want: %d",
                       ssl->in_left, nb_want ) );

        /*
         * Done if we already have enough data.
         */
        if( nb_want <= ssl->in_left)
        {
            MBEDTLS_SSL_DEBUG_MSG( 2, ( "<= fetch input" ) );
            return( 0 );
        }

        /*
         * A record can't be split accross datagrams. If we need to read but
         * are not at the beginning of a new record, the caller did something
         * wrong.
         */
        if( ssl->in_left != 0 )
        {
            MBEDTLS_SSL_DEBUG_MSG( 1, ( "should never happen" ) );
            return( MBEDTLS_ERR_SSL_INTERNAL_ERROR );
        }

        /*
         * Don't even try to read if time's out already.
         * This avoids by-passing the timer when repeatedly receiving messages
         * that will end up being dropped.
         */
        if( ssl_check_timer( ssl ) != 0 )
        {
            MBEDTLS_SSL_DEBUG_MSG( 2, ( "timer has expired" ) );
            ret = MBEDTLS_ERR_SSL_TIMEOUT;
        }
        else
        {
            len = MBEDTLS_SSL_IN_BUFFER_LEN - ( ssl->in_hdr - ssl->in_buf );

            if( ssl->state != MBEDTLS_SSL_HANDSHAKE_OVER )
                timeout = ssl->handshake->retransmit_timeout;
            else
                timeout = ssl->conf->read_timeout;

            MBEDTLS_SSL_DEBUG_MSG( 3, ( "f_recv_timeout: %u ms", timeout ) );

            if( ssl->f_recv_timeout != NULL )
                ret = ssl->f_recv_timeout( ssl->p_bio, ssl->in_hdr, len,
                                                                    timeout );
            else
                ret = ssl->f_recv( ssl->p_bio, ssl->in_hdr, len );

            MBEDTLS_SSL_DEBUG_RET( 2, "ssl->f_recv(_timeout)", ret );

            if( ret == 0 )
                return( MBEDTLS_ERR_SSL_CONN_EOF );
        }

        if( ret == MBEDTLS_ERR_SSL_TIMEOUT )
        {
            MBEDTLS_SSL_DEBUG_MSG( 2, ( "timeout" ) );
            ssl_set_timer( ssl, 0 );

            if( ssl->state != MBEDTLS_SSL_HANDSHAKE_OVER )
            {
                if( ssl_double_retransmit_timeout( ssl ) != 0 )
                {
                    MBEDTLS_SSL_DEBUG_MSG( 1, ( "handshake timeout" ) );
                    return( MBEDTLS_ERR_SSL_TIMEOUT );
                }

                if( ( ret = mbedtls_ssl_resend( ssl ) ) != 0 )
                {
                    MBEDTLS_SSL_DEBUG_RET( 1, "mbedtls_ssl_resend", ret );
                    return( ret );
                }

                return( MBEDTLS_ERR_SSL_WANT_READ );
            }
#if defined(MBEDTLS_SSL_SRV_C) && defined(MBEDTLS_SSL_RENEGOTIATION)
            else if( ssl->conf->endpoint == MBEDTLS_SSL_IS_SERVER &&
                     ssl->renego_status == MBEDTLS_SSL_RENEGOTIATION_PENDING )
            {
                if( ( ret = ssl_resend_hello_request( ssl ) ) != 0 )
                {
                    MBEDTLS_SSL_DEBUG_RET( 1, "ssl_resend_hello_request", ret );
                    return( ret );
                }

                return( MBEDTLS_ERR_SSL_WANT_READ );
            }
#endif /* MBEDTLS_SSL_SRV_C && MBEDTLS_SSL_RENEGOTIATION */
        }

        if( ret < 0 )
            return( ret );

        ssl->in_left = ret;
    }
    else
#endif
    {
        MBEDTLS_SSL_DEBUG_MSG( 2, ( "in_left: %d, nb_want: %d",
                       ssl->in_left, nb_want ) );

        while( ssl->in_left < nb_want )
        {
            len = nb_want - ssl->in_left;

            if( ssl_check_timer( ssl ) != 0 )
                ret = MBEDTLS_ERR_SSL_TIMEOUT;
            else
            {
                if( ssl->f_recv_timeout != NULL )
                {
                    ret = ssl->f_recv_timeout( ssl->p_bio,
                                               ssl->in_hdr + ssl->in_left, len,
                                               ssl->conf->read_timeout );
                }
                else
                {
                    ret = ssl->f_recv( ssl->p_bio,
                                       ssl->in_hdr + ssl->in_left, len );
                }
            }

            MBEDTLS_SSL_DEBUG_MSG( 2, ( "in_left: %d, nb_want: %d",
                                        ssl->in_left, nb_want ) );
            MBEDTLS_SSL_DEBUG_RET( 2, "ssl->f_recv(_timeout)", ret );

            if( ret == 0 )
                return( MBEDTLS_ERR_SSL_CONN_EOF );

            if( ret < 0 )
                return( ret );

            if ( (size_t)ret > len || ( INT_MAX > SIZE_MAX && ret > SIZE_MAX ) )
            {
                MBEDTLS_SSL_DEBUG_MSG( 1,
                    ( "f_recv returned %d bytes but only %lu were requested",
                    ret, (unsigned long)len ) );
                return( MBEDTLS_ERR_SSL_INTERNAL_ERROR );
            }

            ssl->in_left += ret;
        }
    }

    MBEDTLS_SSL_DEBUG_MSG( 2, ( "<= fetch input" ) );

    return( 0 );
}

/*
 * Flush any data not yet written
 */
int mbedtls_ssl_flush_output( mbedtls_ssl_context *ssl )
{
    int ret;
    unsigned char *buf;

    MBEDTLS_SSL_DEBUG_MSG( 2, ( "=> flush output" ) );

    if( ssl->f_send == NULL )
    {
        MBEDTLS_SSL_DEBUG_MSG( 1, ( "Bad usage of mbedtls_ssl_set_bio() "
                            "or mbedtls_ssl_set_bio()" ) );
        return( MBEDTLS_ERR_SSL_BAD_INPUT_DATA );
    }

    /* Avoid incrementing counter if data is flushed */
    if( ssl->out_left == 0 )
    {
        MBEDTLS_SSL_DEBUG_MSG( 2, ( "<= flush output" ) );
        return( 0 );
    }

    while( ssl->out_left > 0 )
    {
        MBEDTLS_SSL_DEBUG_MSG( 2, ( "message length: %d, out_left: %d",
                       mbedtls_ssl_hdr_len( ssl ) + ssl->out_msglen, ssl->out_left ) );

        buf = ssl->out_hdr - ssl->out_left;
        ret = ssl->f_send( ssl->p_bio, buf, ssl->out_left );

        MBEDTLS_SSL_DEBUG_RET( 2, "ssl->f_send", ret );

        if( ret <= 0 )
            return( ret );

        if( (size_t)ret > ssl->out_left || ( INT_MAX > SIZE_MAX && ret > SIZE_MAX ) )
        {
            MBEDTLS_SSL_DEBUG_MSG( 1,
                ( "f_send returned %d bytes but only %lu bytes were sent",
                ret, (unsigned long)ssl->out_left ) );
            return( MBEDTLS_ERR_SSL_INTERNAL_ERROR );
        }

        ssl->out_left -= ret;
    }

#if defined(MBEDTLS_SSL_PROTO_DTLS)
    if( ssl->conf->transport == MBEDTLS_SSL_TRANSPORT_DATAGRAM )
    {
        ssl->out_hdr = ssl->out_buf;
    }
    else
#endif
    {
        ssl->out_hdr = ssl->out_buf + 8;
    }
    ssl_update_out_pointers( ssl, ssl->transform_out );

    MBEDTLS_SSL_DEBUG_MSG( 2, ( "<= flush output" ) );

    return( 0 );
}

/*
 * Functions to handle the DTLS retransmission state machine
 */
#if defined(MBEDTLS_SSL_PROTO_DTLS)
/*
 * Append current handshake message to current outgoing flight
 */
static int ssl_flight_append( mbedtls_ssl_context *ssl )
{
    mbedtls_ssl_flight_item *msg;
    MBEDTLS_SSL_DEBUG_MSG( 2, ( "=> ssl_flight_append" ) );
    MBEDTLS_SSL_DEBUG_BUF( 4, "message appended to flight",
                           ssl->out_msg, ssl->out_msglen );

    /* Allocate space for current message */
    if( ( msg = mbedtls_calloc( 1, sizeof(  mbedtls_ssl_flight_item ) ) ) == NULL )
    {
        MBEDTLS_SSL_DEBUG_MSG( 1, ( "alloc %d bytes failed",
                            sizeof( mbedtls_ssl_flight_item ) ) );
        return( MBEDTLS_ERR_SSL_ALLOC_FAILED );
    }

    if( ( msg->p = mbedtls_calloc( 1, ssl->out_msglen ) ) == NULL )
    {
        MBEDTLS_SSL_DEBUG_MSG( 1, ( "alloc %d bytes failed", ssl->out_msglen ) );
        mbedtls_free( msg );
        return( MBEDTLS_ERR_SSL_ALLOC_FAILED );
    }

    /* Copy current handshake message with headers */
    memcpy( msg->p, ssl->out_msg, ssl->out_msglen );
    msg->len = ssl->out_msglen;
    msg->type = ssl->out_msgtype;
    msg->next = NULL;

    /* Append to the current flight */
    if( ssl->handshake->flight == NULL )
        ssl->handshake->flight = msg;
    else
    {
        mbedtls_ssl_flight_item *cur = ssl->handshake->flight;
        while( cur->next != NULL )
            cur = cur->next;
        cur->next = msg;
    }

    MBEDTLS_SSL_DEBUG_MSG( 2, ( "<= ssl_flight_append" ) );
    return( 0 );
}

/*
 * Free the current flight of handshake messages
 */
static void ssl_flight_free( mbedtls_ssl_flight_item *flight )
{
    mbedtls_ssl_flight_item *cur = flight;
    mbedtls_ssl_flight_item *next;

    while( cur != NULL )
    {
        next = cur->next;

        mbedtls_free( cur->p );
        mbedtls_free( cur );

        cur = next;
    }
}

#if defined(MBEDTLS_SSL_DTLS_ANTI_REPLAY)
static void ssl_dtls_replay_reset( mbedtls_ssl_context *ssl );
#endif

/*
 * Swap transform_out and out_ctr with the alternative ones
 */
static void ssl_swap_epochs( mbedtls_ssl_context *ssl )
{
    mbedtls_ssl_transform *tmp_transform;
    unsigned char tmp_out_ctr[8];

    if( ssl->transform_out == ssl->handshake->alt_transform_out )
    {
        MBEDTLS_SSL_DEBUG_MSG( 3, ( "skip swap epochs" ) );
        return;
    }

    MBEDTLS_SSL_DEBUG_MSG( 3, ( "swap epochs" ) );

    /* Swap transforms */
    tmp_transform                     = ssl->transform_out;
    ssl->transform_out                = ssl->handshake->alt_transform_out;
    ssl->handshake->alt_transform_out = tmp_transform;

    /* Swap epoch + sequence_number */
    memcpy( tmp_out_ctr,                 ssl->cur_out_ctr,            8 );
    memcpy( ssl->cur_out_ctr,            ssl->handshake->alt_out_ctr, 8 );
    memcpy( ssl->handshake->alt_out_ctr, tmp_out_ctr,                 8 );

    /* Adjust to the newly activated transform */
    ssl_update_out_pointers( ssl, ssl->transform_out );

#if defined(MBEDTLS_SSL_HW_RECORD_ACCEL)
    if( mbedtls_ssl_hw_record_activate != NULL )
    {
        if( ( ret = mbedtls_ssl_hw_record_activate( ssl, MBEDTLS_SSL_CHANNEL_OUTBOUND ) ) != 0 )
        {
            MBEDTLS_SSL_DEBUG_RET( 1, "mbedtls_ssl_hw_record_activate", ret );
            return( MBEDTLS_ERR_SSL_HW_ACCEL_FAILED );
        }
    }
#endif
}

/*
 * Retransmit the current flight of messages.
 */
int mbedtls_ssl_resend( mbedtls_ssl_context *ssl )
{
    int ret = 0;

    MBEDTLS_SSL_DEBUG_MSG( 2, ( "=> mbedtls_ssl_resend" ) );

    ret = mbedtls_ssl_flight_transmit( ssl );

    MBEDTLS_SSL_DEBUG_MSG( 2, ( "<= mbedtls_ssl_resend" ) );

    return( ret );
}

/*
 * Transmit or retransmit the current flight of messages.
 *
 * Need to remember the current message in case flush_output returns
 * WANT_WRITE, causing us to exit this function and come back later.
 * This function must be called until state is no longer SENDING.
 */
int mbedtls_ssl_flight_transmit( mbedtls_ssl_context *ssl )
{
<<<<<<< HEAD
    int ret;
=======
>>>>>>> a1071a58
    MBEDTLS_SSL_DEBUG_MSG( 2, ( "=> mbedtls_ssl_flight_transmit" ) );

    if( ssl->handshake->retransmit_state != MBEDTLS_SSL_RETRANS_SENDING )
    {
        MBEDTLS_SSL_DEBUG_MSG( 2, ( "initialise flight transmission" ) );

        ssl->handshake->cur_msg = ssl->handshake->flight;
        ssl->handshake->cur_msg_p = ssl->handshake->flight->p + 12;
        ssl_swap_epochs( ssl );

        ssl->handshake->retransmit_state = MBEDTLS_SSL_RETRANS_SENDING;
    }

    while( ssl->handshake->cur_msg != NULL )
    {
        size_t max_frag_len;
        const mbedtls_ssl_flight_item * const cur = ssl->handshake->cur_msg;

        int const is_finished =
            ( cur->type == MBEDTLS_SSL_MSG_HANDSHAKE &&
              cur->p[0] == MBEDTLS_SSL_HS_FINISHED );

        uint8_t const force_flush = ssl->disable_datagram_packing == 1 ?
            SSL_FORCE_FLUSH : SSL_DONT_FORCE_FLUSH;

        /* Swap epochs before sending Finished: we can't do it after
         * sending ChangeCipherSpec, in case write returns WANT_READ.
         * Must be done before copying, may change out_msg pointer */
        if( is_finished && ssl->handshake->cur_msg_p == ( cur->p + 12 ) )
        {
            MBEDTLS_SSL_DEBUG_MSG( 2, ( "swap epochs to send finished message" ) );
            ssl_swap_epochs( ssl );
        }

        ret = ssl_get_remaining_payload_in_datagram( ssl );
        if( ret < 0 )
            return( ret );
        max_frag_len = (size_t) ret;

        /* CCS is copied as is, while HS messages may need fragmentation */
        if( cur->type == MBEDTLS_SSL_MSG_CHANGE_CIPHER_SPEC )
        {
            if( max_frag_len == 0 )
            {
                if( ( ret = mbedtls_ssl_flush_output( ssl ) ) != 0 )
                    return( ret );

                continue;
            }

            memcpy( ssl->out_msg, cur->p, cur->len );
            ssl->out_msglen  = cur->len;
            ssl->out_msgtype = cur->type;

            /* Update position inside current message */
            ssl->handshake->cur_msg_p += cur->len;
        }
        else
        {
            const int ret_payload = mbedtls_ssl_get_max_out_record_payload( ssl );
            const size_t max_record_payload = (size_t) ret_payload;
            /* DTLS handshake headers are 12 bytes */
            const size_t max_hs_fragment_len = max_record_payload - 12;
            const unsigned char * const p = ssl->handshake->cur_msg_p;
            const size_t hs_len = cur->len - 12;
            const size_t frag_off = p - ( cur->p + 12 );
            const size_t rem_len = hs_len - frag_off;
            size_t cur_hs_frag_len, max_hs_frag_len;

            if( ( max_frag_len < 12 ) || ( max_frag_len == 12 && hs_len != 0 ) )
            {
                if( is_finished )
                    ssl_swap_epochs( ssl );

                if( ( ret = mbedtls_ssl_flush_output( ssl ) ) != 0 )
                    return( ret );

<<<<<<< HEAD
                continue;
            }
            max_hs_frag_len = max_frag_len - 12;

            cur_hs_frag_len = rem_len > max_hs_frag_len ?
                max_hs_frag_len : rem_len;

            if( frag_off == 0 && cur_hs_frag_len != hs_len )
=======
            if( ret_payload < 0 )
            {
                MBEDTLS_SSL_DEBUG_RET( 1, "mbedtls_ssl_get_max_out_record_payload",
                                          ret_payload );
                return( ret_payload );
            }

            if( frag_off == 0 && frag_len != hs_len )
>>>>>>> a1071a58
            {
                MBEDTLS_SSL_DEBUG_MSG( 2, ( "fragmenting handshake message (%u > %u)",
                                            (unsigned) cur_hs_frag_len,
                                            (unsigned) max_hs_frag_len ) );
            }

            /* Messages are stored with handshake headers as if not fragmented,
             * copy beginning of headers then fill fragmentation fields.
             * Handshake headers: type(1) len(3) seq(2) f_off(3) f_len(3) */
            memcpy( ssl->out_msg, cur->p, 6 );

            ssl->out_msg[6] = ( ( frag_off >> 16 ) & 0xff );
            ssl->out_msg[7] = ( ( frag_off >>  8 ) & 0xff );
            ssl->out_msg[8] = ( ( frag_off       ) & 0xff );

            ssl->out_msg[ 9] = ( ( cur_hs_frag_len >> 16 ) & 0xff );
            ssl->out_msg[10] = ( ( cur_hs_frag_len >>  8 ) & 0xff );
            ssl->out_msg[11] = ( ( cur_hs_frag_len       ) & 0xff );

            MBEDTLS_SSL_DEBUG_BUF( 3, "handshake header", ssl->out_msg, 12 );

            /* Copy the handshame message content and set records fields */
            memcpy( ssl->out_msg + 12, p, cur_hs_frag_len );
            ssl->out_msglen = cur_hs_frag_len + 12;
            ssl->out_msgtype = cur->type;

            /* Update position inside current message */
            ssl->handshake->cur_msg_p += cur_hs_frag_len;
        }

        /* If done with the current message move to the next one if any */
        if( ssl->handshake->cur_msg_p >= cur->p + cur->len )
        {
            if( cur->next != NULL )
            {
                ssl->handshake->cur_msg = cur->next;
                ssl->handshake->cur_msg_p = cur->next->p + 12;
            }
            else
            {
                ssl->handshake->cur_msg = NULL;
                ssl->handshake->cur_msg_p = NULL;
            }
        }

        /* Actually send the message out */
        if( ( ret = mbedtls_ssl_write_record( ssl, force_flush ) ) != 0 )
        {
            MBEDTLS_SSL_DEBUG_RET( 1, "mbedtls_ssl_write_record", ret );
            return( ret );
        }
    }

    if( ( ret = mbedtls_ssl_flush_output( ssl ) ) != 0 )
        return( ret );

    /* Update state and set timer */
    if( ssl->state == MBEDTLS_SSL_HANDSHAKE_OVER )
        ssl->handshake->retransmit_state = MBEDTLS_SSL_RETRANS_FINISHED;
    else
    {
        ssl->handshake->retransmit_state = MBEDTLS_SSL_RETRANS_WAITING;
        ssl_set_timer( ssl, ssl->handshake->retransmit_timeout );
    }

    MBEDTLS_SSL_DEBUG_MSG( 2, ( "<= mbedtls_ssl_flight_transmit" ) );

    return( 0 );
}

/*
 * To be called when the last message of an incoming flight is received.
 */
void mbedtls_ssl_recv_flight_completed( mbedtls_ssl_context *ssl )
{
    /* We won't need to resend that one any more */
    ssl_flight_free( ssl->handshake->flight );
    ssl->handshake->flight = NULL;
    ssl->handshake->cur_msg = NULL;

    /* The next incoming flight will start with this msg_seq */
    ssl->handshake->in_flight_start_seq = ssl->handshake->in_msg_seq;

    /* Cancel timer */
    ssl_set_timer( ssl, 0 );

    if( ssl->in_msgtype == MBEDTLS_SSL_MSG_HANDSHAKE &&
        ssl->in_msg[0] == MBEDTLS_SSL_HS_FINISHED )
    {
        ssl->handshake->retransmit_state = MBEDTLS_SSL_RETRANS_FINISHED;
    }
    else
        ssl->handshake->retransmit_state = MBEDTLS_SSL_RETRANS_PREPARING;
}

/*
 * To be called when the last message of an outgoing flight is send.
 */
void mbedtls_ssl_send_flight_completed( mbedtls_ssl_context *ssl )
{
    ssl_reset_retransmit_timeout( ssl );
    ssl_set_timer( ssl, ssl->handshake->retransmit_timeout );

    if( ssl->in_msgtype == MBEDTLS_SSL_MSG_HANDSHAKE &&
        ssl->in_msg[0] == MBEDTLS_SSL_HS_FINISHED )
    {
        ssl->handshake->retransmit_state = MBEDTLS_SSL_RETRANS_FINISHED;
    }
    else
        ssl->handshake->retransmit_state = MBEDTLS_SSL_RETRANS_WAITING;
}
#endif /* MBEDTLS_SSL_PROTO_DTLS */

/*
 * Handshake layer functions
 */

/*
 * Write (DTLS: or queue) current handshake (including CCS) message.
 *
 *  - fill in handshake headers
 *  - update handshake checksum
 *  - DTLS: save message for resending
 *  - then pass to the record layer
 *
 * DTLS: except for HelloRequest, messages are only queued, and will only be
 * actually sent when calling flight_transmit() or resend().
 *
 * Inputs:
 *  - ssl->out_msglen: 4 + actual handshake message len
 *      (4 is the size of handshake headers for TLS)
 *  - ssl->out_msg[0]: the handshake type (ClientHello, ServerHello, etc)
 *  - ssl->out_msg + 4: the handshake message body
 *
 * Outputs, ie state before passing to flight_append() or write_record():
 *   - ssl->out_msglen: the length of the record contents
 *      (including handshake headers but excluding record headers)
 *   - ssl->out_msg: the record contents (handshake headers + content)
 */
int mbedtls_ssl_write_handshake_msg( mbedtls_ssl_context *ssl )
{
    int ret;
    const size_t hs_len = ssl->out_msglen - 4;
    const unsigned char hs_type = ssl->out_msg[0];

    MBEDTLS_SSL_DEBUG_MSG( 2, ( "=> write handshake message" ) );

    /*
     * Sanity checks
     */
    if( ssl->out_msgtype != MBEDTLS_SSL_MSG_HANDSHAKE &&
        ssl->out_msgtype != MBEDTLS_SSL_MSG_CHANGE_CIPHER_SPEC )
    {
        MBEDTLS_SSL_DEBUG_MSG( 1, ( "should never happen" ) );
        return( MBEDTLS_ERR_SSL_INTERNAL_ERROR );
    }

    if( ssl->out_msgtype == MBEDTLS_SSL_MSG_HANDSHAKE &&
        hs_type != MBEDTLS_SSL_HS_HELLO_REQUEST &&
        ssl->handshake == NULL )
    {
        MBEDTLS_SSL_DEBUG_MSG( 1, ( "should never happen" ) );
        return( MBEDTLS_ERR_SSL_INTERNAL_ERROR );
    }

#if defined(MBEDTLS_SSL_PROTO_DTLS)
    if( ssl->conf->transport == MBEDTLS_SSL_TRANSPORT_DATAGRAM &&
        ssl->handshake != NULL &&
        ssl->handshake->retransmit_state == MBEDTLS_SSL_RETRANS_SENDING )
    {
        MBEDTLS_SSL_DEBUG_MSG( 1, ( "should never happen" ) );
        return( MBEDTLS_ERR_SSL_INTERNAL_ERROR );
    }
#endif

    /* Double-check that we did not exceed the bounds
     * of the outgoing record buffer.
     * This should never fail as the various message
     * writing functions must obey the bounds of the
     * outgoing record buffer, but better be safe.
     *
     * Note: We deliberately do not check for the MTU or MFL here.
     */
    if( ssl->out_msglen > MBEDTLS_SSL_OUT_CONTENT_LEN )
    {
        MBEDTLS_SSL_DEBUG_MSG( 1, ( "Record too large: "
                                    "size %u, maximum %u",
                                    (unsigned) ssl->out_msglen,
                                    (unsigned) MBEDTLS_SSL_OUT_CONTENT_LEN ) );
        return( MBEDTLS_ERR_SSL_INTERNAL_ERROR );
    }

    /*
     * Fill handshake headers
     */
    if( ssl->out_msgtype == MBEDTLS_SSL_MSG_HANDSHAKE )
    {
        ssl->out_msg[1] = (unsigned char)( hs_len >> 16 );
        ssl->out_msg[2] = (unsigned char)( hs_len >>  8 );
        ssl->out_msg[3] = (unsigned char)( hs_len       );

        /*
         * DTLS has additional fields in the Handshake layer,
         * between the length field and the actual payload:
         *      uint16 message_seq;
         *      uint24 fragment_offset;
         *      uint24 fragment_length;
         */
#if defined(MBEDTLS_SSL_PROTO_DTLS)
        if( ssl->conf->transport == MBEDTLS_SSL_TRANSPORT_DATAGRAM )
        {
            /* Make room for the additional DTLS fields */
            if( MBEDTLS_SSL_OUT_CONTENT_LEN - ssl->out_msglen < 8 )
            {
                MBEDTLS_SSL_DEBUG_MSG( 1, ( "DTLS handshake message too large: "
                              "size %u, maximum %u",
                               (unsigned) ( hs_len ),
                               (unsigned) ( MBEDTLS_SSL_OUT_CONTENT_LEN - 12 ) ) );
                return( MBEDTLS_ERR_SSL_BAD_INPUT_DATA );
            }

            memmove( ssl->out_msg + 12, ssl->out_msg + 4, hs_len );
            ssl->out_msglen += 8;

            /* Write message_seq and update it, except for HelloRequest */
            if( hs_type != MBEDTLS_SSL_HS_HELLO_REQUEST )
            {
                ssl->out_msg[4] = ( ssl->handshake->out_msg_seq >> 8 ) & 0xFF;
                ssl->out_msg[5] = ( ssl->handshake->out_msg_seq      ) & 0xFF;
                ++( ssl->handshake->out_msg_seq );
            }
            else
            {
                ssl->out_msg[4] = 0;
                ssl->out_msg[5] = 0;
            }

            /* Handshake hashes are computed without fragmentation,
             * so set frag_offset = 0 and frag_len = hs_len for now */
            memset( ssl->out_msg + 6, 0x00, 3 );
            memcpy( ssl->out_msg + 9, ssl->out_msg + 1, 3 );
        }
#endif /* MBEDTLS_SSL_PROTO_DTLS */

        /* Update running hashes of hanshake messages seen */
        if( hs_type != MBEDTLS_SSL_HS_HELLO_REQUEST )
            ssl->handshake->update_checksum( ssl, ssl->out_msg, ssl->out_msglen );
    }

    /* Either send now, or just save to be sent (and resent) later */
#if defined(MBEDTLS_SSL_PROTO_DTLS)
    if( ssl->conf->transport == MBEDTLS_SSL_TRANSPORT_DATAGRAM &&
        hs_type != MBEDTLS_SSL_HS_HELLO_REQUEST )
    {
        if( ( ret = ssl_flight_append( ssl ) ) != 0 )
        {
            MBEDTLS_SSL_DEBUG_RET( 1, "ssl_flight_append", ret );
            return( ret );
        }
    }
    else
#endif
    {
        if( ( ret = mbedtls_ssl_write_record( ssl, SSL_FORCE_FLUSH ) ) != 0 )
        {
            MBEDTLS_SSL_DEBUG_RET( 1, "ssl_write_record", ret );
            return( ret );
        }
    }

    MBEDTLS_SSL_DEBUG_MSG( 2, ( "<= write handshake message" ) );

    return( 0 );
}

/*
 * Record layer functions
 */

/*
 * Write current record.
 *
 * Uses:
 *  - ssl->out_msgtype: type of the message (AppData, Handshake, Alert, CCS)
 *  - ssl->out_msglen: length of the record content (excl headers)
 *  - ssl->out_msg: record content
 */
int mbedtls_ssl_write_record( mbedtls_ssl_context *ssl, uint8_t force_flush )
{
    int ret, done = 0;
    size_t len = ssl->out_msglen;
    uint8_t flush = force_flush;

    MBEDTLS_SSL_DEBUG_MSG( 2, ( "=> write record" ) );

#if defined(MBEDTLS_ZLIB_SUPPORT)
    if( ssl->transform_out != NULL &&
        ssl->session_out->compression == MBEDTLS_SSL_COMPRESS_DEFLATE )
    {
        if( ( ret = ssl_compress_buf( ssl ) ) != 0 )
        {
            MBEDTLS_SSL_DEBUG_RET( 1, "ssl_compress_buf", ret );
            return( ret );
        }

        len = ssl->out_msglen;
    }
#endif /*MBEDTLS_ZLIB_SUPPORT */

#if defined(MBEDTLS_SSL_HW_RECORD_ACCEL)
    if( mbedtls_ssl_hw_record_write != NULL )
    {
        MBEDTLS_SSL_DEBUG_MSG( 2, ( "going for mbedtls_ssl_hw_record_write()" ) );

        ret = mbedtls_ssl_hw_record_write( ssl );
        if( ret != 0 && ret != MBEDTLS_ERR_SSL_HW_ACCEL_FALLTHROUGH )
        {
            MBEDTLS_SSL_DEBUG_RET( 1, "mbedtls_ssl_hw_record_write", ret );
            return( MBEDTLS_ERR_SSL_HW_ACCEL_FAILED );
        }

        if( ret == 0 )
            done = 1;
    }
#endif /* MBEDTLS_SSL_HW_RECORD_ACCEL */
    if( !done )
    {
        unsigned i;
        size_t protected_record_size;

        ssl->out_hdr[0] = (unsigned char) ssl->out_msgtype;
        mbedtls_ssl_write_version( ssl->major_ver, ssl->minor_ver,
                           ssl->conf->transport, ssl->out_hdr + 1 );

        memcpy( ssl->out_ctr, ssl->cur_out_ctr, 8 );
        ssl->out_len[0] = (unsigned char)( len >> 8 );
        ssl->out_len[1] = (unsigned char)( len      );

        if( ssl->transform_out != NULL )
        {
            if( ( ret = ssl_encrypt_buf( ssl ) ) != 0 )
            {
                MBEDTLS_SSL_DEBUG_RET( 1, "ssl_encrypt_buf", ret );
                return( ret );
            }

            len = ssl->out_msglen;
            ssl->out_len[0] = (unsigned char)( len >> 8 );
            ssl->out_len[1] = (unsigned char)( len      );
        }

        protected_record_size = len + mbedtls_ssl_hdr_len( ssl );

#if defined(MBEDTLS_SSL_PROTO_DTLS)
        /* In case of DTLS, double-check that we don't exceed
         * the remaining space in the datagram. */
        if( ssl->conf->transport == MBEDTLS_SSL_TRANSPORT_DATAGRAM )
        {
            ret = ssl_get_maximum_datagram_size( ssl );
            if( ret < 0 )
                return( ret );

            if( protected_record_size > (size_t) ret )
            {
                /* Should never happen */
                return( MBEDTLS_ERR_SSL_INTERNAL_ERROR );
            }
        }
#endif /* MBEDTLS_SSL_PROTO_DTLS */

        MBEDTLS_SSL_DEBUG_MSG( 3, ( "output record: msgtype = %d, "
                    "version = [%d:%d], msglen = %d",
                    ssl->out_hdr[0], ssl->out_hdr[1], ssl->out_hdr[2], len ) );


        MBEDTLS_SSL_DEBUG_BUF( 4, "output record sent to network",
                       ssl->out_hdr, protected_record_size );

        ssl->out_left += protected_record_size;
        ssl->out_hdr  += protected_record_size;
        ssl_update_out_pointers( ssl, ssl->transform_out );

        for( i = 8; i > ssl_ep_len( ssl ); i-- )
            if( ++ssl->cur_out_ctr[i - 1] != 0 )
                break;

        /* The loop goes to its end iff the counter is wrapping */
        if( i == ssl_ep_len( ssl ) )
        {
            MBEDTLS_SSL_DEBUG_MSG( 1, ( "outgoing message counter would wrap" ) );
            return( MBEDTLS_ERR_SSL_COUNTER_WRAPPING );
        }
    }

#if defined(MBEDTLS_SSL_PROTO_DTLS)
    if( ssl->conf->transport == MBEDTLS_SSL_TRANSPORT_DATAGRAM )
    {
        size_t remaining = ssl_get_remaining_payload_in_datagram( ssl );
        if( remaining == 0 )
            flush = SSL_FORCE_FLUSH;
        else
        {
            MBEDTLS_SSL_DEBUG_MSG( 2, ( "Still %u bytes available in current datagram", (unsigned) remaining ) );
        }
    }
#endif /* MBEDTLS_SSL_PROTO_DTLS */

    if( ( flush == SSL_FORCE_FLUSH ) &&
        ( ret = mbedtls_ssl_flush_output( ssl ) ) != 0 )
    {
        MBEDTLS_SSL_DEBUG_RET( 1, "mbedtls_ssl_flush_output", ret );
        return( ret );
    }

    MBEDTLS_SSL_DEBUG_MSG( 2, ( "<= write record" ) );

    return( 0 );
}

#if defined(MBEDTLS_SSL_PROTO_DTLS)
/*
 * Mark bits in bitmask (used for DTLS HS reassembly)
 */
static void ssl_bitmask_set( unsigned char *mask, size_t offset, size_t len )
{
    unsigned int start_bits, end_bits;

    start_bits = 8 - ( offset % 8 );
    if( start_bits != 8 )
    {
        size_t first_byte_idx = offset / 8;

        /* Special case */
        if( len <= start_bits )
        {
            for( ; len != 0; len-- )
                mask[first_byte_idx] |= 1 << ( start_bits - len );

            /* Avoid potential issues with offset or len becoming invalid */
            return;
        }

        offset += start_bits; /* Now offset % 8 == 0 */
        len -= start_bits;

        for( ; start_bits != 0; start_bits-- )
            mask[first_byte_idx] |= 1 << ( start_bits - 1 );
    }

    end_bits = len % 8;
    if( end_bits != 0 )
    {
        size_t last_byte_idx = ( offset + len ) / 8;

        len -= end_bits; /* Now len % 8 == 0 */

        for( ; end_bits != 0; end_bits-- )
            mask[last_byte_idx] |= 1 << ( 8 - end_bits );
    }

    memset( mask + offset / 8, 0xFF, len / 8 );
}

/*
 * Check that bitmask is full
 */
static int ssl_bitmask_check( unsigned char *mask, size_t len )
{
    size_t i;

    for( i = 0; i < len / 8; i++ )
        if( mask[i] != 0xFF )
            return( -1 );

    for( i = 0; i < len % 8; i++ )
        if( ( mask[len / 8] & ( 1 << ( 7 - i ) ) ) == 0 )
            return( -1 );

    return( 0 );
}

/*
 * Reassemble fragmented DTLS handshake messages.
 *
 * Use a temporary buffer for reassembly, divided in two parts:
 * - the first holds the reassembled message (including handshake header),
 * - the second holds a bitmask indicating which parts of the message
 *   (excluding headers) have been received so far.
 */
static int ssl_reassemble_dtls_handshake( mbedtls_ssl_context *ssl )
{
    unsigned char *msg, *bitmask;
    size_t frag_len, frag_off;
    size_t msg_len = ssl->in_hslen - 12; /* Without headers */

    if( ssl->handshake == NULL )
    {
        MBEDTLS_SSL_DEBUG_MSG( 1, ( "not supported outside handshake (for now)" ) );
        return( MBEDTLS_ERR_SSL_FEATURE_UNAVAILABLE );
    }

    /*
     * For first fragment, check size and allocate buffer
     */
    if( ssl->handshake->hs_msg == NULL )
    {
        size_t alloc_len;

        MBEDTLS_SSL_DEBUG_MSG( 2, ( "initialize reassembly, total length = %d",
                            msg_len ) );

        if( ssl->in_hslen > MBEDTLS_SSL_IN_CONTENT_LEN )
        {
            MBEDTLS_SSL_DEBUG_MSG( 1, ( "handshake message too large" ) );
            return( MBEDTLS_ERR_SSL_FEATURE_UNAVAILABLE );
        }

        /* The bitmask needs one bit per byte of message excluding header */
        alloc_len = 12 + msg_len + msg_len / 8 + ( msg_len % 8 != 0 );

        ssl->handshake->hs_msg = mbedtls_calloc( 1, alloc_len );
        if( ssl->handshake->hs_msg == NULL )
        {
            MBEDTLS_SSL_DEBUG_MSG( 1, ( "alloc failed (%d bytes)", alloc_len ) );
            return( MBEDTLS_ERR_SSL_ALLOC_FAILED );
        }

        /* Prepare final header: copy msg_type, length and message_seq,
         * then add standardised fragment_offset and fragment_length */
        memcpy( ssl->handshake->hs_msg, ssl->in_msg, 6 );
        memset( ssl->handshake->hs_msg + 6, 0, 3 );
        memcpy( ssl->handshake->hs_msg + 9,
                ssl->handshake->hs_msg + 1, 3 );
    }
    else
    {
        /* Make sure msg_type and length are consistent */
        if( memcmp( ssl->handshake->hs_msg, ssl->in_msg, 4 ) != 0 )
        {
            MBEDTLS_SSL_DEBUG_MSG( 1, ( "fragment header mismatch" ) );
            return( MBEDTLS_ERR_SSL_INVALID_RECORD );
        }
    }

    msg = ssl->handshake->hs_msg + 12;
    bitmask = msg + msg_len;

    /*
     * Check and copy current fragment
     */
    frag_off = ( ssl->in_msg[6]  << 16 ) |
               ( ssl->in_msg[7]  << 8  ) |
                 ssl->in_msg[8];
    frag_len = ( ssl->in_msg[9]  << 16 ) |
               ( ssl->in_msg[10] << 8  ) |
                 ssl->in_msg[11];

    if( frag_off + frag_len > msg_len )
    {
        MBEDTLS_SSL_DEBUG_MSG( 1, ( "invalid fragment offset/len: %d + %d > %d",
                          frag_off, frag_len, msg_len ) );
        return( MBEDTLS_ERR_SSL_INVALID_RECORD );
    }

    if( frag_len + 12 > ssl->in_msglen )
    {
        MBEDTLS_SSL_DEBUG_MSG( 1, ( "invalid fragment length: %d + 12 > %d",
                          frag_len, ssl->in_msglen ) );
        return( MBEDTLS_ERR_SSL_INVALID_RECORD );
    }

    MBEDTLS_SSL_DEBUG_MSG( 2, ( "adding fragment, offset = %d, length = %d",
                        frag_off, frag_len ) );

    memcpy( msg + frag_off, ssl->in_msg + 12, frag_len );
    ssl_bitmask_set( bitmask, frag_off, frag_len );

    /*
     * Do we have the complete message by now?
     * If yes, finalize it, else ask to read the next record.
     */
    if( ssl_bitmask_check( bitmask, msg_len ) != 0 )
    {
        MBEDTLS_SSL_DEBUG_MSG( 2, ( "message is not complete yet" ) );
        return( MBEDTLS_ERR_SSL_CONTINUE_PROCESSING );
    }

    MBEDTLS_SSL_DEBUG_MSG( 2, ( "handshake message completed" ) );

    if( frag_len + 12 < ssl->in_msglen )
    {
        /*
         * We'got more handshake messages in the same record.
         * This case is not handled now because no know implementation does
         * that and it's hard to test, so we prefer to fail cleanly for now.
         */
        MBEDTLS_SSL_DEBUG_MSG( 1, ( "last fragment not alone in its record" ) );
        return( MBEDTLS_ERR_SSL_FEATURE_UNAVAILABLE );
    }

    if( ssl->in_left > ssl->next_record_offset )
    {
        /*
         * We've got more data in the buffer after the current record,
         * that we don't want to overwrite. Move it before writing the
         * reassembled message, and adjust in_left and next_record_offset.
         */
        unsigned char *cur_remain = ssl->in_hdr + ssl->next_record_offset;
        unsigned char *new_remain = ssl->in_msg + ssl->in_hslen;
        size_t remain_len = ssl->in_left - ssl->next_record_offset;

        /* First compute and check new lengths */
        ssl->next_record_offset = new_remain - ssl->in_hdr;
        ssl->in_left = ssl->next_record_offset + remain_len;

        if( ssl->in_left > MBEDTLS_SSL_IN_BUFFER_LEN -
                           (size_t)( ssl->in_hdr - ssl->in_buf ) )
        {
            MBEDTLS_SSL_DEBUG_MSG( 1, ( "reassembled message too large for buffer" ) );
            return( MBEDTLS_ERR_SSL_BUFFER_TOO_SMALL );
        }

        memmove( new_remain, cur_remain, remain_len );
    }

    memcpy( ssl->in_msg, ssl->handshake->hs_msg, ssl->in_hslen );

    mbedtls_free( ssl->handshake->hs_msg );
    ssl->handshake->hs_msg = NULL;

    MBEDTLS_SSL_DEBUG_BUF( 3, "reassembled handshake message",
                   ssl->in_msg, ssl->in_hslen );

    return( 0 );
}
#endif /* MBEDTLS_SSL_PROTO_DTLS */

int mbedtls_ssl_prepare_handshake_record( mbedtls_ssl_context *ssl )
{
    if( ssl->in_msglen < mbedtls_ssl_hs_hdr_len( ssl ) )
    {
        MBEDTLS_SSL_DEBUG_MSG( 1, ( "handshake message too short: %d",
                            ssl->in_msglen ) );
        return( MBEDTLS_ERR_SSL_INVALID_RECORD );
    }

    ssl->in_hslen = mbedtls_ssl_hs_hdr_len( ssl ) + (
                    ( ssl->in_msg[1] << 16 ) |
                    ( ssl->in_msg[2] << 8  ) |
                      ssl->in_msg[3] );

    MBEDTLS_SSL_DEBUG_MSG( 3, ( "handshake message: msglen ="
                        " %d, type = %d, hslen = %d",
                        ssl->in_msglen, ssl->in_msg[0], ssl->in_hslen ) );

#if defined(MBEDTLS_SSL_PROTO_DTLS)
    if( ssl->conf->transport == MBEDTLS_SSL_TRANSPORT_DATAGRAM )
    {
        int ret;
        unsigned int recv_msg_seq = ( ssl->in_msg[4] << 8 ) | ssl->in_msg[5];

        if( ssl->handshake != NULL &&
            ( ( ssl->state   != MBEDTLS_SSL_HANDSHAKE_OVER &&
                recv_msg_seq != ssl->handshake->in_msg_seq ) ||
              ( ssl->state  == MBEDTLS_SSL_HANDSHAKE_OVER &&
                ssl->in_msg[0] != MBEDTLS_SSL_HS_CLIENT_HELLO ) ) )
        {
            /* Retransmit only on last message from previous flight, to avoid
             * too many retransmissions.
             * Besides, No sane server ever retransmits HelloVerifyRequest */
            if( recv_msg_seq == ssl->handshake->in_flight_start_seq - 1 &&
                ssl->in_msg[0] != MBEDTLS_SSL_HS_HELLO_VERIFY_REQUEST )
            {
                MBEDTLS_SSL_DEBUG_MSG( 2, ( "received message from last flight, "
                                    "message_seq = %d, start_of_flight = %d",
                                    recv_msg_seq,
                                    ssl->handshake->in_flight_start_seq ) );

                if( ( ret = mbedtls_ssl_resend( ssl ) ) != 0 )
                {
                    MBEDTLS_SSL_DEBUG_RET( 1, "mbedtls_ssl_resend", ret );
                    return( ret );
                }
            }
            else
            {
                MBEDTLS_SSL_DEBUG_MSG( 2, ( "dropping out-of-sequence message: "
                                    "message_seq = %d, expected = %d",
                                    recv_msg_seq,
                                    ssl->handshake->in_msg_seq ) );
            }

            return( MBEDTLS_ERR_SSL_CONTINUE_PROCESSING );
        }
        /* Wait until message completion to increment in_msg_seq */

        /* Reassemble if current message is fragmented or reassembly is
         * already in progress */
        if( ssl->in_msglen < ssl->in_hslen ||
            memcmp( ssl->in_msg + 6, "\0\0\0",        3 ) != 0 ||
            memcmp( ssl->in_msg + 9, ssl->in_msg + 1, 3 ) != 0 ||
            ( ssl->handshake != NULL && ssl->handshake->hs_msg != NULL ) )
        {
            MBEDTLS_SSL_DEBUG_MSG( 2, ( "found fragmented DTLS handshake message" ) );

            if( ( ret = ssl_reassemble_dtls_handshake( ssl ) ) != 0 )
            {
                MBEDTLS_SSL_DEBUG_RET( 1, "ssl_reassemble_dtls_handshake", ret );
                return( ret );
            }
        }
    }
    else
#endif /* MBEDTLS_SSL_PROTO_DTLS */
    /* With TLS we don't handle fragmentation (for now) */
    if( ssl->in_msglen < ssl->in_hslen )
    {
        MBEDTLS_SSL_DEBUG_MSG( 1, ( "TLS handshake fragmentation not supported" ) );
        return( MBEDTLS_ERR_SSL_FEATURE_UNAVAILABLE );
    }

    return( 0 );
}

void mbedtls_ssl_update_handshake_status( mbedtls_ssl_context *ssl )
{

    if( ssl->state != MBEDTLS_SSL_HANDSHAKE_OVER &&
        ssl->handshake != NULL )
    {
        ssl->handshake->update_checksum( ssl, ssl->in_msg, ssl->in_hslen );
    }

    /* Handshake message is complete, increment counter */
#if defined(MBEDTLS_SSL_PROTO_DTLS)
    if( ssl->conf->transport == MBEDTLS_SSL_TRANSPORT_DATAGRAM &&
        ssl->handshake != NULL )
    {
        ssl->handshake->in_msg_seq++;
    }
#endif
}

/*
 * DTLS anti-replay: RFC 6347 4.1.2.6
 *
 * in_window is a field of bits numbered from 0 (lsb) to 63 (msb).
 * Bit n is set iff record number in_window_top - n has been seen.
 *
 * Usually, in_window_top is the last record number seen and the lsb of
 * in_window is set. The only exception is the initial state (record number 0
 * not seen yet).
 */
#if defined(MBEDTLS_SSL_DTLS_ANTI_REPLAY)
static void ssl_dtls_replay_reset( mbedtls_ssl_context *ssl )
{
    ssl->in_window_top = 0;
    ssl->in_window = 0;
}

static inline uint64_t ssl_load_six_bytes( unsigned char *buf )
{
    return( ( (uint64_t) buf[0] << 40 ) |
            ( (uint64_t) buf[1] << 32 ) |
            ( (uint64_t) buf[2] << 24 ) |
            ( (uint64_t) buf[3] << 16 ) |
            ( (uint64_t) buf[4] <<  8 ) |
            ( (uint64_t) buf[5]       ) );
}

/*
 * Return 0 if sequence number is acceptable, -1 otherwise
 */
int mbedtls_ssl_dtls_replay_check( mbedtls_ssl_context *ssl )
{
    uint64_t rec_seqnum = ssl_load_six_bytes( ssl->in_ctr + 2 );
    uint64_t bit;

    if( ssl->conf->anti_replay == MBEDTLS_SSL_ANTI_REPLAY_DISABLED )
        return( 0 );

    if( rec_seqnum > ssl->in_window_top )
        return( 0 );

    bit = ssl->in_window_top - rec_seqnum;

    if( bit >= 64 )
        return( -1 );

    if( ( ssl->in_window & ( (uint64_t) 1 << bit ) ) != 0 )
        return( -1 );

    return( 0 );
}

/*
 * Update replay window on new validated record
 */
void mbedtls_ssl_dtls_replay_update( mbedtls_ssl_context *ssl )
{
    uint64_t rec_seqnum = ssl_load_six_bytes( ssl->in_ctr + 2 );

    if( ssl->conf->anti_replay == MBEDTLS_SSL_ANTI_REPLAY_DISABLED )
        return;

    if( rec_seqnum > ssl->in_window_top )
    {
        /* Update window_top and the contents of the window */
        uint64_t shift = rec_seqnum - ssl->in_window_top;

        if( shift >= 64 )
            ssl->in_window = 1;
        else
        {
            ssl->in_window <<= shift;
            ssl->in_window |= 1;
        }

        ssl->in_window_top = rec_seqnum;
    }
    else
    {
        /* Mark that number as seen in the current window */
        uint64_t bit = ssl->in_window_top - rec_seqnum;

        if( bit < 64 ) /* Always true, but be extra sure */
            ssl->in_window |= (uint64_t) 1 << bit;
    }
}
#endif /* MBEDTLS_SSL_DTLS_ANTI_REPLAY */

#if defined(MBEDTLS_SSL_DTLS_CLIENT_PORT_REUSE) && defined(MBEDTLS_SSL_SRV_C)
/* Forward declaration */
static int ssl_session_reset_int( mbedtls_ssl_context *ssl, int partial );

/*
 * Without any SSL context, check if a datagram looks like a ClientHello with
 * a valid cookie, and if it doesn't, generate a HelloVerifyRequest message.
 * Both input and output include full DTLS headers.
 *
 * - if cookie is valid, return 0
 * - if ClientHello looks superficially valid but cookie is not,
 *   fill obuf and set olen, then
 *   return MBEDTLS_ERR_SSL_HELLO_VERIFY_REQUIRED
 * - otherwise return a specific error code
 */
static int ssl_check_dtls_clihlo_cookie(
                           mbedtls_ssl_cookie_write_t *f_cookie_write,
                           mbedtls_ssl_cookie_check_t *f_cookie_check,
                           void *p_cookie,
                           const unsigned char *cli_id, size_t cli_id_len,
                           const unsigned char *in, size_t in_len,
                           unsigned char *obuf, size_t buf_len, size_t *olen )
{
    size_t sid_len, cookie_len;
    unsigned char *p;

    if( f_cookie_write == NULL || f_cookie_check == NULL )
        return( MBEDTLS_ERR_SSL_BAD_INPUT_DATA );

    /*
     * Structure of ClientHello with record and handshake headers,
     * and expected values. We don't need to check a lot, more checks will be
     * done when actually parsing the ClientHello - skipping those checks
     * avoids code duplication and does not make cookie forging any easier.
     *
     *  0-0  ContentType type;                  copied, must be handshake
     *  1-2  ProtocolVersion version;           copied
     *  3-4  uint16 epoch;                      copied, must be 0
     *  5-10 uint48 sequence_number;            copied
     * 11-12 uint16 length;                     (ignored)
     *
     * 13-13 HandshakeType msg_type;            (ignored)
     * 14-16 uint24 length;                     (ignored)
     * 17-18 uint16 message_seq;                copied
     * 19-21 uint24 fragment_offset;            copied, must be 0
     * 22-24 uint24 fragment_length;            (ignored)
     *
     * 25-26 ProtocolVersion client_version;    (ignored)
     * 27-58 Random random;                     (ignored)
     * 59-xx SessionID session_id;              1 byte len + sid_len content
     * 60+   opaque cookie<0..2^8-1>;           1 byte len + content
     *       ...
     *
     * Minimum length is 61 bytes.
     */
    if( in_len < 61 ||
        in[0] != MBEDTLS_SSL_MSG_HANDSHAKE ||
        in[3] != 0 || in[4] != 0 ||
        in[19] != 0 || in[20] != 0 || in[21] != 0 )
    {
        return( MBEDTLS_ERR_SSL_BAD_HS_CLIENT_HELLO );
    }

    sid_len = in[59];
    if( sid_len > in_len - 61 )
        return( MBEDTLS_ERR_SSL_BAD_HS_CLIENT_HELLO );

    cookie_len = in[60 + sid_len];
    if( cookie_len > in_len - 60 )
        return( MBEDTLS_ERR_SSL_BAD_HS_CLIENT_HELLO );

    if( f_cookie_check( p_cookie, in + sid_len + 61, cookie_len,
                        cli_id, cli_id_len ) == 0 )
    {
        /* Valid cookie */
        return( 0 );
    }

    /*
     * If we get here, we've got an invalid cookie, let's prepare HVR.
     *
     *  0-0  ContentType type;                  copied
     *  1-2  ProtocolVersion version;           copied
     *  3-4  uint16 epoch;                      copied
     *  5-10 uint48 sequence_number;            copied
     * 11-12 uint16 length;                     olen - 13
     *
     * 13-13 HandshakeType msg_type;            hello_verify_request
     * 14-16 uint24 length;                     olen - 25
     * 17-18 uint16 message_seq;                copied
     * 19-21 uint24 fragment_offset;            copied
     * 22-24 uint24 fragment_length;            olen - 25
     *
     * 25-26 ProtocolVersion server_version;    0xfe 0xff
     * 27-27 opaque cookie<0..2^8-1>;           cookie_len = olen - 27, cookie
     *
     * Minimum length is 28.
     */
    if( buf_len < 28 )
        return( MBEDTLS_ERR_SSL_BUFFER_TOO_SMALL );

    /* Copy most fields and adapt others */
    memcpy( obuf, in, 25 );
    obuf[13] = MBEDTLS_SSL_HS_HELLO_VERIFY_REQUEST;
    obuf[25] = 0xfe;
    obuf[26] = 0xff;

    /* Generate and write actual cookie */
    p = obuf + 28;
    if( f_cookie_write( p_cookie,
                        &p, obuf + buf_len, cli_id, cli_id_len ) != 0 )
    {
        return( MBEDTLS_ERR_SSL_INTERNAL_ERROR );
    }

    *olen = p - obuf;

    /* Go back and fill length fields */
    obuf[27] = (unsigned char)( *olen - 28 );

    obuf[14] = obuf[22] = (unsigned char)( ( *olen - 25 ) >> 16 );
    obuf[15] = obuf[23] = (unsigned char)( ( *olen - 25 ) >>  8 );
    obuf[16] = obuf[24] = (unsigned char)( ( *olen - 25 )       );

    obuf[11] = (unsigned char)( ( *olen - 13 ) >>  8 );
    obuf[12] = (unsigned char)( ( *olen - 13 )       );

    return( MBEDTLS_ERR_SSL_HELLO_VERIFY_REQUIRED );
}

/*
 * Handle possible client reconnect with the same UDP quadruplet
 * (RFC 6347 Section 4.2.8).
 *
 * Called by ssl_parse_record_header() in case we receive an epoch 0 record
 * that looks like a ClientHello.
 *
 * - if the input looks like a ClientHello without cookies,
 *   send back HelloVerifyRequest, then
 *   return MBEDTLS_ERR_SSL_HELLO_VERIFY_REQUIRED
 * - if the input looks like a ClientHello with a valid cookie,
 *   reset the session of the current context, and
 *   return MBEDTLS_ERR_SSL_CLIENT_RECONNECT
 * - if anything goes wrong, return a specific error code
 *
 * mbedtls_ssl_read_record() will ignore the record if anything else than
 * MBEDTLS_ERR_SSL_CLIENT_RECONNECT or 0 is returned, although this function
 * cannot not return 0.
 */
static int ssl_handle_possible_reconnect( mbedtls_ssl_context *ssl )
{
    int ret;
    size_t len;

    ret = ssl_check_dtls_clihlo_cookie(
            ssl->conf->f_cookie_write,
            ssl->conf->f_cookie_check,
            ssl->conf->p_cookie,
            ssl->cli_id, ssl->cli_id_len,
            ssl->in_buf, ssl->in_left,
            ssl->out_buf, MBEDTLS_SSL_OUT_CONTENT_LEN, &len );

    MBEDTLS_SSL_DEBUG_RET( 2, "ssl_check_dtls_clihlo_cookie", ret );

    if( ret == MBEDTLS_ERR_SSL_HELLO_VERIFY_REQUIRED )
    {
        /* Don't check write errors as we can't do anything here.
         * If the error is permanent we'll catch it later,
         * if it's not, then hopefully it'll work next time. */
        (void) ssl->f_send( ssl->p_bio, ssl->out_buf, len );

        return( MBEDTLS_ERR_SSL_HELLO_VERIFY_REQUIRED );
    }

    if( ret == 0 )
    {
        /* Got a valid cookie, partially reset context */
        if( ( ret = ssl_session_reset_int( ssl, 1 ) ) != 0 )
        {
            MBEDTLS_SSL_DEBUG_RET( 1, "reset", ret );
            return( ret );
        }

        return( MBEDTLS_ERR_SSL_CLIENT_RECONNECT );
    }

    return( ret );
}
#endif /* MBEDTLS_SSL_DTLS_CLIENT_PORT_REUSE && MBEDTLS_SSL_SRV_C */

/*
 * ContentType type;
 * ProtocolVersion version;
 * uint16 epoch;            // DTLS only
 * uint48 sequence_number;  // DTLS only
 * uint16 length;
 *
 * Return 0 if header looks sane (and, for DTLS, the record is expected)
 * MBEDTLS_ERR_SSL_INVALID_RECORD if the header looks bad,
 * MBEDTLS_ERR_SSL_UNEXPECTED_RECORD (DTLS only) if sane but unexpected.
 *
 * With DTLS, mbedtls_ssl_read_record() will:
 * 1. proceed with the record if this function returns 0
 * 2. drop only the current record if this function returns UNEXPECTED_RECORD
 * 3. return CLIENT_RECONNECT if this function return that value
 * 4. drop the whole datagram if this function returns anything else.
 * Point 2 is needed when the peer is resending, and we have already received
 * the first record from a datagram but are still waiting for the others.
 */
static int ssl_parse_record_header( mbedtls_ssl_context *ssl )
{
    int major_ver, minor_ver;

    MBEDTLS_SSL_DEBUG_BUF( 4, "input record header", ssl->in_hdr, mbedtls_ssl_hdr_len( ssl ) );

    ssl->in_msgtype =  ssl->in_hdr[0];
    ssl->in_msglen = ( ssl->in_len[0] << 8 ) | ssl->in_len[1];
    mbedtls_ssl_read_version( &major_ver, &minor_ver, ssl->conf->transport, ssl->in_hdr + 1 );

    MBEDTLS_SSL_DEBUG_MSG( 3, ( "input record: msgtype = %d, "
                        "version = [%d:%d], msglen = %d",
                        ssl->in_msgtype,
                        major_ver, minor_ver, ssl->in_msglen ) );

    /* Check record type */
    if( ssl->in_msgtype != MBEDTLS_SSL_MSG_HANDSHAKE &&
        ssl->in_msgtype != MBEDTLS_SSL_MSG_ALERT &&
        ssl->in_msgtype != MBEDTLS_SSL_MSG_CHANGE_CIPHER_SPEC &&
        ssl->in_msgtype != MBEDTLS_SSL_MSG_APPLICATION_DATA )
    {
        MBEDTLS_SSL_DEBUG_MSG( 1, ( "unknown record type" ) );

#if defined(MBEDTLS_SSL_PROTO_DTLS)
        /* Silently ignore invalid DTLS records as recommended by RFC 6347
         * Section 4.1.2.7 */
        if( ssl->conf->transport != MBEDTLS_SSL_TRANSPORT_DATAGRAM )
#endif /* MBEDTLS_SSL_PROTO_DTLS */
            mbedtls_ssl_send_alert_message( ssl, MBEDTLS_SSL_ALERT_LEVEL_FATAL,
                                    MBEDTLS_SSL_ALERT_MSG_UNEXPECTED_MESSAGE );

        return( MBEDTLS_ERR_SSL_INVALID_RECORD );
    }

    /* Check version */
    if( major_ver != ssl->major_ver )
    {
        MBEDTLS_SSL_DEBUG_MSG( 1, ( "major version mismatch" ) );
        return( MBEDTLS_ERR_SSL_INVALID_RECORD );
    }

    if( minor_ver > ssl->conf->max_minor_ver )
    {
        MBEDTLS_SSL_DEBUG_MSG( 1, ( "minor version mismatch" ) );
        return( MBEDTLS_ERR_SSL_INVALID_RECORD );
    }

    /* Check length against the size of our buffer */
    if( ssl->in_msglen > MBEDTLS_SSL_IN_BUFFER_LEN
                         - (size_t)( ssl->in_msg - ssl->in_buf ) )
    {
        MBEDTLS_SSL_DEBUG_MSG( 1, ( "bad message length" ) );
        return( MBEDTLS_ERR_SSL_INVALID_RECORD );
    }

    /*
     * DTLS-related tests.
     * Check epoch before checking length constraint because
     * the latter varies with the epoch. E.g., if a ChangeCipherSpec
     * message gets duplicated before the corresponding Finished message,
     * the second ChangeCipherSpec should be discarded because it belongs
     * to an old epoch, but not because its length is shorter than
     * the minimum record length for packets using the new record transform.
     * Note that these two kinds of failures are handled differently,
     * as an unexpected record is silently skipped but an invalid
     * record leads to the entire datagram being dropped.
     */
#if defined(MBEDTLS_SSL_PROTO_DTLS)
    if( ssl->conf->transport == MBEDTLS_SSL_TRANSPORT_DATAGRAM )
    {
        unsigned int rec_epoch = ( ssl->in_ctr[0] << 8 ) | ssl->in_ctr[1];

        /* Check epoch (and sequence number) with DTLS */
        if( rec_epoch != ssl->in_epoch )
        {
            MBEDTLS_SSL_DEBUG_MSG( 1, ( "record from another epoch: "
                                        "expected %d, received %d",
                                        ssl->in_epoch, rec_epoch ) );

#if defined(MBEDTLS_SSL_DTLS_CLIENT_PORT_REUSE) && defined(MBEDTLS_SSL_SRV_C)
            /*
             * Check for an epoch 0 ClientHello. We can't use in_msg here to
             * access the first byte of record content (handshake type), as we
             * have an active transform (possibly iv_len != 0), so use the
             * fact that the record header len is 13 instead.
             */
            if( ssl->conf->endpoint == MBEDTLS_SSL_IS_SERVER &&
                ssl->state == MBEDTLS_SSL_HANDSHAKE_OVER &&
                rec_epoch == 0 &&
                ssl->in_msgtype == MBEDTLS_SSL_MSG_HANDSHAKE &&
                ssl->in_left > 13 &&
                ssl->in_buf[13] == MBEDTLS_SSL_HS_CLIENT_HELLO )
            {
                MBEDTLS_SSL_DEBUG_MSG( 1, ( "possible client reconnect "
                                            "from the same port" ) );
                return( ssl_handle_possible_reconnect( ssl ) );
            }
            else
#endif /* MBEDTLS_SSL_DTLS_CLIENT_PORT_REUSE && MBEDTLS_SSL_SRV_C */
                return( MBEDTLS_ERR_SSL_UNEXPECTED_RECORD );
        }

#if defined(MBEDTLS_SSL_DTLS_ANTI_REPLAY)
        /* Replay detection only works for the current epoch */
        if( rec_epoch == ssl->in_epoch &&
            mbedtls_ssl_dtls_replay_check( ssl ) != 0 )
        {
            MBEDTLS_SSL_DEBUG_MSG( 1, ( "replayed record" ) );
            return( MBEDTLS_ERR_SSL_UNEXPECTED_RECORD );
        }
#endif

        /* Drop unexpected ChangeCipherSpec messages */
        if( ssl->in_msgtype == MBEDTLS_SSL_MSG_CHANGE_CIPHER_SPEC &&
            ssl->state != MBEDTLS_SSL_CLIENT_CHANGE_CIPHER_SPEC &&
            ssl->state != MBEDTLS_SSL_SERVER_CHANGE_CIPHER_SPEC )
        {
            MBEDTLS_SSL_DEBUG_MSG( 1, ( "dropping unexpected ChangeCipherSpec" ) );
            return( MBEDTLS_ERR_SSL_UNEXPECTED_RECORD );
        }

        /* Drop unexpected ApplicationData records,
         * except at the beginning of renegotiations */
        if( ssl->in_msgtype == MBEDTLS_SSL_MSG_APPLICATION_DATA &&
            ssl->state != MBEDTLS_SSL_HANDSHAKE_OVER
#if defined(MBEDTLS_SSL_RENEGOTIATION)
            && ! ( ssl->renego_status == MBEDTLS_SSL_RENEGOTIATION_IN_PROGRESS &&
                   ssl->state == MBEDTLS_SSL_SERVER_HELLO )
#endif
            )
        {
            MBEDTLS_SSL_DEBUG_MSG( 1, ( "dropping unexpected ApplicationData" ) );
            return( MBEDTLS_ERR_SSL_UNEXPECTED_RECORD );
        }
    }
#endif /* MBEDTLS_SSL_PROTO_DTLS */


    /* Check length against bounds of the current transform and version */
    if( ssl->transform_in == NULL )
    {
        if( ssl->in_msglen < 1 ||
            ssl->in_msglen > MBEDTLS_SSL_IN_CONTENT_LEN )
        {
            MBEDTLS_SSL_DEBUG_MSG( 1, ( "bad message length" ) );
            return( MBEDTLS_ERR_SSL_INVALID_RECORD );
        }
    }
    else
    {
        if( ssl->in_msglen < ssl->transform_in->minlen )
        {
            MBEDTLS_SSL_DEBUG_MSG( 1, ( "bad message length" ) );
            return( MBEDTLS_ERR_SSL_INVALID_RECORD );
        }

#if defined(MBEDTLS_SSL_PROTO_SSL3)
        if( ssl->minor_ver == MBEDTLS_SSL_MINOR_VERSION_0 &&
            ssl->in_msglen > ssl->transform_in->minlen + MBEDTLS_SSL_IN_CONTENT_LEN )
        {
            MBEDTLS_SSL_DEBUG_MSG( 1, ( "bad message length" ) );
            return( MBEDTLS_ERR_SSL_INVALID_RECORD );
        }
#endif
#if defined(MBEDTLS_SSL_PROTO_TLS1) || defined(MBEDTLS_SSL_PROTO_TLS1_1) || \
    defined(MBEDTLS_SSL_PROTO_TLS1_2)
        /*
         * TLS encrypted messages can have up to 256 bytes of padding
         */
        if( ssl->minor_ver >= MBEDTLS_SSL_MINOR_VERSION_1 &&
            ssl->in_msglen > ssl->transform_in->minlen +
                             MBEDTLS_SSL_IN_CONTENT_LEN + 256 )
        {
            MBEDTLS_SSL_DEBUG_MSG( 1, ( "bad message length" ) );
            return( MBEDTLS_ERR_SSL_INVALID_RECORD );
        }
#endif
    }

    return( 0 );
}

/*
 * If applicable, decrypt (and decompress) record content
 */
static int ssl_prepare_record_content( mbedtls_ssl_context *ssl )
{
    int ret, done = 0;

    MBEDTLS_SSL_DEBUG_BUF( 4, "input record from network",
                   ssl->in_hdr, mbedtls_ssl_hdr_len( ssl ) + ssl->in_msglen );

#if defined(MBEDTLS_SSL_HW_RECORD_ACCEL)
    if( mbedtls_ssl_hw_record_read != NULL )
    {
        MBEDTLS_SSL_DEBUG_MSG( 2, ( "going for mbedtls_ssl_hw_record_read()" ) );

        ret = mbedtls_ssl_hw_record_read( ssl );
        if( ret != 0 && ret != MBEDTLS_ERR_SSL_HW_ACCEL_FALLTHROUGH )
        {
            MBEDTLS_SSL_DEBUG_RET( 1, "mbedtls_ssl_hw_record_read", ret );
            return( MBEDTLS_ERR_SSL_HW_ACCEL_FAILED );
        }

        if( ret == 0 )
            done = 1;
    }
#endif /* MBEDTLS_SSL_HW_RECORD_ACCEL */
    if( !done && ssl->transform_in != NULL )
    {
        if( ( ret = ssl_decrypt_buf( ssl ) ) != 0 )
        {
            MBEDTLS_SSL_DEBUG_RET( 1, "ssl_decrypt_buf", ret );
            return( ret );
        }

        MBEDTLS_SSL_DEBUG_BUF( 4, "input payload after decrypt",
                       ssl->in_msg, ssl->in_msglen );

        if( ssl->in_msglen > MBEDTLS_SSL_IN_CONTENT_LEN )
        {
            MBEDTLS_SSL_DEBUG_MSG( 1, ( "bad message length" ) );
            return( MBEDTLS_ERR_SSL_INVALID_RECORD );
        }
    }

#if defined(MBEDTLS_ZLIB_SUPPORT)
    if( ssl->transform_in != NULL &&
        ssl->session_in->compression == MBEDTLS_SSL_COMPRESS_DEFLATE )
    {
        if( ( ret = ssl_decompress_buf( ssl ) ) != 0 )
        {
            MBEDTLS_SSL_DEBUG_RET( 1, "ssl_decompress_buf", ret );
            return( ret );
        }
    }
#endif /* MBEDTLS_ZLIB_SUPPORT */

#if defined(MBEDTLS_SSL_DTLS_ANTI_REPLAY)
    if( ssl->conf->transport == MBEDTLS_SSL_TRANSPORT_DATAGRAM )
    {
        mbedtls_ssl_dtls_replay_update( ssl );
    }
#endif

    return( 0 );
}

static void ssl_handshake_wrapup_free_hs_transform( mbedtls_ssl_context *ssl );

/*
 * Read a record.
 *
 * Silently ignore non-fatal alert (and for DTLS, invalid records as well,
 * RFC 6347 4.1.2.7) and continue reading until a valid record is found.
 *
 */
int mbedtls_ssl_read_record( mbedtls_ssl_context *ssl )
{
    int ret;

    MBEDTLS_SSL_DEBUG_MSG( 2, ( "=> read record" ) );

    if( ssl->keep_current_message == 0 )
    {
        do {

            do ret = mbedtls_ssl_read_record_layer( ssl );
            while( ret == MBEDTLS_ERR_SSL_CONTINUE_PROCESSING );

            if( ret != 0 )
            {
                MBEDTLS_SSL_DEBUG_RET( 1, ( "mbedtls_ssl_read_record_layer" ), ret );
                return( ret );
            }

            ret = mbedtls_ssl_handle_message_type( ssl );

        } while( MBEDTLS_ERR_SSL_NON_FATAL           == ret  ||
                 MBEDTLS_ERR_SSL_CONTINUE_PROCESSING == ret );

        if( 0 != ret )
        {
            MBEDTLS_SSL_DEBUG_RET( 1, ( "mbedtls_ssl_handle_message_type" ), ret );
            return( ret );
        }

        if( ssl->in_msgtype == MBEDTLS_SSL_MSG_HANDSHAKE )
        {
            mbedtls_ssl_update_handshake_status( ssl );
        }
    }
    else
    {
        MBEDTLS_SSL_DEBUG_MSG( 2, ( "<= reuse previously read message" ) );
        ssl->keep_current_message = 0;
    }

    MBEDTLS_SSL_DEBUG_MSG( 2, ( "<= read record" ) );

    return( 0 );
}

int mbedtls_ssl_read_record_layer( mbedtls_ssl_context *ssl )
{
    int ret;

    /*
     * Step A
     *
     * Consume last content-layer message and potentially
     * update in_msglen which keeps track of the contents'
     * consumption state.
     *
     * (1) Handshake messages:
     *     Remove last handshake message, move content
     *     and adapt in_msglen.
     *
     * (2) Alert messages:
     *     Consume whole record content, in_msglen = 0.
     *
     * (3) Change cipher spec:
     *     Consume whole record content, in_msglen = 0.
     *
     * (4) Application data:
     *     Don't do anything - the record layer provides
     *     the application data as a stream transport
     *     and consumes through mbedtls_ssl_read only.
     *
     */

    /* Case (1): Handshake messages */
    if( ssl->in_hslen != 0 )
    {
        /* Hard assertion to be sure that no application data
         * is in flight, as corrupting ssl->in_msglen during
         * ssl->in_offt != NULL is fatal. */
        if( ssl->in_offt != NULL )
        {
            MBEDTLS_SSL_DEBUG_MSG( 1, ( "should never happen" ) );
            return( MBEDTLS_ERR_SSL_INTERNAL_ERROR );
        }

        /*
         * Get next Handshake message in the current record
         */

        /* Notes:
         * (1) in_hslen is not necessarily the size of the
         *     current handshake content: If DTLS handshake
         *     fragmentation is used, that's the fragment
         *     size instead. Using the total handshake message
         *     size here is faulty and should be changed at
         *     some point.
         * (2) While it doesn't seem to cause problems, one
         *     has to be very careful not to assume that in_hslen
         *     is always <= in_msglen in a sensible communication.
         *     Again, it's wrong for DTLS handshake fragmentation.
         *     The following check is therefore mandatory, and
         *     should not be treated as a silently corrected assertion.
         *     Additionally, ssl->in_hslen might be arbitrarily out of
         *     bounds after handling a DTLS message with an unexpected
         *     sequence number, see mbedtls_ssl_prepare_handshake_record.
         */
        if( ssl->in_hslen < ssl->in_msglen )
        {
            ssl->in_msglen -= ssl->in_hslen;
            memmove( ssl->in_msg, ssl->in_msg + ssl->in_hslen,
                     ssl->in_msglen );

            MBEDTLS_SSL_DEBUG_BUF( 4, "remaining content in record",
                                   ssl->in_msg, ssl->in_msglen );
        }
        else
        {
            ssl->in_msglen = 0;
        }

        ssl->in_hslen   = 0;
    }
    /* Case (4): Application data */
    else if( ssl->in_offt != NULL )
    {
        return( 0 );
    }
    /* Everything else (CCS & Alerts) */
    else
    {
        ssl->in_msglen = 0;
    }

    /*
     * Step B
     *
     * Fetch and decode new record if current one is fully consumed.
     *
     */

    if( ssl->in_msglen > 0 )
    {
        /* There's something left to be processed in the current record. */
        return( 0 );
    }

    /* Current record either fully processed or to be discarded. */

    if( ( ret = mbedtls_ssl_fetch_input( ssl, mbedtls_ssl_hdr_len( ssl ) ) ) != 0 )
    {
        MBEDTLS_SSL_DEBUG_RET( 1, "mbedtls_ssl_fetch_input", ret );
        return( ret );
    }

    if( ( ret = ssl_parse_record_header( ssl ) ) != 0 )
    {
#if defined(MBEDTLS_SSL_PROTO_DTLS)
        if( ssl->conf->transport == MBEDTLS_SSL_TRANSPORT_DATAGRAM &&
            ret != MBEDTLS_ERR_SSL_CLIENT_RECONNECT )
        {
            if( ret == MBEDTLS_ERR_SSL_UNEXPECTED_RECORD )
            {
                /* Skip unexpected record (but not whole datagram) */
                ssl->next_record_offset = ssl->in_msglen
                                        + mbedtls_ssl_hdr_len( ssl );

                MBEDTLS_SSL_DEBUG_MSG( 1, ( "discarding unexpected record "
                                            "(header)" ) );
            }
            else
            {
                /* Skip invalid record and the rest of the datagram */
                ssl->next_record_offset = 0;
                ssl->in_left = 0;

                MBEDTLS_SSL_DEBUG_MSG( 1, ( "discarding invalid record "
                                            "(header)" ) );
            }

            /* Get next record */
            return( MBEDTLS_ERR_SSL_CONTINUE_PROCESSING );
        }
#endif
        return( ret );
    }

    /*
     * Read and optionally decrypt the message contents
     */
    if( ( ret = mbedtls_ssl_fetch_input( ssl,
                                 mbedtls_ssl_hdr_len( ssl ) + ssl->in_msglen ) ) != 0 )
    {
        MBEDTLS_SSL_DEBUG_RET( 1, "mbedtls_ssl_fetch_input", ret );
        return( ret );
    }

    /* Done reading this record, get ready for the next one */
#if defined(MBEDTLS_SSL_PROTO_DTLS)
    if( ssl->conf->transport == MBEDTLS_SSL_TRANSPORT_DATAGRAM )
    {
        ssl->next_record_offset = ssl->in_msglen + mbedtls_ssl_hdr_len( ssl );
        if( ssl->next_record_offset < ssl->in_left )
        {
            MBEDTLS_SSL_DEBUG_MSG( 3, ( "more than one record within datagram" ) );
        }
    }
    else
#endif
        ssl->in_left = 0;

    if( ( ret = ssl_prepare_record_content( ssl ) ) != 0 )
    {
#if defined(MBEDTLS_SSL_PROTO_DTLS)
        if( ssl->conf->transport == MBEDTLS_SSL_TRANSPORT_DATAGRAM )
        {
            /* Silently discard invalid records */
            if( ret == MBEDTLS_ERR_SSL_INVALID_RECORD ||
                ret == MBEDTLS_ERR_SSL_INVALID_MAC )
            {
                /* Except when waiting for Finished as a bad mac here
                 * probably means something went wrong in the handshake
                 * (eg wrong psk used, mitm downgrade attempt, etc.) */
                if( ssl->state == MBEDTLS_SSL_CLIENT_FINISHED ||
                    ssl->state == MBEDTLS_SSL_SERVER_FINISHED )
                {
#if defined(MBEDTLS_SSL_ALL_ALERT_MESSAGES)
                    if( ret == MBEDTLS_ERR_SSL_INVALID_MAC )
                    {
                        mbedtls_ssl_send_alert_message( ssl,
                                MBEDTLS_SSL_ALERT_LEVEL_FATAL,
                                MBEDTLS_SSL_ALERT_MSG_BAD_RECORD_MAC );
                    }
#endif
                    return( ret );
                }

#if defined(MBEDTLS_SSL_DTLS_BADMAC_LIMIT)
                if( ssl->conf->badmac_limit != 0 &&
                    ++ssl->badmac_seen >= ssl->conf->badmac_limit )
                {
                    MBEDTLS_SSL_DEBUG_MSG( 1, ( "too many records with bad MAC" ) );
                    return( MBEDTLS_ERR_SSL_INVALID_MAC );
                }
#endif

                /* As above, invalid records cause
                 * dismissal of the whole datagram. */

                ssl->next_record_offset = 0;
                ssl->in_left = 0;

                MBEDTLS_SSL_DEBUG_MSG( 1, ( "discarding invalid record (mac)" ) );
                return( MBEDTLS_ERR_SSL_CONTINUE_PROCESSING );
            }

            return( ret );
        }
        else
#endif
        {
            /* Error out (and send alert) on invalid records */
#if defined(MBEDTLS_SSL_ALL_ALERT_MESSAGES)
            if( ret == MBEDTLS_ERR_SSL_INVALID_MAC )
            {
                mbedtls_ssl_send_alert_message( ssl,
                        MBEDTLS_SSL_ALERT_LEVEL_FATAL,
                        MBEDTLS_SSL_ALERT_MSG_BAD_RECORD_MAC );
            }
#endif
            return( ret );
        }
    }

    return( 0 );
}

int mbedtls_ssl_handle_message_type( mbedtls_ssl_context *ssl )
{
    int ret;

    /*
     * Handle particular types of records
     */
    if( ssl->in_msgtype == MBEDTLS_SSL_MSG_HANDSHAKE )
    {
        if( ( ret = mbedtls_ssl_prepare_handshake_record( ssl ) ) != 0 )
        {
            return( ret );
        }
    }

    if( ssl->in_msgtype == MBEDTLS_SSL_MSG_ALERT )
    {
        if( ssl->in_msglen != 2 )
        {
            /* Note: Standard allows for more than one 2 byte alert
               to be packed in a single message, but Mbed TLS doesn't
               currently support this. */
            MBEDTLS_SSL_DEBUG_MSG( 1, ( "invalid alert message, len: %d",
                           ssl->in_msglen ) );
            return( MBEDTLS_ERR_SSL_INVALID_RECORD );
        }

        MBEDTLS_SSL_DEBUG_MSG( 2, ( "got an alert message, type: [%d:%d]",
                       ssl->in_msg[0], ssl->in_msg[1] ) );

        /*
         * Ignore non-fatal alerts, except close_notify and no_renegotiation
         */
        if( ssl->in_msg[0] == MBEDTLS_SSL_ALERT_LEVEL_FATAL )
        {
            MBEDTLS_SSL_DEBUG_MSG( 1, ( "is a fatal alert message (msg %d)",
                           ssl->in_msg[1] ) );
            return( MBEDTLS_ERR_SSL_FATAL_ALERT_MESSAGE );
        }

        if( ssl->in_msg[0] == MBEDTLS_SSL_ALERT_LEVEL_WARNING &&
            ssl->in_msg[1] == MBEDTLS_SSL_ALERT_MSG_CLOSE_NOTIFY )
        {
            MBEDTLS_SSL_DEBUG_MSG( 2, ( "is a close notify message" ) );
            return( MBEDTLS_ERR_SSL_PEER_CLOSE_NOTIFY );
        }

#if defined(MBEDTLS_SSL_RENEGOTIATION_ENABLED)
        if( ssl->in_msg[0] == MBEDTLS_SSL_ALERT_LEVEL_WARNING &&
            ssl->in_msg[1] == MBEDTLS_SSL_ALERT_MSG_NO_RENEGOTIATION )
        {
            MBEDTLS_SSL_DEBUG_MSG( 2, ( "is a SSLv3 no renegotiation alert" ) );
            /* Will be handled when trying to parse ServerHello */
            return( 0 );
        }
#endif

#if defined(MBEDTLS_SSL_PROTO_SSL3) && defined(MBEDTLS_SSL_SRV_C)
        if( ssl->minor_ver == MBEDTLS_SSL_MINOR_VERSION_0 &&
            ssl->conf->endpoint == MBEDTLS_SSL_IS_SERVER &&
            ssl->in_msg[0] == MBEDTLS_SSL_ALERT_LEVEL_WARNING &&
            ssl->in_msg[1] == MBEDTLS_SSL_ALERT_MSG_NO_CERT )
        {
            MBEDTLS_SSL_DEBUG_MSG( 2, ( "is a SSLv3 no_cert" ) );
            /* Will be handled in mbedtls_ssl_parse_certificate() */
            return( 0 );
        }
#endif /* MBEDTLS_SSL_PROTO_SSL3 && MBEDTLS_SSL_SRV_C */

        /* Silently ignore: fetch new message */
        return MBEDTLS_ERR_SSL_NON_FATAL;
    }

#if defined(MBEDTLS_SSL_PROTO_DTLS)
    if( ssl->conf->transport == MBEDTLS_SSL_TRANSPORT_DATAGRAM &&
        ssl->handshake != NULL &&
        ssl->state == MBEDTLS_SSL_HANDSHAKE_OVER  )
    {
        ssl_handshake_wrapup_free_hs_transform( ssl );
    }
#endif

    return( 0 );
}

int mbedtls_ssl_send_fatal_handshake_failure( mbedtls_ssl_context *ssl )
{
    int ret;

    if( ( ret = mbedtls_ssl_send_alert_message( ssl,
                    MBEDTLS_SSL_ALERT_LEVEL_FATAL,
                    MBEDTLS_SSL_ALERT_MSG_HANDSHAKE_FAILURE ) ) != 0 )
    {
        return( ret );
    }

    return( 0 );
}

int mbedtls_ssl_send_alert_message( mbedtls_ssl_context *ssl,
                            unsigned char level,
                            unsigned char message )
{
    int ret;

    if( ssl == NULL || ssl->conf == NULL )
        return( MBEDTLS_ERR_SSL_BAD_INPUT_DATA );

    MBEDTLS_SSL_DEBUG_MSG( 2, ( "=> send alert message" ) );
    MBEDTLS_SSL_DEBUG_MSG( 3, ( "send alert level=%u message=%u", level, message ));

    ssl->out_msgtype = MBEDTLS_SSL_MSG_ALERT;
    ssl->out_msglen = 2;
    ssl->out_msg[0] = level;
    ssl->out_msg[1] = message;

    if( ( ret = mbedtls_ssl_write_record( ssl, SSL_FORCE_FLUSH ) ) != 0 )
    {
        MBEDTLS_SSL_DEBUG_RET( 1, "mbedtls_ssl_write_record", ret );
        return( ret );
    }
    MBEDTLS_SSL_DEBUG_MSG( 2, ( "<= send alert message" ) );

    return( 0 );
}

/*
 * Handshake functions
 */
#if !defined(MBEDTLS_KEY_EXCHANGE_RSA_ENABLED)         && \
    !defined(MBEDTLS_KEY_EXCHANGE_RSA_PSK_ENABLED)     && \
    !defined(MBEDTLS_KEY_EXCHANGE_DHE_RSA_ENABLED)     && \
    !defined(MBEDTLS_KEY_EXCHANGE_ECDHE_RSA_ENABLED)   && \
    !defined(MBEDTLS_KEY_EXCHANGE_ECDHE_ECDSA_ENABLED) && \
    !defined(MBEDTLS_KEY_EXCHANGE_ECDH_RSA_ENABLED)    && \
    !defined(MBEDTLS_KEY_EXCHANGE_ECDH_ECDSA_ENABLED)
/* No certificate support -> dummy functions */
int mbedtls_ssl_write_certificate( mbedtls_ssl_context *ssl )
{
    const mbedtls_ssl_ciphersuite_t *ciphersuite_info = ssl->transform_negotiate->ciphersuite_info;

    MBEDTLS_SSL_DEBUG_MSG( 2, ( "=> write certificate" ) );

    if( ciphersuite_info->key_exchange == MBEDTLS_KEY_EXCHANGE_PSK ||
        ciphersuite_info->key_exchange == MBEDTLS_KEY_EXCHANGE_DHE_PSK ||
        ciphersuite_info->key_exchange == MBEDTLS_KEY_EXCHANGE_ECDHE_PSK ||
        ciphersuite_info->key_exchange == MBEDTLS_KEY_EXCHANGE_ECJPAKE )
    {
        MBEDTLS_SSL_DEBUG_MSG( 2, ( "<= skip write certificate" ) );
        ssl->state++;
        return( 0 );
    }

    MBEDTLS_SSL_DEBUG_MSG( 1, ( "should never happen" ) );
    return( MBEDTLS_ERR_SSL_INTERNAL_ERROR );
}

int mbedtls_ssl_parse_certificate( mbedtls_ssl_context *ssl )
{
    const mbedtls_ssl_ciphersuite_t *ciphersuite_info = ssl->transform_negotiate->ciphersuite_info;

    MBEDTLS_SSL_DEBUG_MSG( 2, ( "=> parse certificate" ) );

    if( ciphersuite_info->key_exchange == MBEDTLS_KEY_EXCHANGE_PSK ||
        ciphersuite_info->key_exchange == MBEDTLS_KEY_EXCHANGE_DHE_PSK ||
        ciphersuite_info->key_exchange == MBEDTLS_KEY_EXCHANGE_ECDHE_PSK ||
        ciphersuite_info->key_exchange == MBEDTLS_KEY_EXCHANGE_ECJPAKE )
    {
        MBEDTLS_SSL_DEBUG_MSG( 2, ( "<= skip parse certificate" ) );
        ssl->state++;
        return( 0 );
    }

    MBEDTLS_SSL_DEBUG_MSG( 1, ( "should never happen" ) );
    return( MBEDTLS_ERR_SSL_INTERNAL_ERROR );
}

#else
/* Some certificate support -> implement write and parse */

int mbedtls_ssl_write_certificate( mbedtls_ssl_context *ssl )
{
    int ret = MBEDTLS_ERR_SSL_FEATURE_UNAVAILABLE;
    size_t i, n;
    const mbedtls_x509_crt *crt;
    const mbedtls_ssl_ciphersuite_t *ciphersuite_info = ssl->transform_negotiate->ciphersuite_info;

    MBEDTLS_SSL_DEBUG_MSG( 2, ( "=> write certificate" ) );

    if( ciphersuite_info->key_exchange == MBEDTLS_KEY_EXCHANGE_PSK ||
        ciphersuite_info->key_exchange == MBEDTLS_KEY_EXCHANGE_DHE_PSK ||
        ciphersuite_info->key_exchange == MBEDTLS_KEY_EXCHANGE_ECDHE_PSK ||
        ciphersuite_info->key_exchange == MBEDTLS_KEY_EXCHANGE_ECJPAKE )
    {
        MBEDTLS_SSL_DEBUG_MSG( 2, ( "<= skip write certificate" ) );
        ssl->state++;
        return( 0 );
    }

#if defined(MBEDTLS_SSL_CLI_C)
    if( ssl->conf->endpoint == MBEDTLS_SSL_IS_CLIENT )
    {
        if( ssl->client_auth == 0 )
        {
            MBEDTLS_SSL_DEBUG_MSG( 2, ( "<= skip write certificate" ) );
            ssl->state++;
            return( 0 );
        }

#if defined(MBEDTLS_SSL_PROTO_SSL3)
        /*
         * If using SSLv3 and got no cert, send an Alert message
         * (otherwise an empty Certificate message will be sent).
         */
        if( mbedtls_ssl_own_cert( ssl )  == NULL &&
            ssl->minor_ver == MBEDTLS_SSL_MINOR_VERSION_0 )
        {
            ssl->out_msglen  = 2;
            ssl->out_msgtype = MBEDTLS_SSL_MSG_ALERT;
            ssl->out_msg[0]  = MBEDTLS_SSL_ALERT_LEVEL_WARNING;
            ssl->out_msg[1]  = MBEDTLS_SSL_ALERT_MSG_NO_CERT;

            MBEDTLS_SSL_DEBUG_MSG( 2, ( "got no certificate to send" ) );
            goto write_msg;
        }
#endif /* MBEDTLS_SSL_PROTO_SSL3 */
    }
#endif /* MBEDTLS_SSL_CLI_C */
#if defined(MBEDTLS_SSL_SRV_C)
    if( ssl->conf->endpoint == MBEDTLS_SSL_IS_SERVER )
    {
        if( mbedtls_ssl_own_cert( ssl ) == NULL )
        {
            MBEDTLS_SSL_DEBUG_MSG( 1, ( "got no certificate to send" ) );
            return( MBEDTLS_ERR_SSL_CERTIFICATE_REQUIRED );
        }
    }
#endif

    MBEDTLS_SSL_DEBUG_CRT( 3, "own certificate", mbedtls_ssl_own_cert( ssl ) );

    /*
     *     0  .  0    handshake type
     *     1  .  3    handshake length
     *     4  .  6    length of all certs
     *     7  .  9    length of cert. 1
     *    10  . n-1   peer certificate
     *     n  . n+2   length of cert. 2
     *    n+3 . ...   upper level cert, etc.
     */
    i = 7;
    crt = mbedtls_ssl_own_cert( ssl );

    while( crt != NULL )
    {
        n = crt->raw.len;
        if( n > MBEDTLS_SSL_OUT_CONTENT_LEN - 3 - i )
        {
            MBEDTLS_SSL_DEBUG_MSG( 1, ( "certificate too large, %d > %d",
                           i + 3 + n, MBEDTLS_SSL_OUT_CONTENT_LEN ) );
            return( MBEDTLS_ERR_SSL_CERTIFICATE_TOO_LARGE );
        }

        ssl->out_msg[i    ] = (unsigned char)( n >> 16 );
        ssl->out_msg[i + 1] = (unsigned char)( n >>  8 );
        ssl->out_msg[i + 2] = (unsigned char)( n       );

        i += 3; memcpy( ssl->out_msg + i, crt->raw.p, n );
        i += n; crt = crt->next;
    }

    ssl->out_msg[4]  = (unsigned char)( ( i - 7 ) >> 16 );
    ssl->out_msg[5]  = (unsigned char)( ( i - 7 ) >>  8 );
    ssl->out_msg[6]  = (unsigned char)( ( i - 7 )       );

    ssl->out_msglen  = i;
    ssl->out_msgtype = MBEDTLS_SSL_MSG_HANDSHAKE;
    ssl->out_msg[0]  = MBEDTLS_SSL_HS_CERTIFICATE;

#if defined(MBEDTLS_SSL_PROTO_SSL3) && defined(MBEDTLS_SSL_CLI_C)
write_msg:
#endif

    ssl->state++;

    if( ( ret = mbedtls_ssl_write_handshake_msg( ssl ) ) != 0 )
    {
        MBEDTLS_SSL_DEBUG_RET( 1, "mbedtls_ssl_write_handshake_msg", ret );
        return( ret );
    }

    MBEDTLS_SSL_DEBUG_MSG( 2, ( "<= write certificate" ) );

    return( ret );
}

int mbedtls_ssl_parse_certificate( mbedtls_ssl_context *ssl )
{
    int ret = MBEDTLS_ERR_SSL_FEATURE_UNAVAILABLE;
    size_t i, n;
    const mbedtls_ssl_ciphersuite_t *ciphersuite_info = ssl->transform_negotiate->ciphersuite_info;
    int authmode = ssl->conf->authmode;
    uint8_t alert;

    MBEDTLS_SSL_DEBUG_MSG( 2, ( "=> parse certificate" ) );

    if( ciphersuite_info->key_exchange == MBEDTLS_KEY_EXCHANGE_PSK ||
        ciphersuite_info->key_exchange == MBEDTLS_KEY_EXCHANGE_DHE_PSK ||
        ciphersuite_info->key_exchange == MBEDTLS_KEY_EXCHANGE_ECDHE_PSK ||
        ciphersuite_info->key_exchange == MBEDTLS_KEY_EXCHANGE_ECJPAKE )
    {
        MBEDTLS_SSL_DEBUG_MSG( 2, ( "<= skip parse certificate" ) );
        ssl->state++;
        return( 0 );
    }

#if defined(MBEDTLS_SSL_SRV_C)
    if( ssl->conf->endpoint == MBEDTLS_SSL_IS_SERVER &&
        ciphersuite_info->key_exchange == MBEDTLS_KEY_EXCHANGE_RSA_PSK )
    {
        MBEDTLS_SSL_DEBUG_MSG( 2, ( "<= skip parse certificate" ) );
        ssl->state++;
        return( 0 );
    }

#if defined(MBEDTLS_SSL_SERVER_NAME_INDICATION)
    if( ssl->handshake->sni_authmode != MBEDTLS_SSL_VERIFY_UNSET )
        authmode = ssl->handshake->sni_authmode;
#endif

    if( ssl->conf->endpoint == MBEDTLS_SSL_IS_SERVER &&
        authmode == MBEDTLS_SSL_VERIFY_NONE )
    {
        ssl->session_negotiate->verify_result = MBEDTLS_X509_BADCERT_SKIP_VERIFY;
        MBEDTLS_SSL_DEBUG_MSG( 2, ( "<= skip parse certificate" ) );
        ssl->state++;
        return( 0 );
    }
#endif

    if( ( ret = mbedtls_ssl_read_record( ssl ) ) != 0 )
    {
        /* mbedtls_ssl_read_record may have sent an alert already. We
           let it decide whether to alert. */
        MBEDTLS_SSL_DEBUG_RET( 1, "mbedtls_ssl_read_record", ret );
        return( ret );
    }

    ssl->state++;

#if defined(MBEDTLS_SSL_SRV_C)
#if defined(MBEDTLS_SSL_PROTO_SSL3)
    /*
     * Check if the client sent an empty certificate
     */
    if( ssl->conf->endpoint  == MBEDTLS_SSL_IS_SERVER &&
        ssl->minor_ver == MBEDTLS_SSL_MINOR_VERSION_0 )
    {
        if( ssl->in_msglen  == 2                        &&
            ssl->in_msgtype == MBEDTLS_SSL_MSG_ALERT            &&
            ssl->in_msg[0]  == MBEDTLS_SSL_ALERT_LEVEL_WARNING  &&
            ssl->in_msg[1]  == MBEDTLS_SSL_ALERT_MSG_NO_CERT )
        {
            MBEDTLS_SSL_DEBUG_MSG( 1, ( "SSLv3 client has no certificate" ) );

            /* The client was asked for a certificate but didn't send
               one. The client should know what's going on, so we
               don't send an alert. */
            ssl->session_negotiate->verify_result = MBEDTLS_X509_BADCERT_MISSING;
            if( authmode == MBEDTLS_SSL_VERIFY_OPTIONAL )
                return( 0 );
            else
                return( MBEDTLS_ERR_SSL_NO_CLIENT_CERTIFICATE );
        }
    }
#endif /* MBEDTLS_SSL_PROTO_SSL3 */

#if defined(MBEDTLS_SSL_PROTO_TLS1) || defined(MBEDTLS_SSL_PROTO_TLS1_1) || \
    defined(MBEDTLS_SSL_PROTO_TLS1_2)
    if( ssl->conf->endpoint  == MBEDTLS_SSL_IS_SERVER &&
        ssl->minor_ver != MBEDTLS_SSL_MINOR_VERSION_0 )
    {
        if( ssl->in_hslen   == 3 + mbedtls_ssl_hs_hdr_len( ssl ) &&
            ssl->in_msgtype == MBEDTLS_SSL_MSG_HANDSHAKE    &&
            ssl->in_msg[0]  == MBEDTLS_SSL_HS_CERTIFICATE   &&
            memcmp( ssl->in_msg + mbedtls_ssl_hs_hdr_len( ssl ), "\0\0\0", 3 ) == 0 )
        {
            MBEDTLS_SSL_DEBUG_MSG( 1, ( "TLSv1 client has no certificate" ) );

            /* The client was asked for a certificate but didn't send
               one. The client should know what's going on, so we
               don't send an alert. */
            ssl->session_negotiate->verify_result = MBEDTLS_X509_BADCERT_MISSING;
            if( authmode == MBEDTLS_SSL_VERIFY_OPTIONAL )
                return( 0 );
            else
                return( MBEDTLS_ERR_SSL_NO_CLIENT_CERTIFICATE );
        }
    }
#endif /* MBEDTLS_SSL_PROTO_TLS1 || MBEDTLS_SSL_PROTO_TLS1_1 || \
          MBEDTLS_SSL_PROTO_TLS1_2 */
#endif /* MBEDTLS_SSL_SRV_C */

    if( ssl->in_msgtype != MBEDTLS_SSL_MSG_HANDSHAKE )
    {
        MBEDTLS_SSL_DEBUG_MSG( 1, ( "bad certificate message" ) );
        mbedtls_ssl_send_alert_message( ssl, MBEDTLS_SSL_ALERT_LEVEL_FATAL,
                                        MBEDTLS_SSL_ALERT_MSG_UNEXPECTED_MESSAGE );
        return( MBEDTLS_ERR_SSL_UNEXPECTED_MESSAGE );
    }

    if( ssl->in_msg[0] != MBEDTLS_SSL_HS_CERTIFICATE ||
        ssl->in_hslen < mbedtls_ssl_hs_hdr_len( ssl ) + 3 + 3 )
    {
        MBEDTLS_SSL_DEBUG_MSG( 1, ( "bad certificate message" ) );
        mbedtls_ssl_send_alert_message( ssl, MBEDTLS_SSL_ALERT_LEVEL_FATAL,
                                        MBEDTLS_SSL_ALERT_MSG_DECODE_ERROR );
        return( MBEDTLS_ERR_SSL_BAD_HS_CERTIFICATE );
    }

    i = mbedtls_ssl_hs_hdr_len( ssl );

    /*
     * Same message structure as in mbedtls_ssl_write_certificate()
     */
    n = ( ssl->in_msg[i+1] << 8 ) | ssl->in_msg[i+2];

    if( ssl->in_msg[i] != 0 ||
        ssl->in_hslen != n + 3 + mbedtls_ssl_hs_hdr_len( ssl ) )
    {
        MBEDTLS_SSL_DEBUG_MSG( 1, ( "bad certificate message" ) );
        mbedtls_ssl_send_alert_message( ssl, MBEDTLS_SSL_ALERT_LEVEL_FATAL,
                                        MBEDTLS_SSL_ALERT_MSG_DECODE_ERROR );
        return( MBEDTLS_ERR_SSL_BAD_HS_CERTIFICATE );
    }

    /* In case we tried to reuse a session but it failed */
    if( ssl->session_negotiate->peer_cert != NULL )
    {
        mbedtls_x509_crt_free( ssl->session_negotiate->peer_cert );
        mbedtls_free( ssl->session_negotiate->peer_cert );
    }

    if( ( ssl->session_negotiate->peer_cert = mbedtls_calloc( 1,
                    sizeof( mbedtls_x509_crt ) ) ) == NULL )
    {
        MBEDTLS_SSL_DEBUG_MSG( 1, ( "alloc(%d bytes) failed",
                       sizeof( mbedtls_x509_crt ) ) );
        mbedtls_ssl_send_alert_message( ssl, MBEDTLS_SSL_ALERT_LEVEL_FATAL,
                                        MBEDTLS_SSL_ALERT_MSG_INTERNAL_ERROR );
        return( MBEDTLS_ERR_SSL_ALLOC_FAILED );
    }

    mbedtls_x509_crt_init( ssl->session_negotiate->peer_cert );

    i += 3;

    while( i < ssl->in_hslen )
    {
        if ( i + 3 > ssl->in_hslen ) {
            MBEDTLS_SSL_DEBUG_MSG( 1, ( "bad certificate message" ) );
            mbedtls_ssl_send_alert_message( ssl, MBEDTLS_SSL_ALERT_LEVEL_FATAL,
                                           MBEDTLS_SSL_ALERT_MSG_DECODE_ERROR );
            return( MBEDTLS_ERR_SSL_BAD_HS_CERTIFICATE );
        }
        if( ssl->in_msg[i] != 0 )
        {
            MBEDTLS_SSL_DEBUG_MSG( 1, ( "bad certificate message" ) );
            mbedtls_ssl_send_alert_message( ssl, MBEDTLS_SSL_ALERT_LEVEL_FATAL,
                                            MBEDTLS_SSL_ALERT_MSG_DECODE_ERROR );
            return( MBEDTLS_ERR_SSL_BAD_HS_CERTIFICATE );
        }

        n = ( (unsigned int) ssl->in_msg[i + 1] << 8 )
            | (unsigned int) ssl->in_msg[i + 2];
        i += 3;

        if( n < 128 || i + n > ssl->in_hslen )
        {
            MBEDTLS_SSL_DEBUG_MSG( 1, ( "bad certificate message" ) );
            mbedtls_ssl_send_alert_message( ssl, MBEDTLS_SSL_ALERT_LEVEL_FATAL,
                                            MBEDTLS_SSL_ALERT_MSG_DECODE_ERROR );
            return( MBEDTLS_ERR_SSL_BAD_HS_CERTIFICATE );
        }

        ret = mbedtls_x509_crt_parse_der( ssl->session_negotiate->peer_cert,
                                  ssl->in_msg + i, n );
        switch( ret )
        {
        case 0: /*ok*/
        case MBEDTLS_ERR_X509_UNKNOWN_SIG_ALG + MBEDTLS_ERR_OID_NOT_FOUND:
            /* Ignore certificate with an unknown algorithm: maybe a
               prior certificate was already trusted. */
            break;

        case MBEDTLS_ERR_X509_ALLOC_FAILED:
            alert = MBEDTLS_SSL_ALERT_MSG_INTERNAL_ERROR;
            goto crt_parse_der_failed;

        case MBEDTLS_ERR_X509_UNKNOWN_VERSION:
            alert = MBEDTLS_SSL_ALERT_MSG_UNSUPPORTED_CERT;
            goto crt_parse_der_failed;

        default:
            alert = MBEDTLS_SSL_ALERT_MSG_BAD_CERT;
        crt_parse_der_failed:
            mbedtls_ssl_send_alert_message( ssl, MBEDTLS_SSL_ALERT_LEVEL_FATAL, alert );
            MBEDTLS_SSL_DEBUG_RET( 1, " mbedtls_x509_crt_parse_der", ret );
            return( ret );
        }

        i += n;
    }

    MBEDTLS_SSL_DEBUG_CRT( 3, "peer certificate", ssl->session_negotiate->peer_cert );

    /*
     * On client, make sure the server cert doesn't change during renego to
     * avoid "triple handshake" attack: https://secure-resumption.com/
     */
#if defined(MBEDTLS_SSL_RENEGOTIATION) && defined(MBEDTLS_SSL_CLI_C)
    if( ssl->conf->endpoint == MBEDTLS_SSL_IS_CLIENT &&
        ssl->renego_status == MBEDTLS_SSL_RENEGOTIATION_IN_PROGRESS )
    {
        if( ssl->session->peer_cert == NULL )
        {
            MBEDTLS_SSL_DEBUG_MSG( 1, ( "new server cert during renegotiation" ) );
            mbedtls_ssl_send_alert_message( ssl, MBEDTLS_SSL_ALERT_LEVEL_FATAL,
                                            MBEDTLS_SSL_ALERT_MSG_ACCESS_DENIED );
            return( MBEDTLS_ERR_SSL_BAD_HS_CERTIFICATE );
        }

        if( ssl->session->peer_cert->raw.len !=
            ssl->session_negotiate->peer_cert->raw.len ||
            memcmp( ssl->session->peer_cert->raw.p,
                    ssl->session_negotiate->peer_cert->raw.p,
                    ssl->session->peer_cert->raw.len ) != 0 )
        {
            MBEDTLS_SSL_DEBUG_MSG( 1, ( "server cert changed during renegotiation" ) );
            mbedtls_ssl_send_alert_message( ssl, MBEDTLS_SSL_ALERT_LEVEL_FATAL,
                                            MBEDTLS_SSL_ALERT_MSG_ACCESS_DENIED );
            return( MBEDTLS_ERR_SSL_BAD_HS_CERTIFICATE );
        }
    }
#endif /* MBEDTLS_SSL_RENEGOTIATION && MBEDTLS_SSL_CLI_C */

    if( authmode != MBEDTLS_SSL_VERIFY_NONE )
    {
        mbedtls_x509_crt *ca_chain;
        mbedtls_x509_crl *ca_crl;

#if defined(MBEDTLS_SSL_SERVER_NAME_INDICATION)
        if( ssl->handshake->sni_ca_chain != NULL )
        {
            ca_chain = ssl->handshake->sni_ca_chain;
            ca_crl   = ssl->handshake->sni_ca_crl;
        }
        else
#endif
        {
            ca_chain = ssl->conf->ca_chain;
            ca_crl   = ssl->conf->ca_crl;
        }

        /*
         * Main check: verify certificate
         */
        ret = mbedtls_x509_crt_verify_with_profile(
                                ssl->session_negotiate->peer_cert,
                                ca_chain, ca_crl,
                                ssl->conf->cert_profile,
                                ssl->hostname,
                               &ssl->session_negotiate->verify_result,
                                ssl->conf->f_vrfy, ssl->conf->p_vrfy );

        if( ret != 0 )
        {
            MBEDTLS_SSL_DEBUG_RET( 1, "x509_verify_cert", ret );
        }

        /*
         * Secondary checks: always done, but change 'ret' only if it was 0
         */

#if defined(MBEDTLS_ECP_C)
        {
            const mbedtls_pk_context *pk = &ssl->session_negotiate->peer_cert->pk;

            /* If certificate uses an EC key, make sure the curve is OK */
            if( mbedtls_pk_can_do( pk, MBEDTLS_PK_ECKEY ) &&
                mbedtls_ssl_check_curve( ssl, mbedtls_pk_ec( *pk )->grp.id ) != 0 )
            {
                ssl->session_negotiate->verify_result |= MBEDTLS_X509_BADCERT_BAD_KEY;

                MBEDTLS_SSL_DEBUG_MSG( 1, ( "bad certificate (EC key curve)" ) );
                if( ret == 0 )
                    ret = MBEDTLS_ERR_SSL_BAD_HS_CERTIFICATE;
            }
        }
#endif /* MBEDTLS_ECP_C */

        if( mbedtls_ssl_check_cert_usage( ssl->session_negotiate->peer_cert,
                                 ciphersuite_info,
                                 ! ssl->conf->endpoint,
                                 &ssl->session_negotiate->verify_result ) != 0 )
        {
            MBEDTLS_SSL_DEBUG_MSG( 1, ( "bad certificate (usage extensions)" ) );
            if( ret == 0 )
                ret = MBEDTLS_ERR_SSL_BAD_HS_CERTIFICATE;
        }

        /* mbedtls_x509_crt_verify_with_profile is supposed to report a
         * verification failure through MBEDTLS_ERR_X509_CERT_VERIFY_FAILED,
         * with details encoded in the verification flags. All other kinds
         * of error codes, including those from the user provided f_vrfy
         * functions, are treated as fatal and lead to a failure of
         * ssl_parse_certificate even if verification was optional. */
        if( authmode == MBEDTLS_SSL_VERIFY_OPTIONAL &&
            ( ret == MBEDTLS_ERR_X509_CERT_VERIFY_FAILED ||
              ret == MBEDTLS_ERR_SSL_BAD_HS_CERTIFICATE ) )
        {
            ret = 0;
        }

        if( ca_chain == NULL && authmode == MBEDTLS_SSL_VERIFY_REQUIRED )
        {
            MBEDTLS_SSL_DEBUG_MSG( 1, ( "got no CA chain" ) );
            ret = MBEDTLS_ERR_SSL_CA_CHAIN_REQUIRED;
        }

        if( ret != 0 )
        {
            /* The certificate may have been rejected for several reasons.
               Pick one and send the corresponding alert. Which alert to send
               may be a subject of debate in some cases. */
            if( ssl->session_negotiate->verify_result & MBEDTLS_X509_BADCERT_OTHER )
                alert = MBEDTLS_SSL_ALERT_MSG_ACCESS_DENIED;
            else if( ssl->session_negotiate->verify_result & MBEDTLS_X509_BADCERT_CN_MISMATCH )
                alert = MBEDTLS_SSL_ALERT_MSG_BAD_CERT;
            else if( ssl->session_negotiate->verify_result & MBEDTLS_X509_BADCERT_KEY_USAGE )
                alert = MBEDTLS_SSL_ALERT_MSG_UNSUPPORTED_CERT;
            else if( ssl->session_negotiate->verify_result & MBEDTLS_X509_BADCERT_EXT_KEY_USAGE )
                alert = MBEDTLS_SSL_ALERT_MSG_UNSUPPORTED_CERT;
            else if( ssl->session_negotiate->verify_result & MBEDTLS_X509_BADCERT_NS_CERT_TYPE )
                alert = MBEDTLS_SSL_ALERT_MSG_UNSUPPORTED_CERT;
            else if( ssl->session_negotiate->verify_result & MBEDTLS_X509_BADCERT_BAD_PK )
                alert = MBEDTLS_SSL_ALERT_MSG_UNSUPPORTED_CERT;
            else if( ssl->session_negotiate->verify_result & MBEDTLS_X509_BADCERT_BAD_KEY )
                alert = MBEDTLS_SSL_ALERT_MSG_UNSUPPORTED_CERT;
            else if( ssl->session_negotiate->verify_result & MBEDTLS_X509_BADCERT_EXPIRED )
                alert = MBEDTLS_SSL_ALERT_MSG_CERT_EXPIRED;
            else if( ssl->session_negotiate->verify_result & MBEDTLS_X509_BADCERT_REVOKED )
                alert = MBEDTLS_SSL_ALERT_MSG_CERT_REVOKED;
            else if( ssl->session_negotiate->verify_result & MBEDTLS_X509_BADCERT_NOT_TRUSTED )
                alert = MBEDTLS_SSL_ALERT_MSG_UNKNOWN_CA;
            else
                alert = MBEDTLS_SSL_ALERT_MSG_CERT_UNKNOWN;
            mbedtls_ssl_send_alert_message( ssl, MBEDTLS_SSL_ALERT_LEVEL_FATAL,
                                            alert );
        }

#if defined(MBEDTLS_DEBUG_C)
        if( ssl->session_negotiate->verify_result != 0 )
        {
            MBEDTLS_SSL_DEBUG_MSG( 3, ( "! Certificate verification flags %x",
                                        ssl->session_negotiate->verify_result ) );
        }
        else
        {
            MBEDTLS_SSL_DEBUG_MSG( 3, ( "Certificate verification flags clear" ) );
        }
#endif /* MBEDTLS_DEBUG_C */
    }

    MBEDTLS_SSL_DEBUG_MSG( 2, ( "<= parse certificate" ) );

    return( ret );
}
#endif /* !MBEDTLS_KEY_EXCHANGE_RSA_ENABLED
          !MBEDTLS_KEY_EXCHANGE_RSA_PSK_ENABLED
          !MBEDTLS_KEY_EXCHANGE_DHE_RSA_ENABLED
          !MBEDTLS_KEY_EXCHANGE_ECDHE_RSA_ENABLED
          !MBEDTLS_KEY_EXCHANGE_ECDHE_ECDSA_ENABLED
          !MBEDTLS_KEY_EXCHANGE_ECDH_RSA_ENABLED
          !MBEDTLS_KEY_EXCHANGE_ECDH_ECDSA_ENABLED */

int mbedtls_ssl_write_change_cipher_spec( mbedtls_ssl_context *ssl )
{
    int ret;

    MBEDTLS_SSL_DEBUG_MSG( 2, ( "=> write change cipher spec" ) );

    ssl->out_msgtype = MBEDTLS_SSL_MSG_CHANGE_CIPHER_SPEC;
    ssl->out_msglen  = 1;
    ssl->out_msg[0]  = 1;

    ssl->state++;

    if( ( ret = mbedtls_ssl_write_handshake_msg( ssl ) ) != 0 )
    {
        MBEDTLS_SSL_DEBUG_RET( 1, "mbedtls_ssl_write_handshake_msg", ret );
        return( ret );
    }

    MBEDTLS_SSL_DEBUG_MSG( 2, ( "<= write change cipher spec" ) );

    return( 0 );
}

int mbedtls_ssl_parse_change_cipher_spec( mbedtls_ssl_context *ssl )
{
    int ret;

    MBEDTLS_SSL_DEBUG_MSG( 2, ( "=> parse change cipher spec" ) );

    if( ( ret = mbedtls_ssl_read_record( ssl ) ) != 0 )
    {
        MBEDTLS_SSL_DEBUG_RET( 1, "mbedtls_ssl_read_record", ret );
        return( ret );
    }

    if( ssl->in_msgtype != MBEDTLS_SSL_MSG_CHANGE_CIPHER_SPEC )
    {
        MBEDTLS_SSL_DEBUG_MSG( 1, ( "bad change cipher spec message" ) );
        mbedtls_ssl_send_alert_message( ssl, MBEDTLS_SSL_ALERT_LEVEL_FATAL,
                                        MBEDTLS_SSL_ALERT_MSG_UNEXPECTED_MESSAGE );
        return( MBEDTLS_ERR_SSL_UNEXPECTED_MESSAGE );
    }

    if( ssl->in_msglen != 1 || ssl->in_msg[0] != 1 )
    {
        MBEDTLS_SSL_DEBUG_MSG( 1, ( "bad change cipher spec message" ) );
        mbedtls_ssl_send_alert_message( ssl, MBEDTLS_SSL_ALERT_LEVEL_FATAL,
                                        MBEDTLS_SSL_ALERT_MSG_DECODE_ERROR );
        return( MBEDTLS_ERR_SSL_BAD_HS_CHANGE_CIPHER_SPEC );
    }

    /*
     * Switch to our negotiated transform and session parameters for inbound
     * data.
     */
    MBEDTLS_SSL_DEBUG_MSG( 3, ( "switching to new transform spec for inbound data" ) );
    ssl->transform_in = ssl->transform_negotiate;
    ssl->session_in = ssl->session_negotiate;

#if defined(MBEDTLS_SSL_PROTO_DTLS)
    if( ssl->conf->transport == MBEDTLS_SSL_TRANSPORT_DATAGRAM )
    {
#if defined(MBEDTLS_SSL_DTLS_ANTI_REPLAY)
        ssl_dtls_replay_reset( ssl );
#endif

        /* Increment epoch */
        if( ++ssl->in_epoch == 0 )
        {
            MBEDTLS_SSL_DEBUG_MSG( 1, ( "DTLS epoch would wrap" ) );
            /* This is highly unlikely to happen for legitimate reasons, so
               treat it as an attack and don't send an alert. */
            return( MBEDTLS_ERR_SSL_COUNTER_WRAPPING );
        }
    }
    else
#endif /* MBEDTLS_SSL_PROTO_DTLS */
    memset( ssl->in_ctr, 0, 8 );

    ssl_update_in_pointers( ssl, ssl->transform_negotiate );

#if defined(MBEDTLS_SSL_HW_RECORD_ACCEL)
    if( mbedtls_ssl_hw_record_activate != NULL )
    {
        if( ( ret = mbedtls_ssl_hw_record_activate( ssl, MBEDTLS_SSL_CHANNEL_INBOUND ) ) != 0 )
        {
            MBEDTLS_SSL_DEBUG_RET( 1, "mbedtls_ssl_hw_record_activate", ret );
            mbedtls_ssl_send_alert_message( ssl, MBEDTLS_SSL_ALERT_LEVEL_FATAL,
                                            MBEDTLS_SSL_ALERT_MSG_INTERNAL_ERROR );
            return( MBEDTLS_ERR_SSL_HW_ACCEL_FAILED );
        }
    }
#endif

    ssl->state++;

    MBEDTLS_SSL_DEBUG_MSG( 2, ( "<= parse change cipher spec" ) );

    return( 0 );
}

void mbedtls_ssl_optimize_checksum( mbedtls_ssl_context *ssl,
                            const mbedtls_ssl_ciphersuite_t *ciphersuite_info )
{
    ((void) ciphersuite_info);

#if defined(MBEDTLS_SSL_PROTO_SSL3) || defined(MBEDTLS_SSL_PROTO_TLS1) || \
    defined(MBEDTLS_SSL_PROTO_TLS1_1)
    if( ssl->minor_ver < MBEDTLS_SSL_MINOR_VERSION_3 )
        ssl->handshake->update_checksum = ssl_update_checksum_md5sha1;
    else
#endif
#if defined(MBEDTLS_SSL_PROTO_TLS1_2)
#if defined(MBEDTLS_SHA512_C)
    if( ciphersuite_info->mac == MBEDTLS_MD_SHA384 )
        ssl->handshake->update_checksum = ssl_update_checksum_sha384;
    else
#endif
#if defined(MBEDTLS_SHA256_C)
    if( ciphersuite_info->mac != MBEDTLS_MD_SHA384 )
        ssl->handshake->update_checksum = ssl_update_checksum_sha256;
    else
#endif
#endif /* MBEDTLS_SSL_PROTO_TLS1_2 */
    {
        MBEDTLS_SSL_DEBUG_MSG( 1, ( "should never happen" ) );
        return;
    }
}

void mbedtls_ssl_reset_checksum( mbedtls_ssl_context *ssl )
{
#if defined(MBEDTLS_SSL_PROTO_SSL3) || defined(MBEDTLS_SSL_PROTO_TLS1) || \
    defined(MBEDTLS_SSL_PROTO_TLS1_1)
     mbedtls_md5_starts_ret( &ssl->handshake->fin_md5  );
    mbedtls_sha1_starts_ret( &ssl->handshake->fin_sha1 );
#endif
#if defined(MBEDTLS_SSL_PROTO_TLS1_2)
#if defined(MBEDTLS_SHA256_C)
    mbedtls_sha256_starts_ret( &ssl->handshake->fin_sha256, 0 );
#endif
#if defined(MBEDTLS_SHA512_C)
    mbedtls_sha512_starts_ret( &ssl->handshake->fin_sha512, 1 );
#endif
#endif /* MBEDTLS_SSL_PROTO_TLS1_2 */
}

static void ssl_update_checksum_start( mbedtls_ssl_context *ssl,
                                       const unsigned char *buf, size_t len )
{
#if defined(MBEDTLS_SSL_PROTO_SSL3) || defined(MBEDTLS_SSL_PROTO_TLS1) || \
    defined(MBEDTLS_SSL_PROTO_TLS1_1)
     mbedtls_md5_update_ret( &ssl->handshake->fin_md5 , buf, len );
    mbedtls_sha1_update_ret( &ssl->handshake->fin_sha1, buf, len );
#endif
#if defined(MBEDTLS_SSL_PROTO_TLS1_2)
#if defined(MBEDTLS_SHA256_C)
    mbedtls_sha256_update_ret( &ssl->handshake->fin_sha256, buf, len );
#endif
#if defined(MBEDTLS_SHA512_C)
    mbedtls_sha512_update_ret( &ssl->handshake->fin_sha512, buf, len );
#endif
#endif /* MBEDTLS_SSL_PROTO_TLS1_2 */
}

#if defined(MBEDTLS_SSL_PROTO_SSL3) || defined(MBEDTLS_SSL_PROTO_TLS1) || \
    defined(MBEDTLS_SSL_PROTO_TLS1_1)
static void ssl_update_checksum_md5sha1( mbedtls_ssl_context *ssl,
                                         const unsigned char *buf, size_t len )
{
     mbedtls_md5_update_ret( &ssl->handshake->fin_md5 , buf, len );
    mbedtls_sha1_update_ret( &ssl->handshake->fin_sha1, buf, len );
}
#endif

#if defined(MBEDTLS_SSL_PROTO_TLS1_2)
#if defined(MBEDTLS_SHA256_C)
static void ssl_update_checksum_sha256( mbedtls_ssl_context *ssl,
                                        const unsigned char *buf, size_t len )
{
    mbedtls_sha256_update_ret( &ssl->handshake->fin_sha256, buf, len );
}
#endif

#if defined(MBEDTLS_SHA512_C)
static void ssl_update_checksum_sha384( mbedtls_ssl_context *ssl,
                                        const unsigned char *buf, size_t len )
{
    mbedtls_sha512_update_ret( &ssl->handshake->fin_sha512, buf, len );
}
#endif
#endif /* MBEDTLS_SSL_PROTO_TLS1_2 */

#if defined(MBEDTLS_SSL_PROTO_SSL3)
static void ssl_calc_finished_ssl(
                mbedtls_ssl_context *ssl, unsigned char *buf, int from )
{
    const char *sender;
    mbedtls_md5_context  md5;
    mbedtls_sha1_context sha1;

    unsigned char padbuf[48];
    unsigned char md5sum[16];
    unsigned char sha1sum[20];

    mbedtls_ssl_session *session = ssl->session_negotiate;
    if( !session )
        session = ssl->session;

    MBEDTLS_SSL_DEBUG_MSG( 2, ( "=> calc  finished ssl" ) );

    mbedtls_md5_init( &md5 );
    mbedtls_sha1_init( &sha1 );

    mbedtls_md5_clone( &md5, &ssl->handshake->fin_md5 );
    mbedtls_sha1_clone( &sha1, &ssl->handshake->fin_sha1 );

    /*
     * SSLv3:
     *   hash =
     *      MD5( master + pad2 +
     *          MD5( handshake + sender + master + pad1 ) )
     *   + SHA1( master + pad2 +
     *         SHA1( handshake + sender + master + pad1 ) )
     */

#if !defined(MBEDTLS_MD5_ALT)
    MBEDTLS_SSL_DEBUG_BUF( 4, "finished  md5 state", (unsigned char *)
                    md5.state, sizeof(  md5.state ) );
#endif

#if !defined(MBEDTLS_SHA1_ALT)
    MBEDTLS_SSL_DEBUG_BUF( 4, "finished sha1 state", (unsigned char *)
                   sha1.state, sizeof( sha1.state ) );
#endif

    sender = ( from == MBEDTLS_SSL_IS_CLIENT ) ? "CLNT"
                                       : "SRVR";

    memset( padbuf, 0x36, 48 );

    mbedtls_md5_update_ret( &md5, (const unsigned char *) sender, 4 );
    mbedtls_md5_update_ret( &md5, session->master, 48 );
    mbedtls_md5_update_ret( &md5, padbuf, 48 );
    mbedtls_md5_finish_ret( &md5, md5sum );

    mbedtls_sha1_update_ret( &sha1, (const unsigned char *) sender, 4 );
    mbedtls_sha1_update_ret( &sha1, session->master, 48 );
    mbedtls_sha1_update_ret( &sha1, padbuf, 40 );
    mbedtls_sha1_finish_ret( &sha1, sha1sum );

    memset( padbuf, 0x5C, 48 );

    mbedtls_md5_starts_ret( &md5 );
    mbedtls_md5_update_ret( &md5, session->master, 48 );
    mbedtls_md5_update_ret( &md5, padbuf, 48 );
    mbedtls_md5_update_ret( &md5, md5sum, 16 );
    mbedtls_md5_finish_ret( &md5, buf );

    mbedtls_sha1_starts_ret( &sha1 );
    mbedtls_sha1_update_ret( &sha1, session->master, 48 );
    mbedtls_sha1_update_ret( &sha1, padbuf , 40 );
    mbedtls_sha1_update_ret( &sha1, sha1sum, 20 );
    mbedtls_sha1_finish_ret( &sha1, buf + 16 );

    MBEDTLS_SSL_DEBUG_BUF( 3, "calc finished result", buf, 36 );

    mbedtls_md5_free(  &md5  );
    mbedtls_sha1_free( &sha1 );

    mbedtls_platform_zeroize(  padbuf, sizeof(  padbuf ) );
    mbedtls_platform_zeroize(  md5sum, sizeof(  md5sum ) );
    mbedtls_platform_zeroize( sha1sum, sizeof( sha1sum ) );

    MBEDTLS_SSL_DEBUG_MSG( 2, ( "<= calc  finished" ) );
}
#endif /* MBEDTLS_SSL_PROTO_SSL3 */

#if defined(MBEDTLS_SSL_PROTO_TLS1) || defined(MBEDTLS_SSL_PROTO_TLS1_1)
static void ssl_calc_finished_tls(
                mbedtls_ssl_context *ssl, unsigned char *buf, int from )
{
    int len = 12;
    const char *sender;
    mbedtls_md5_context  md5;
    mbedtls_sha1_context sha1;
    unsigned char padbuf[36];

    mbedtls_ssl_session *session = ssl->session_negotiate;
    if( !session )
        session = ssl->session;

    MBEDTLS_SSL_DEBUG_MSG( 2, ( "=> calc  finished tls" ) );

    mbedtls_md5_init( &md5 );
    mbedtls_sha1_init( &sha1 );

    mbedtls_md5_clone( &md5, &ssl->handshake->fin_md5 );
    mbedtls_sha1_clone( &sha1, &ssl->handshake->fin_sha1 );

    /*
     * TLSv1:
     *   hash = PRF( master, finished_label,
     *               MD5( handshake ) + SHA1( handshake ) )[0..11]
     */

#if !defined(MBEDTLS_MD5_ALT)
    MBEDTLS_SSL_DEBUG_BUF( 4, "finished  md5 state", (unsigned char *)
                    md5.state, sizeof(  md5.state ) );
#endif

#if !defined(MBEDTLS_SHA1_ALT)
    MBEDTLS_SSL_DEBUG_BUF( 4, "finished sha1 state", (unsigned char *)
                   sha1.state, sizeof( sha1.state ) );
#endif

    sender = ( from == MBEDTLS_SSL_IS_CLIENT )
             ? "client finished"
             : "server finished";

    mbedtls_md5_finish_ret(  &md5, padbuf );
    mbedtls_sha1_finish_ret( &sha1, padbuf + 16 );

    ssl->handshake->tls_prf( session->master, 48, sender,
                             padbuf, 36, buf, len );

    MBEDTLS_SSL_DEBUG_BUF( 3, "calc finished result", buf, len );

    mbedtls_md5_free(  &md5  );
    mbedtls_sha1_free( &sha1 );

    mbedtls_platform_zeroize(  padbuf, sizeof(  padbuf ) );

    MBEDTLS_SSL_DEBUG_MSG( 2, ( "<= calc  finished" ) );
}
#endif /* MBEDTLS_SSL_PROTO_TLS1 || MBEDTLS_SSL_PROTO_TLS1_1 */

#if defined(MBEDTLS_SSL_PROTO_TLS1_2)
#if defined(MBEDTLS_SHA256_C)
static void ssl_calc_finished_tls_sha256(
                mbedtls_ssl_context *ssl, unsigned char *buf, int from )
{
    int len = 12;
    const char *sender;
    mbedtls_sha256_context sha256;
    unsigned char padbuf[32];

    mbedtls_ssl_session *session = ssl->session_negotiate;
    if( !session )
        session = ssl->session;

    mbedtls_sha256_init( &sha256 );

    MBEDTLS_SSL_DEBUG_MSG( 2, ( "=> calc  finished tls sha256" ) );

    mbedtls_sha256_clone( &sha256, &ssl->handshake->fin_sha256 );

    /*
     * TLSv1.2:
     *   hash = PRF( master, finished_label,
     *               Hash( handshake ) )[0.11]
     */

#if !defined(MBEDTLS_SHA256_ALT)
    MBEDTLS_SSL_DEBUG_BUF( 4, "finished sha2 state", (unsigned char *)
                   sha256.state, sizeof( sha256.state ) );
#endif

    sender = ( from == MBEDTLS_SSL_IS_CLIENT )
             ? "client finished"
             : "server finished";

    mbedtls_sha256_finish_ret( &sha256, padbuf );

    ssl->handshake->tls_prf( session->master, 48, sender,
                             padbuf, 32, buf, len );

    MBEDTLS_SSL_DEBUG_BUF( 3, "calc finished result", buf, len );

    mbedtls_sha256_free( &sha256 );

    mbedtls_platform_zeroize(  padbuf, sizeof(  padbuf ) );

    MBEDTLS_SSL_DEBUG_MSG( 2, ( "<= calc  finished" ) );
}
#endif /* MBEDTLS_SHA256_C */

#if defined(MBEDTLS_SHA512_C)
static void ssl_calc_finished_tls_sha384(
                mbedtls_ssl_context *ssl, unsigned char *buf, int from )
{
    int len = 12;
    const char *sender;
    mbedtls_sha512_context sha512;
    unsigned char padbuf[48];

    mbedtls_ssl_session *session = ssl->session_negotiate;
    if( !session )
        session = ssl->session;

    mbedtls_sha512_init( &sha512 );

    MBEDTLS_SSL_DEBUG_MSG( 2, ( "=> calc  finished tls sha384" ) );

    mbedtls_sha512_clone( &sha512, &ssl->handshake->fin_sha512 );

    /*
     * TLSv1.2:
     *   hash = PRF( master, finished_label,
     *               Hash( handshake ) )[0.11]
     */

#if !defined(MBEDTLS_SHA512_ALT)
    MBEDTLS_SSL_DEBUG_BUF( 4, "finished sha512 state", (unsigned char *)
                   sha512.state, sizeof( sha512.state ) );
#endif

    sender = ( from == MBEDTLS_SSL_IS_CLIENT )
             ? "client finished"
             : "server finished";

    mbedtls_sha512_finish_ret( &sha512, padbuf );

    ssl->handshake->tls_prf( session->master, 48, sender,
                             padbuf, 48, buf, len );

    MBEDTLS_SSL_DEBUG_BUF( 3, "calc finished result", buf, len );

    mbedtls_sha512_free( &sha512 );

    mbedtls_platform_zeroize(  padbuf, sizeof( padbuf ) );

    MBEDTLS_SSL_DEBUG_MSG( 2, ( "<= calc  finished" ) );
}
#endif /* MBEDTLS_SHA512_C */
#endif /* MBEDTLS_SSL_PROTO_TLS1_2 */

static void ssl_handshake_wrapup_free_hs_transform( mbedtls_ssl_context *ssl )
{
    MBEDTLS_SSL_DEBUG_MSG( 3, ( "=> handshake wrapup: final free" ) );

    /*
     * Free our handshake params
     */
    mbedtls_ssl_handshake_free( ssl );
    mbedtls_free( ssl->handshake );
    ssl->handshake = NULL;

    /*
     * Free the previous transform and swith in the current one
     */
    if( ssl->transform )
    {
        mbedtls_ssl_transform_free( ssl->transform );
        mbedtls_free( ssl->transform );
    }
    ssl->transform = ssl->transform_negotiate;
    ssl->transform_negotiate = NULL;

    MBEDTLS_SSL_DEBUG_MSG( 3, ( "<= handshake wrapup: final free" ) );
}

void mbedtls_ssl_handshake_wrapup( mbedtls_ssl_context *ssl )
{
    int resume = ssl->handshake->resume;

    MBEDTLS_SSL_DEBUG_MSG( 3, ( "=> handshake wrapup" ) );

#if defined(MBEDTLS_SSL_RENEGOTIATION)
    if( ssl->renego_status == MBEDTLS_SSL_RENEGOTIATION_IN_PROGRESS )
    {
        ssl->renego_status =  MBEDTLS_SSL_RENEGOTIATION_DONE;
        ssl->renego_records_seen = 0;
    }
#endif

    /*
     * Free the previous session and switch in the current one
     */
    if( ssl->session )
    {
#if defined(MBEDTLS_SSL_ENCRYPT_THEN_MAC)
        /* RFC 7366 3.1: keep the EtM state */
        ssl->session_negotiate->encrypt_then_mac =
                  ssl->session->encrypt_then_mac;
#endif

        mbedtls_ssl_session_free( ssl->session );
        mbedtls_free( ssl->session );
    }
    ssl->session = ssl->session_negotiate;
    ssl->session_negotiate = NULL;

    /*
     * Add cache entry
     */
    if( ssl->conf->f_set_cache != NULL &&
        ssl->session->id_len != 0 &&
        resume == 0 )
    {
        if( ssl->conf->f_set_cache( ssl->conf->p_cache, ssl->session ) != 0 )
            MBEDTLS_SSL_DEBUG_MSG( 1, ( "cache did not store session" ) );
    }

#if defined(MBEDTLS_SSL_PROTO_DTLS)
    if( ssl->conf->transport == MBEDTLS_SSL_TRANSPORT_DATAGRAM &&
        ssl->handshake->flight != NULL )
    {
        /* Cancel handshake timer */
        ssl_set_timer( ssl, 0 );

        /* Keep last flight around in case we need to resend it:
         * we need the handshake and transform structures for that */
        MBEDTLS_SSL_DEBUG_MSG( 3, ( "skip freeing handshake and transform" ) );
    }
    else
#endif
        ssl_handshake_wrapup_free_hs_transform( ssl );

    ssl->state++;

    MBEDTLS_SSL_DEBUG_MSG( 3, ( "<= handshake wrapup" ) );
}

int mbedtls_ssl_write_finished( mbedtls_ssl_context *ssl )
{
    int ret, hash_len;

    MBEDTLS_SSL_DEBUG_MSG( 2, ( "=> write finished" ) );

    ssl_update_out_pointers( ssl, ssl->transform_negotiate );

    ssl->handshake->calc_finished( ssl, ssl->out_msg + 4, ssl->conf->endpoint );

    /*
     * RFC 5246 7.4.9 (Page 63) says 12 is the default length and ciphersuites
     * may define some other value. Currently (early 2016), no defined
     * ciphersuite does this (and this is unlikely to change as activity has
     * moved to TLS 1.3 now) so we can keep the hardcoded 12 here.
     */
    hash_len = ( ssl->minor_ver == MBEDTLS_SSL_MINOR_VERSION_0 ) ? 36 : 12;

#if defined(MBEDTLS_SSL_RENEGOTIATION)
    ssl->verify_data_len = hash_len;
    memcpy( ssl->own_verify_data, ssl->out_msg + 4, hash_len );
#endif

    ssl->out_msglen  = 4 + hash_len;
    ssl->out_msgtype = MBEDTLS_SSL_MSG_HANDSHAKE;
    ssl->out_msg[0]  = MBEDTLS_SSL_HS_FINISHED;

    /*
     * In case of session resuming, invert the client and server
     * ChangeCipherSpec messages order.
     */
    if( ssl->handshake->resume != 0 )
    {
#if defined(MBEDTLS_SSL_CLI_C)
        if( ssl->conf->endpoint == MBEDTLS_SSL_IS_CLIENT )
            ssl->state = MBEDTLS_SSL_HANDSHAKE_WRAPUP;
#endif
#if defined(MBEDTLS_SSL_SRV_C)
        if( ssl->conf->endpoint == MBEDTLS_SSL_IS_SERVER )
            ssl->state = MBEDTLS_SSL_CLIENT_CHANGE_CIPHER_SPEC;
#endif
    }
    else
        ssl->state++;

    /*
     * Switch to our negotiated transform and session parameters for outbound
     * data.
     */
    MBEDTLS_SSL_DEBUG_MSG( 3, ( "switching to new transform spec for outbound data" ) );

#if defined(MBEDTLS_SSL_PROTO_DTLS)
    if( ssl->conf->transport == MBEDTLS_SSL_TRANSPORT_DATAGRAM )
    {
        unsigned char i;

        /* Remember current epoch settings for resending */
        ssl->handshake->alt_transform_out = ssl->transform_out;
        memcpy( ssl->handshake->alt_out_ctr, ssl->cur_out_ctr, 8 );

        /* Set sequence_number to zero */
        memset( ssl->cur_out_ctr + 2, 0, 6 );

        /* Increment epoch */
        for( i = 2; i > 0; i-- )
            if( ++ssl->cur_out_ctr[i - 1] != 0 )
                break;

        /* The loop goes to its end iff the counter is wrapping */
        if( i == 0 )
        {
            MBEDTLS_SSL_DEBUG_MSG( 1, ( "DTLS epoch would wrap" ) );
            return( MBEDTLS_ERR_SSL_COUNTER_WRAPPING );
        }
    }
    else
#endif /* MBEDTLS_SSL_PROTO_DTLS */
    memset( ssl->cur_out_ctr, 0, 8 );

    ssl->transform_out = ssl->transform_negotiate;
    ssl->session_out = ssl->session_negotiate;

#if defined(MBEDTLS_SSL_HW_RECORD_ACCEL)
    if( mbedtls_ssl_hw_record_activate != NULL )
    {
        if( ( ret = mbedtls_ssl_hw_record_activate( ssl, MBEDTLS_SSL_CHANNEL_OUTBOUND ) ) != 0 )
        {
            MBEDTLS_SSL_DEBUG_RET( 1, "mbedtls_ssl_hw_record_activate", ret );
            return( MBEDTLS_ERR_SSL_HW_ACCEL_FAILED );
        }
    }
#endif

#if defined(MBEDTLS_SSL_PROTO_DTLS)
    if( ssl->conf->transport == MBEDTLS_SSL_TRANSPORT_DATAGRAM )
        mbedtls_ssl_send_flight_completed( ssl );
#endif

    if( ( ret = mbedtls_ssl_write_handshake_msg( ssl ) ) != 0 )
    {
        MBEDTLS_SSL_DEBUG_RET( 1, "mbedtls_ssl_write_handshake_msg", ret );
        return( ret );
    }

#if defined(MBEDTLS_SSL_PROTO_DTLS)
    if( ssl->conf->transport == MBEDTLS_SSL_TRANSPORT_DATAGRAM &&
        ( ret = mbedtls_ssl_flight_transmit( ssl ) ) != 0 )
    {
        MBEDTLS_SSL_DEBUG_RET( 1, "mbedtls_ssl_flight_transmit", ret );
        return( ret );
    }
#endif

    MBEDTLS_SSL_DEBUG_MSG( 2, ( "<= write finished" ) );

    return( 0 );
}

#if defined(MBEDTLS_SSL_PROTO_SSL3)
#define SSL_MAX_HASH_LEN 36
#else
#define SSL_MAX_HASH_LEN 12
#endif

int mbedtls_ssl_parse_finished( mbedtls_ssl_context *ssl )
{
    int ret;
    unsigned int hash_len;
    unsigned char buf[SSL_MAX_HASH_LEN];

    MBEDTLS_SSL_DEBUG_MSG( 2, ( "=> parse finished" ) );

    ssl->handshake->calc_finished( ssl, buf, ssl->conf->endpoint ^ 1 );

    if( ( ret = mbedtls_ssl_read_record( ssl ) ) != 0 )
    {
        MBEDTLS_SSL_DEBUG_RET( 1, "mbedtls_ssl_read_record", ret );
        return( ret );
    }

    if( ssl->in_msgtype != MBEDTLS_SSL_MSG_HANDSHAKE )
    {
        MBEDTLS_SSL_DEBUG_MSG( 1, ( "bad finished message" ) );
        mbedtls_ssl_send_alert_message( ssl, MBEDTLS_SSL_ALERT_LEVEL_FATAL,
                                        MBEDTLS_SSL_ALERT_MSG_UNEXPECTED_MESSAGE );
        return( MBEDTLS_ERR_SSL_UNEXPECTED_MESSAGE );
    }

    /* There is currently no ciphersuite using another length with TLS 1.2 */
#if defined(MBEDTLS_SSL_PROTO_SSL3)
    if( ssl->minor_ver == MBEDTLS_SSL_MINOR_VERSION_0 )
        hash_len = 36;
    else
#endif
        hash_len = 12;

    if( ssl->in_msg[0] != MBEDTLS_SSL_HS_FINISHED ||
        ssl->in_hslen  != mbedtls_ssl_hs_hdr_len( ssl ) + hash_len )
    {
        MBEDTLS_SSL_DEBUG_MSG( 1, ( "bad finished message" ) );
        mbedtls_ssl_send_alert_message( ssl, MBEDTLS_SSL_ALERT_LEVEL_FATAL,
                                        MBEDTLS_SSL_ALERT_MSG_DECODE_ERROR );
        return( MBEDTLS_ERR_SSL_BAD_HS_FINISHED );
    }

    if( mbedtls_ssl_safer_memcmp( ssl->in_msg + mbedtls_ssl_hs_hdr_len( ssl ),
                      buf, hash_len ) != 0 )
    {
        MBEDTLS_SSL_DEBUG_MSG( 1, ( "bad finished message" ) );
        mbedtls_ssl_send_alert_message( ssl, MBEDTLS_SSL_ALERT_LEVEL_FATAL,
                                        MBEDTLS_SSL_ALERT_MSG_DECODE_ERROR );
        return( MBEDTLS_ERR_SSL_BAD_HS_FINISHED );
    }

#if defined(MBEDTLS_SSL_RENEGOTIATION)
    ssl->verify_data_len = hash_len;
    memcpy( ssl->peer_verify_data, buf, hash_len );
#endif

    if( ssl->handshake->resume != 0 )
    {
#if defined(MBEDTLS_SSL_CLI_C)
        if( ssl->conf->endpoint == MBEDTLS_SSL_IS_CLIENT )
            ssl->state = MBEDTLS_SSL_CLIENT_CHANGE_CIPHER_SPEC;
#endif
#if defined(MBEDTLS_SSL_SRV_C)
        if( ssl->conf->endpoint == MBEDTLS_SSL_IS_SERVER )
            ssl->state = MBEDTLS_SSL_HANDSHAKE_WRAPUP;
#endif
    }
    else
        ssl->state++;

#if defined(MBEDTLS_SSL_PROTO_DTLS)
    if( ssl->conf->transport == MBEDTLS_SSL_TRANSPORT_DATAGRAM )
        mbedtls_ssl_recv_flight_completed( ssl );
#endif

    MBEDTLS_SSL_DEBUG_MSG( 2, ( "<= parse finished" ) );

    return( 0 );
}

static void ssl_handshake_params_init( mbedtls_ssl_handshake_params *handshake )
{
    memset( handshake, 0, sizeof( mbedtls_ssl_handshake_params ) );

#if defined(MBEDTLS_SSL_PROTO_SSL3) || defined(MBEDTLS_SSL_PROTO_TLS1) || \
    defined(MBEDTLS_SSL_PROTO_TLS1_1)
     mbedtls_md5_init(   &handshake->fin_md5  );
    mbedtls_sha1_init(   &handshake->fin_sha1 );
     mbedtls_md5_starts_ret( &handshake->fin_md5  );
    mbedtls_sha1_starts_ret( &handshake->fin_sha1 );
#endif
#if defined(MBEDTLS_SSL_PROTO_TLS1_2)
#if defined(MBEDTLS_SHA256_C)
    mbedtls_sha256_init(   &handshake->fin_sha256    );
    mbedtls_sha256_starts_ret( &handshake->fin_sha256, 0 );
#endif
#if defined(MBEDTLS_SHA512_C)
    mbedtls_sha512_init(   &handshake->fin_sha512    );
    mbedtls_sha512_starts_ret( &handshake->fin_sha512, 1 );
#endif
#endif /* MBEDTLS_SSL_PROTO_TLS1_2 */

    handshake->update_checksum = ssl_update_checksum_start;

#if defined(MBEDTLS_SSL_PROTO_TLS1_2) && \
    defined(MBEDTLS_KEY_EXCHANGE__WITH_CERT__ENABLED)
    mbedtls_ssl_sig_hash_set_init( &handshake->hash_algs );
#endif

#if defined(MBEDTLS_DHM_C)
    mbedtls_dhm_init( &handshake->dhm_ctx );
#endif
#if defined(MBEDTLS_ECDH_C)
    mbedtls_ecdh_init( &handshake->ecdh_ctx );
#endif
#if defined(MBEDTLS_KEY_EXCHANGE_ECJPAKE_ENABLED)
    mbedtls_ecjpake_init( &handshake->ecjpake_ctx );
#if defined(MBEDTLS_SSL_CLI_C)
    handshake->ecjpake_cache = NULL;
    handshake->ecjpake_cache_len = 0;
#endif
#endif

#if defined(MBEDTLS_SSL_SERVER_NAME_INDICATION)
    handshake->sni_authmode = MBEDTLS_SSL_VERIFY_UNSET;
#endif
}

static void ssl_transform_init( mbedtls_ssl_transform *transform )
{
    memset( transform, 0, sizeof(mbedtls_ssl_transform) );

    mbedtls_cipher_init( &transform->cipher_ctx_enc );
    mbedtls_cipher_init( &transform->cipher_ctx_dec );

    mbedtls_md_init( &transform->md_ctx_enc );
    mbedtls_md_init( &transform->md_ctx_dec );
}

void mbedtls_ssl_session_init( mbedtls_ssl_session *session )
{
    memset( session, 0, sizeof(mbedtls_ssl_session) );
}

static int ssl_handshake_init( mbedtls_ssl_context *ssl )
{
    /* Clear old handshake information if present */
    if( ssl->transform_negotiate )
        mbedtls_ssl_transform_free( ssl->transform_negotiate );
    if( ssl->session_negotiate )
        mbedtls_ssl_session_free( ssl->session_negotiate );
    if( ssl->handshake )
        mbedtls_ssl_handshake_free( ssl );

    /*
     * Either the pointers are now NULL or cleared properly and can be freed.
     * Now allocate missing structures.
     */
    if( ssl->transform_negotiate == NULL )
    {
        ssl->transform_negotiate = mbedtls_calloc( 1, sizeof(mbedtls_ssl_transform) );
    }

    if( ssl->session_negotiate == NULL )
    {
        ssl->session_negotiate = mbedtls_calloc( 1, sizeof(mbedtls_ssl_session) );
    }

    if( ssl->handshake == NULL )
    {
        ssl->handshake = mbedtls_calloc( 1, sizeof(mbedtls_ssl_handshake_params) );
    }

    /* All pointers should exist and can be directly freed without issue */
    if( ssl->handshake == NULL ||
        ssl->transform_negotiate == NULL ||
        ssl->session_negotiate == NULL )
    {
        MBEDTLS_SSL_DEBUG_MSG( 1, ( "alloc() of ssl sub-contexts failed" ) );

        mbedtls_free( ssl->handshake );
        mbedtls_free( ssl->transform_negotiate );
        mbedtls_free( ssl->session_negotiate );

        ssl->handshake = NULL;
        ssl->transform_negotiate = NULL;
        ssl->session_negotiate = NULL;

        return( MBEDTLS_ERR_SSL_ALLOC_FAILED );
    }

    /* Initialize structures */
    mbedtls_ssl_session_init( ssl->session_negotiate );
    ssl_transform_init( ssl->transform_negotiate );
    ssl_handshake_params_init( ssl->handshake );

#if defined(MBEDTLS_SSL_PROTO_DTLS)
    if( ssl->conf->transport == MBEDTLS_SSL_TRANSPORT_DATAGRAM )
    {
        ssl->handshake->alt_transform_out = ssl->transform_out;

        if( ssl->conf->endpoint == MBEDTLS_SSL_IS_CLIENT )
            ssl->handshake->retransmit_state = MBEDTLS_SSL_RETRANS_PREPARING;
        else
            ssl->handshake->retransmit_state = MBEDTLS_SSL_RETRANS_WAITING;

        ssl_set_timer( ssl, 0 );
    }
#endif

    return( 0 );
}

#if defined(MBEDTLS_SSL_DTLS_HELLO_VERIFY) && defined(MBEDTLS_SSL_SRV_C)
/* Dummy cookie callbacks for defaults */
static int ssl_cookie_write_dummy( void *ctx,
                      unsigned char **p, unsigned char *end,
                      const unsigned char *cli_id, size_t cli_id_len )
{
    ((void) ctx);
    ((void) p);
    ((void) end);
    ((void) cli_id);
    ((void) cli_id_len);

    return( MBEDTLS_ERR_SSL_FEATURE_UNAVAILABLE );
}

static int ssl_cookie_check_dummy( void *ctx,
                      const unsigned char *cookie, size_t cookie_len,
                      const unsigned char *cli_id, size_t cli_id_len )
{
    ((void) ctx);
    ((void) cookie);
    ((void) cookie_len);
    ((void) cli_id);
    ((void) cli_id_len);

    return( MBEDTLS_ERR_SSL_FEATURE_UNAVAILABLE );
}
#endif /* MBEDTLS_SSL_DTLS_HELLO_VERIFY && MBEDTLS_SSL_SRV_C */

/* Once ssl->out_hdr as the address of the beginning of the
 * next outgoing record is set, deduce the other pointers.
 *
 * Note: For TLS, we save the implicit record sequence number
 *       (entering MAC computation) in the 8 bytes before ssl->out_hdr,
 *       and the caller has to make sure there's space for this.
 */

static void ssl_update_out_pointers( mbedtls_ssl_context *ssl,
                                     mbedtls_ssl_transform *transform )
{
#if defined(MBEDTLS_SSL_PROTO_DTLS)
    if( ssl->conf->transport == MBEDTLS_SSL_TRANSPORT_DATAGRAM )
    {
        ssl->out_ctr = ssl->out_hdr +  3;
        ssl->out_len = ssl->out_hdr + 11;
        ssl->out_iv  = ssl->out_hdr + 13;
    }
    else
#endif
    {
        ssl->out_ctr = ssl->out_hdr - 8;
        ssl->out_len = ssl->out_hdr + 3;
        ssl->out_iv  = ssl->out_hdr + 5;
    }

    /* Adjust out_msg to make space for explicit IV, if used. */
    if( transform != NULL &&
        ssl->minor_ver >= MBEDTLS_SSL_MINOR_VERSION_2 )
    {
        ssl->out_msg = ssl->out_iv + transform->ivlen - transform->fixed_ivlen;
    }
    else
        ssl->out_msg = ssl->out_iv;
}

/* Once ssl->in_hdr as the address of the beginning of the
 * next incoming record is set, deduce the other pointers.
 *
 * Note: For TLS, we save the implicit record sequence number
 *       (entering MAC computation) in the 8 bytes before ssl->in_hdr,
 *       and the caller has to make sure there's space for this.
 */

static void ssl_update_in_pointers( mbedtls_ssl_context *ssl,
                                    mbedtls_ssl_transform *transform )
{
#if defined(MBEDTLS_SSL_PROTO_DTLS)
    if( ssl->conf->transport == MBEDTLS_SSL_TRANSPORT_DATAGRAM )
    {
        ssl->in_ctr = ssl->in_hdr +  3;
        ssl->in_len = ssl->in_hdr + 11;
        ssl->in_iv  = ssl->in_hdr + 13;
    }
    else
#endif
    {
        ssl->in_ctr = ssl->in_hdr - 8;
        ssl->in_len = ssl->in_hdr + 3;
        ssl->in_iv  = ssl->in_hdr + 5;
    }

    /* Offset in_msg from in_iv to allow space for explicit IV, if used. */
    if( transform != NULL &&
        ssl->minor_ver >= MBEDTLS_SSL_MINOR_VERSION_2 )
    {
        ssl->in_msg = ssl->in_iv + transform->ivlen - transform->fixed_ivlen;
    }
    else
        ssl->in_msg = ssl->in_iv;
}

/*
 * Initialize an SSL context
 */
void mbedtls_ssl_init( mbedtls_ssl_context *ssl )
{
    memset( ssl, 0, sizeof( mbedtls_ssl_context ) );
}

/*
 * Setup an SSL context
 */

static void ssl_reset_in_out_pointers( mbedtls_ssl_context *ssl )
{
    /* Set the incoming and outgoing record pointers. */
#if defined(MBEDTLS_SSL_PROTO_DTLS)
    if( ssl->conf->transport == MBEDTLS_SSL_TRANSPORT_DATAGRAM )
    {
        ssl->out_hdr = ssl->out_buf;
        ssl->in_hdr  = ssl->in_buf;
    }
    else
#endif /* MBEDTLS_SSL_PROTO_DTLS */
    {
        ssl->out_hdr = ssl->out_buf + 8;
        ssl->in_hdr  = ssl->in_buf  + 8;
    }

    /* Derive other internal pointers. */
    ssl_update_out_pointers( ssl, NULL /* no transform enabled */ );
    ssl_update_in_pointers ( ssl, NULL /* no transform enabled */ );
}

int mbedtls_ssl_setup( mbedtls_ssl_context *ssl,
                       const mbedtls_ssl_config *conf )
{
    int ret;

    ssl->conf = conf;

    /*
     * Prepare base structures
     */
    ssl->in_buf = mbedtls_calloc( 1, MBEDTLS_SSL_IN_BUFFER_LEN );
    if( ssl->in_buf == NULL )
    {
        MBEDTLS_SSL_DEBUG_MSG( 1, ( "alloc(%d bytes) failed", MBEDTLS_SSL_IN_BUFFER_LEN) );
        return( MBEDTLS_ERR_SSL_ALLOC_FAILED );
    }

    ssl->out_buf = mbedtls_calloc( 1, MBEDTLS_SSL_OUT_BUFFER_LEN );
    if( ssl->out_buf == NULL )
    {
        MBEDTLS_SSL_DEBUG_MSG( 1, ( "alloc(%d bytes) failed", MBEDTLS_SSL_OUT_BUFFER_LEN) );
        mbedtls_free( ssl->in_buf );
        ssl->in_buf = NULL;
        return( MBEDTLS_ERR_SSL_ALLOC_FAILED );
    }

    ssl_reset_in_out_pointers( ssl );

    if( ( ret = ssl_handshake_init( ssl ) ) != 0 )
        return( ret );

    return( 0 );
}

/*
 * Reset an initialized and used SSL context for re-use while retaining
 * all application-set variables, function pointers and data.
 *
 * If partial is non-zero, keep data in the input buffer and client ID.
 * (Use when a DTLS client reconnects from the same port.)
 */
static int ssl_session_reset_int( mbedtls_ssl_context *ssl, int partial )
{
    int ret;

#if !defined(MBEDTLS_SSL_DTLS_CLIENT_PORT_REUSE) ||     \
    !defined(MBEDTLS_SSL_SRV_C)
    ((void) partial);
#endif

    ssl->state = MBEDTLS_SSL_HELLO_REQUEST;

    /* Cancel any possibly running timer */
    ssl_set_timer( ssl, 0 );

#if defined(MBEDTLS_SSL_RENEGOTIATION)
    ssl->renego_status = MBEDTLS_SSL_INITIAL_HANDSHAKE;
    ssl->renego_records_seen = 0;

    ssl->verify_data_len = 0;
    memset( ssl->own_verify_data, 0, MBEDTLS_SSL_VERIFY_DATA_MAX_LEN );
    memset( ssl->peer_verify_data, 0, MBEDTLS_SSL_VERIFY_DATA_MAX_LEN );
#endif
    ssl->secure_renegotiation = MBEDTLS_SSL_LEGACY_RENEGOTIATION;

    ssl->in_offt = NULL;
    ssl_reset_in_out_pointers( ssl );

    ssl->in_msgtype = 0;
    ssl->in_msglen = 0;
#if defined(MBEDTLS_SSL_PROTO_DTLS)
    ssl->next_record_offset = 0;
    ssl->in_epoch = 0;
#endif
#if defined(MBEDTLS_SSL_DTLS_ANTI_REPLAY)
    ssl_dtls_replay_reset( ssl );
#endif

    ssl->in_hslen = 0;
    ssl->nb_zero = 0;

    ssl->keep_current_message = 0;

    ssl->out_msgtype = 0;
    ssl->out_msglen = 0;
    ssl->out_left = 0;
#if defined(MBEDTLS_SSL_CBC_RECORD_SPLITTING)
    if( ssl->split_done != MBEDTLS_SSL_CBC_RECORD_SPLITTING_DISABLED )
        ssl->split_done = 0;
#endif

    memset( ssl->cur_out_ctr, 0, sizeof( ssl->cur_out_ctr ) );

    ssl->transform_in = NULL;
    ssl->transform_out = NULL;

    ssl->session_in = NULL;
    ssl->session_out = NULL;

    memset( ssl->out_buf, 0, MBEDTLS_SSL_OUT_BUFFER_LEN );

#if defined(MBEDTLS_SSL_DTLS_CLIENT_PORT_REUSE) && defined(MBEDTLS_SSL_SRV_C)
    if( partial == 0 )
#endif /* MBEDTLS_SSL_DTLS_CLIENT_PORT_REUSE && MBEDTLS_SSL_SRV_C */
    {
        ssl->in_left = 0;
        memset( ssl->in_buf, 0, MBEDTLS_SSL_IN_BUFFER_LEN );
    }

#if defined(MBEDTLS_SSL_HW_RECORD_ACCEL)
    if( mbedtls_ssl_hw_record_reset != NULL )
    {
        MBEDTLS_SSL_DEBUG_MSG( 2, ( "going for mbedtls_ssl_hw_record_reset()" ) );
        if( ( ret = mbedtls_ssl_hw_record_reset( ssl ) ) != 0 )
        {
            MBEDTLS_SSL_DEBUG_RET( 1, "mbedtls_ssl_hw_record_reset", ret );
            return( MBEDTLS_ERR_SSL_HW_ACCEL_FAILED );
        }
    }
#endif

    if( ssl->transform )
    {
        mbedtls_ssl_transform_free( ssl->transform );
        mbedtls_free( ssl->transform );
        ssl->transform = NULL;
    }

    if( ssl->session )
    {
        mbedtls_ssl_session_free( ssl->session );
        mbedtls_free( ssl->session );
        ssl->session = NULL;
    }

#if defined(MBEDTLS_SSL_ALPN)
    ssl->alpn_chosen = NULL;
#endif

#if defined(MBEDTLS_SSL_DTLS_HELLO_VERIFY) && defined(MBEDTLS_SSL_SRV_C)
#if defined(MBEDTLS_SSL_DTLS_CLIENT_PORT_REUSE)
    if( partial == 0 )
#endif
    {
        mbedtls_free( ssl->cli_id );
        ssl->cli_id = NULL;
        ssl->cli_id_len = 0;
    }
#endif

    if( ( ret = ssl_handshake_init( ssl ) ) != 0 )
        return( ret );

    return( 0 );
}

/*
 * Reset an initialized and used SSL context for re-use while retaining
 * all application-set variables, function pointers and data.
 */
int mbedtls_ssl_session_reset( mbedtls_ssl_context *ssl )
{
    return( ssl_session_reset_int( ssl, 0 ) );
}

/*
 * SSL set accessors
 */
void mbedtls_ssl_conf_endpoint( mbedtls_ssl_config *conf, int endpoint )
{
    conf->endpoint   = endpoint;
}

void mbedtls_ssl_conf_transport( mbedtls_ssl_config *conf, int transport )
{
    conf->transport = transport;
}

#if defined(MBEDTLS_SSL_DTLS_ANTI_REPLAY)
void mbedtls_ssl_conf_dtls_anti_replay( mbedtls_ssl_config *conf, char mode )
{
    conf->anti_replay = mode;
}
#endif

#if defined(MBEDTLS_SSL_DTLS_BADMAC_LIMIT)
void mbedtls_ssl_conf_dtls_badmac_limit( mbedtls_ssl_config *conf, unsigned limit )
{
    conf->badmac_limit = limit;
}
#endif

#if defined(MBEDTLS_SSL_PROTO_DTLS)

void mbedtls_ssl_conf_datagram_packing( mbedtls_ssl_context *ssl,
                                        unsigned allow_packing )
{
    ssl->disable_datagram_packing = !allow_packing;
}

void mbedtls_ssl_conf_handshake_timeout( mbedtls_ssl_config *conf,
                                         uint32_t min, uint32_t max )
{
    conf->hs_timeout_min = min;
    conf->hs_timeout_max = max;
}
#endif

void mbedtls_ssl_conf_authmode( mbedtls_ssl_config *conf, int authmode )
{
    conf->authmode   = authmode;
}

#if defined(MBEDTLS_X509_CRT_PARSE_C)
void mbedtls_ssl_conf_verify( mbedtls_ssl_config *conf,
                     int (*f_vrfy)(void *, mbedtls_x509_crt *, int, uint32_t *),
                     void *p_vrfy )
{
    conf->f_vrfy      = f_vrfy;
    conf->p_vrfy      = p_vrfy;
}
#endif /* MBEDTLS_X509_CRT_PARSE_C */

void mbedtls_ssl_conf_rng( mbedtls_ssl_config *conf,
                  int (*f_rng)(void *, unsigned char *, size_t),
                  void *p_rng )
{
    conf->f_rng      = f_rng;
    conf->p_rng      = p_rng;
}

void mbedtls_ssl_conf_dbg( mbedtls_ssl_config *conf,
                  void (*f_dbg)(void *, int, const char *, int, const char *),
                  void  *p_dbg )
{
    conf->f_dbg      = f_dbg;
    conf->p_dbg      = p_dbg;
}

void mbedtls_ssl_set_bio( mbedtls_ssl_context *ssl,
        void *p_bio,
        mbedtls_ssl_send_t *f_send,
        mbedtls_ssl_recv_t *f_recv,
        mbedtls_ssl_recv_timeout_t *f_recv_timeout )
{
    ssl->p_bio          = p_bio;
    ssl->f_send         = f_send;
    ssl->f_recv         = f_recv;
    ssl->f_recv_timeout = f_recv_timeout;
}

#if defined(MBEDTLS_SSL_PROTO_DTLS)
void mbedtls_ssl_set_mtu( mbedtls_ssl_context *ssl, uint16_t mtu )
{
    ssl->mtu = mtu;
}
#endif

void mbedtls_ssl_conf_read_timeout( mbedtls_ssl_config *conf, uint32_t timeout )
{
    conf->read_timeout   = timeout;
}

void mbedtls_ssl_set_timer_cb( mbedtls_ssl_context *ssl,
                               void *p_timer,
                               mbedtls_ssl_set_timer_t *f_set_timer,
                               mbedtls_ssl_get_timer_t *f_get_timer )
{
    ssl->p_timer        = p_timer;
    ssl->f_set_timer    = f_set_timer;
    ssl->f_get_timer    = f_get_timer;

    /* Make sure we start with no timer running */
    ssl_set_timer( ssl, 0 );
}

#if defined(MBEDTLS_SSL_SRV_C)
void mbedtls_ssl_conf_session_cache( mbedtls_ssl_config *conf,
        void *p_cache,
        int (*f_get_cache)(void *, mbedtls_ssl_session *),
        int (*f_set_cache)(void *, const mbedtls_ssl_session *) )
{
    conf->p_cache = p_cache;
    conf->f_get_cache = f_get_cache;
    conf->f_set_cache = f_set_cache;
}
#endif /* MBEDTLS_SSL_SRV_C */

#if defined(MBEDTLS_SSL_CLI_C)
int mbedtls_ssl_set_session( mbedtls_ssl_context *ssl, const mbedtls_ssl_session *session )
{
    int ret;

    if( ssl == NULL ||
        session == NULL ||
        ssl->session_negotiate == NULL ||
        ssl->conf->endpoint != MBEDTLS_SSL_IS_CLIENT )
    {
        return( MBEDTLS_ERR_SSL_BAD_INPUT_DATA );
    }

    if( ( ret = ssl_session_copy( ssl->session_negotiate, session ) ) != 0 )
        return( ret );

    ssl->handshake->resume = 1;

    return( 0 );
}
#endif /* MBEDTLS_SSL_CLI_C */

void mbedtls_ssl_conf_ciphersuites( mbedtls_ssl_config *conf,
                                   const int *ciphersuites )
{
    conf->ciphersuite_list[MBEDTLS_SSL_MINOR_VERSION_0] = ciphersuites;
    conf->ciphersuite_list[MBEDTLS_SSL_MINOR_VERSION_1] = ciphersuites;
    conf->ciphersuite_list[MBEDTLS_SSL_MINOR_VERSION_2] = ciphersuites;
    conf->ciphersuite_list[MBEDTLS_SSL_MINOR_VERSION_3] = ciphersuites;
}

void mbedtls_ssl_conf_ciphersuites_for_version( mbedtls_ssl_config *conf,
                                       const int *ciphersuites,
                                       int major, int minor )
{
    if( major != MBEDTLS_SSL_MAJOR_VERSION_3 )
        return;

    if( minor < MBEDTLS_SSL_MINOR_VERSION_0 || minor > MBEDTLS_SSL_MINOR_VERSION_3 )
        return;

    conf->ciphersuite_list[minor] = ciphersuites;
}

#if defined(MBEDTLS_X509_CRT_PARSE_C)
void mbedtls_ssl_conf_cert_profile( mbedtls_ssl_config *conf,
                                    const mbedtls_x509_crt_profile *profile )
{
    conf->cert_profile = profile;
}

/* Append a new keycert entry to a (possibly empty) list */
static int ssl_append_key_cert( mbedtls_ssl_key_cert **head,
                                mbedtls_x509_crt *cert,
                                mbedtls_pk_context *key )
{
    mbedtls_ssl_key_cert *new_cert;

    new_cert = mbedtls_calloc( 1, sizeof( mbedtls_ssl_key_cert ) );
    if( new_cert == NULL )
        return( MBEDTLS_ERR_SSL_ALLOC_FAILED );

    new_cert->cert = cert;
    new_cert->key  = key;
    new_cert->next = NULL;

    /* Update head is the list was null, else add to the end */
    if( *head == NULL )
    {
        *head = new_cert;
    }
    else
    {
        mbedtls_ssl_key_cert *cur = *head;
        while( cur->next != NULL )
            cur = cur->next;
        cur->next = new_cert;
    }

    return( 0 );
}

int mbedtls_ssl_conf_own_cert( mbedtls_ssl_config *conf,
                              mbedtls_x509_crt *own_cert,
                              mbedtls_pk_context *pk_key )
{
    return( ssl_append_key_cert( &conf->key_cert, own_cert, pk_key ) );
}

void mbedtls_ssl_conf_ca_chain( mbedtls_ssl_config *conf,
                               mbedtls_x509_crt *ca_chain,
                               mbedtls_x509_crl *ca_crl )
{
    conf->ca_chain   = ca_chain;
    conf->ca_crl     = ca_crl;
}
#endif /* MBEDTLS_X509_CRT_PARSE_C */

#if defined(MBEDTLS_SSL_SERVER_NAME_INDICATION)
int mbedtls_ssl_set_hs_own_cert( mbedtls_ssl_context *ssl,
                                 mbedtls_x509_crt *own_cert,
                                 mbedtls_pk_context *pk_key )
{
    return( ssl_append_key_cert( &ssl->handshake->sni_key_cert,
                                 own_cert, pk_key ) );
}

void mbedtls_ssl_set_hs_ca_chain( mbedtls_ssl_context *ssl,
                                  mbedtls_x509_crt *ca_chain,
                                  mbedtls_x509_crl *ca_crl )
{
    ssl->handshake->sni_ca_chain   = ca_chain;
    ssl->handshake->sni_ca_crl     = ca_crl;
}

void mbedtls_ssl_set_hs_authmode( mbedtls_ssl_context *ssl,
                                  int authmode )
{
    ssl->handshake->sni_authmode = authmode;
}
#endif /* MBEDTLS_SSL_SERVER_NAME_INDICATION */

#if defined(MBEDTLS_KEY_EXCHANGE_ECJPAKE_ENABLED)
/*
 * Set EC J-PAKE password for current handshake
 */
int mbedtls_ssl_set_hs_ecjpake_password( mbedtls_ssl_context *ssl,
                                         const unsigned char *pw,
                                         size_t pw_len )
{
    mbedtls_ecjpake_role role;

    if( ssl->handshake == NULL || ssl->conf == NULL )
        return( MBEDTLS_ERR_SSL_BAD_INPUT_DATA );

    if( ssl->conf->endpoint == MBEDTLS_SSL_IS_SERVER )
        role = MBEDTLS_ECJPAKE_SERVER;
    else
        role = MBEDTLS_ECJPAKE_CLIENT;

    return( mbedtls_ecjpake_setup( &ssl->handshake->ecjpake_ctx,
                                   role,
                                   MBEDTLS_MD_SHA256,
                                   MBEDTLS_ECP_DP_SECP256R1,
                                   pw, pw_len ) );
}
#endif /* MBEDTLS_KEY_EXCHANGE_ECJPAKE_ENABLED */

#if defined(MBEDTLS_KEY_EXCHANGE__SOME__PSK_ENABLED)
int mbedtls_ssl_conf_psk( mbedtls_ssl_config *conf,
                const unsigned char *psk, size_t psk_len,
                const unsigned char *psk_identity, size_t psk_identity_len )
{
    if( psk == NULL || psk_identity == NULL )
        return( MBEDTLS_ERR_SSL_BAD_INPUT_DATA );

    if( psk_len > MBEDTLS_PSK_MAX_LEN )
        return( MBEDTLS_ERR_SSL_BAD_INPUT_DATA );

    /* Identity len will be encoded on two bytes */
    if( ( psk_identity_len >> 16 ) != 0 ||
        psk_identity_len > MBEDTLS_SSL_OUT_CONTENT_LEN )
    {
        return( MBEDTLS_ERR_SSL_BAD_INPUT_DATA );
    }

    if( conf->psk != NULL )
    {
        mbedtls_platform_zeroize( conf->psk, conf->psk_len );

        mbedtls_free( conf->psk );
        conf->psk = NULL;
        conf->psk_len = 0;
    }
    if( conf->psk_identity != NULL )
    {
        mbedtls_free( conf->psk_identity );
        conf->psk_identity = NULL;
        conf->psk_identity_len = 0;
    }

    if( ( conf->psk = mbedtls_calloc( 1, psk_len ) ) == NULL ||
        ( conf->psk_identity = mbedtls_calloc( 1, psk_identity_len ) ) == NULL )
    {
        mbedtls_free( conf->psk );
        mbedtls_free( conf->psk_identity );
        conf->psk = NULL;
        conf->psk_identity = NULL;
        return( MBEDTLS_ERR_SSL_ALLOC_FAILED );
    }

    conf->psk_len = psk_len;
    conf->psk_identity_len = psk_identity_len;

    memcpy( conf->psk, psk, conf->psk_len );
    memcpy( conf->psk_identity, psk_identity, conf->psk_identity_len );

    return( 0 );
}

int mbedtls_ssl_set_hs_psk( mbedtls_ssl_context *ssl,
                            const unsigned char *psk, size_t psk_len )
{
    if( psk == NULL || ssl->handshake == NULL )
        return( MBEDTLS_ERR_SSL_BAD_INPUT_DATA );

    if( psk_len > MBEDTLS_PSK_MAX_LEN )
        return( MBEDTLS_ERR_SSL_BAD_INPUT_DATA );

    if( ssl->handshake->psk != NULL )
    {
        mbedtls_platform_zeroize( ssl->handshake->psk,
                                  ssl->handshake->psk_len );
        mbedtls_free( ssl->handshake->psk );
        ssl->handshake->psk_len = 0;
    }

    if( ( ssl->handshake->psk = mbedtls_calloc( 1, psk_len ) ) == NULL )
        return( MBEDTLS_ERR_SSL_ALLOC_FAILED );

    ssl->handshake->psk_len = psk_len;
    memcpy( ssl->handshake->psk, psk, ssl->handshake->psk_len );

    return( 0 );
}

void mbedtls_ssl_conf_psk_cb( mbedtls_ssl_config *conf,
                     int (*f_psk)(void *, mbedtls_ssl_context *, const unsigned char *,
                     size_t),
                     void *p_psk )
{
    conf->f_psk = f_psk;
    conf->p_psk = p_psk;
}
#endif /* MBEDTLS_KEY_EXCHANGE__SOME__PSK_ENABLED */

#if defined(MBEDTLS_DHM_C) && defined(MBEDTLS_SSL_SRV_C)

#if !defined(MBEDTLS_DEPRECATED_REMOVED)
int mbedtls_ssl_conf_dh_param( mbedtls_ssl_config *conf, const char *dhm_P, const char *dhm_G )
{
    int ret;

    if( ( ret = mbedtls_mpi_read_string( &conf->dhm_P, 16, dhm_P ) ) != 0 ||
        ( ret = mbedtls_mpi_read_string( &conf->dhm_G, 16, dhm_G ) ) != 0 )
    {
        mbedtls_mpi_free( &conf->dhm_P );
        mbedtls_mpi_free( &conf->dhm_G );
        return( ret );
    }

    return( 0 );
}
#endif /* MBEDTLS_DEPRECATED_REMOVED */

int mbedtls_ssl_conf_dh_param_bin( mbedtls_ssl_config *conf,
                                   const unsigned char *dhm_P, size_t P_len,
                                   const unsigned char *dhm_G, size_t G_len )
{
    int ret;

    if( ( ret = mbedtls_mpi_read_binary( &conf->dhm_P, dhm_P, P_len ) ) != 0 ||
        ( ret = mbedtls_mpi_read_binary( &conf->dhm_G, dhm_G, G_len ) ) != 0 )
    {
        mbedtls_mpi_free( &conf->dhm_P );
        mbedtls_mpi_free( &conf->dhm_G );
        return( ret );
    }

    return( 0 );
}

int mbedtls_ssl_conf_dh_param_ctx( mbedtls_ssl_config *conf, mbedtls_dhm_context *dhm_ctx )
{
    int ret;

    if( ( ret = mbedtls_mpi_copy( &conf->dhm_P, &dhm_ctx->P ) ) != 0 ||
        ( ret = mbedtls_mpi_copy( &conf->dhm_G, &dhm_ctx->G ) ) != 0 )
    {
        mbedtls_mpi_free( &conf->dhm_P );
        mbedtls_mpi_free( &conf->dhm_G );
        return( ret );
    }

    return( 0 );
}
#endif /* MBEDTLS_DHM_C && MBEDTLS_SSL_SRV_C */

#if defined(MBEDTLS_DHM_C) && defined(MBEDTLS_SSL_CLI_C)
/*
 * Set the minimum length for Diffie-Hellman parameters
 */
void mbedtls_ssl_conf_dhm_min_bitlen( mbedtls_ssl_config *conf,
                                      unsigned int bitlen )
{
    conf->dhm_min_bitlen = bitlen;
}
#endif /* MBEDTLS_DHM_C && MBEDTLS_SSL_CLI_C */

#if defined(MBEDTLS_KEY_EXCHANGE__WITH_CERT__ENABLED)
/*
 * Set allowed/preferred hashes for handshake signatures
 */
void mbedtls_ssl_conf_sig_hashes( mbedtls_ssl_config *conf,
                                  const int *hashes )
{
    conf->sig_hashes = hashes;
}
#endif /* MBEDTLS_KEY_EXCHANGE__WITH_CERT__ENABLED */

#if defined(MBEDTLS_ECP_C)
/*
 * Set the allowed elliptic curves
 */
void mbedtls_ssl_conf_curves( mbedtls_ssl_config *conf,
                             const mbedtls_ecp_group_id *curve_list )
{
    conf->curve_list = curve_list;
}
#endif /* MBEDTLS_ECP_C */

#if defined(MBEDTLS_X509_CRT_PARSE_C)
int mbedtls_ssl_set_hostname( mbedtls_ssl_context *ssl, const char *hostname )
{
    /* Initialize to suppress unnecessary compiler warning */
    size_t hostname_len = 0;

    /* Check if new hostname is valid before
     * making any change to current one */
    if( hostname != NULL )
    {
        hostname_len = strlen( hostname );

        if( hostname_len > MBEDTLS_SSL_MAX_HOST_NAME_LEN )
            return( MBEDTLS_ERR_SSL_BAD_INPUT_DATA );
    }

    /* Now it's clear that we will overwrite the old hostname,
     * so we can free it safely */

    if( ssl->hostname != NULL )
    {
        mbedtls_platform_zeroize( ssl->hostname, strlen( ssl->hostname ) );
        mbedtls_free( ssl->hostname );
    }

    /* Passing NULL as hostname shall clear the old one */

    if( hostname == NULL )
    {
        ssl->hostname = NULL;
    }
    else
    {
        ssl->hostname = mbedtls_calloc( 1, hostname_len + 1 );
        if( ssl->hostname == NULL )
            return( MBEDTLS_ERR_SSL_ALLOC_FAILED );

        memcpy( ssl->hostname, hostname, hostname_len );

        ssl->hostname[hostname_len] = '\0';
    }

    return( 0 );
}
#endif /* MBEDTLS_X509_CRT_PARSE_C */

#if defined(MBEDTLS_SSL_SERVER_NAME_INDICATION)
void mbedtls_ssl_conf_sni( mbedtls_ssl_config *conf,
                  int (*f_sni)(void *, mbedtls_ssl_context *,
                                const unsigned char *, size_t),
                  void *p_sni )
{
    conf->f_sni = f_sni;
    conf->p_sni = p_sni;
}
#endif /* MBEDTLS_SSL_SERVER_NAME_INDICATION */

#if defined(MBEDTLS_SSL_ALPN)
int mbedtls_ssl_conf_alpn_protocols( mbedtls_ssl_config *conf, const char **protos )
{
    size_t cur_len, tot_len;
    const char **p;

    /*
     * RFC 7301 3.1: "Empty strings MUST NOT be included and byte strings
     * MUST NOT be truncated."
     * We check lengths now rather than later.
     */
    tot_len = 0;
    for( p = protos; *p != NULL; p++ )
    {
        cur_len = strlen( *p );
        tot_len += cur_len;

        if( cur_len == 0 || cur_len > 255 || tot_len > 65535 )
            return( MBEDTLS_ERR_SSL_BAD_INPUT_DATA );
    }

    conf->alpn_list = protos;

    return( 0 );
}

const char *mbedtls_ssl_get_alpn_protocol( const mbedtls_ssl_context *ssl )
{
    return( ssl->alpn_chosen );
}
#endif /* MBEDTLS_SSL_ALPN */

void mbedtls_ssl_conf_max_version( mbedtls_ssl_config *conf, int major, int minor )
{
    conf->max_major_ver = major;
    conf->max_minor_ver = minor;
}

void mbedtls_ssl_conf_min_version( mbedtls_ssl_config *conf, int major, int minor )
{
    conf->min_major_ver = major;
    conf->min_minor_ver = minor;
}

#if defined(MBEDTLS_SSL_FALLBACK_SCSV) && defined(MBEDTLS_SSL_CLI_C)
void mbedtls_ssl_conf_fallback( mbedtls_ssl_config *conf, char fallback )
{
    conf->fallback = fallback;
}
#endif

#if defined(MBEDTLS_SSL_SRV_C)
void mbedtls_ssl_conf_cert_req_ca_list( mbedtls_ssl_config *conf,
                                          char cert_req_ca_list )
{
    conf->cert_req_ca_list = cert_req_ca_list;
}
#endif

#if defined(MBEDTLS_SSL_ENCRYPT_THEN_MAC)
void mbedtls_ssl_conf_encrypt_then_mac( mbedtls_ssl_config *conf, char etm )
{
    conf->encrypt_then_mac = etm;
}
#endif

#if defined(MBEDTLS_SSL_EXTENDED_MASTER_SECRET)
void mbedtls_ssl_conf_extended_master_secret( mbedtls_ssl_config *conf, char ems )
{
    conf->extended_ms = ems;
}
#endif

#if defined(MBEDTLS_ARC4_C)
void mbedtls_ssl_conf_arc4_support( mbedtls_ssl_config *conf, char arc4 )
{
    conf->arc4_disabled = arc4;
}
#endif

#if defined(MBEDTLS_SSL_MAX_FRAGMENT_LENGTH)
int mbedtls_ssl_conf_max_frag_len( mbedtls_ssl_config *conf, unsigned char mfl_code )
{
    if( mfl_code >= MBEDTLS_SSL_MAX_FRAG_LEN_INVALID ||
        ssl_mfl_code_to_length( mfl_code ) > MBEDTLS_TLS_EXT_ADV_CONTENT_LEN )
    {
        return( MBEDTLS_ERR_SSL_BAD_INPUT_DATA );
    }

    conf->mfl_code = mfl_code;

    return( 0 );
}
#endif /* MBEDTLS_SSL_MAX_FRAGMENT_LENGTH */

#if defined(MBEDTLS_SSL_TRUNCATED_HMAC)
void mbedtls_ssl_conf_truncated_hmac( mbedtls_ssl_config *conf, int truncate )
{
    conf->trunc_hmac = truncate;
}
#endif /* MBEDTLS_SSL_TRUNCATED_HMAC */

#if defined(MBEDTLS_SSL_CBC_RECORD_SPLITTING)
void mbedtls_ssl_conf_cbc_record_splitting( mbedtls_ssl_config *conf, char split )
{
    conf->cbc_record_splitting = split;
}
#endif

void mbedtls_ssl_conf_legacy_renegotiation( mbedtls_ssl_config *conf, int allow_legacy )
{
    conf->allow_legacy_renegotiation = allow_legacy;
}

#if defined(MBEDTLS_SSL_RENEGOTIATION)
void mbedtls_ssl_conf_renegotiation( mbedtls_ssl_config *conf, int renegotiation )
{
    conf->disable_renegotiation = renegotiation;
}

void mbedtls_ssl_conf_renegotiation_enforced( mbedtls_ssl_config *conf, int max_records )
{
    conf->renego_max_records = max_records;
}

void mbedtls_ssl_conf_renegotiation_period( mbedtls_ssl_config *conf,
                                   const unsigned char period[8] )
{
    memcpy( conf->renego_period, period, 8 );
}
#endif /* MBEDTLS_SSL_RENEGOTIATION */

#if defined(MBEDTLS_SSL_SESSION_TICKETS)
#if defined(MBEDTLS_SSL_CLI_C)
void mbedtls_ssl_conf_session_tickets( mbedtls_ssl_config *conf, int use_tickets )
{
    conf->session_tickets = use_tickets;
}
#endif

#if defined(MBEDTLS_SSL_SRV_C)
void mbedtls_ssl_conf_session_tickets_cb( mbedtls_ssl_config *conf,
        mbedtls_ssl_ticket_write_t *f_ticket_write,
        mbedtls_ssl_ticket_parse_t *f_ticket_parse,
        void *p_ticket )
{
    conf->f_ticket_write = f_ticket_write;
    conf->f_ticket_parse = f_ticket_parse;
    conf->p_ticket       = p_ticket;
}
#endif
#endif /* MBEDTLS_SSL_SESSION_TICKETS */

#if defined(MBEDTLS_SSL_EXPORT_KEYS)
void mbedtls_ssl_conf_export_keys_cb( mbedtls_ssl_config *conf,
        mbedtls_ssl_export_keys_t *f_export_keys,
        void *p_export_keys )
{
    conf->f_export_keys = f_export_keys;
    conf->p_export_keys = p_export_keys;
}
#endif

#if defined(MBEDTLS_SSL_ASYNC_PRIVATE)
void mbedtls_ssl_conf_async_private_cb(
    mbedtls_ssl_config *conf,
    mbedtls_ssl_async_sign_t *f_async_sign,
    mbedtls_ssl_async_decrypt_t *f_async_decrypt,
    mbedtls_ssl_async_resume_t *f_async_resume,
    mbedtls_ssl_async_cancel_t *f_async_cancel,
    void *async_config_data )
{
    conf->f_async_sign_start = f_async_sign;
    conf->f_async_decrypt_start = f_async_decrypt;
    conf->f_async_resume = f_async_resume;
    conf->f_async_cancel = f_async_cancel;
    conf->p_async_config_data = async_config_data;
}

void *mbedtls_ssl_conf_get_async_config_data( const mbedtls_ssl_config *conf )
{
    return( conf->p_async_config_data );
}

void *mbedtls_ssl_get_async_operation_data( const mbedtls_ssl_context *ssl )
{
    if( ssl->handshake == NULL )
        return( NULL );
    else
        return( ssl->handshake->user_async_ctx );
}

void mbedtls_ssl_set_async_operation_data( mbedtls_ssl_context *ssl,
                                 void *ctx )
{
    if( ssl->handshake != NULL )
        ssl->handshake->user_async_ctx = ctx;
}
#endif /* MBEDTLS_SSL_ASYNC_PRIVATE */

/*
 * SSL get accessors
 */
size_t mbedtls_ssl_get_bytes_avail( const mbedtls_ssl_context *ssl )
{
    return( ssl->in_offt == NULL ? 0 : ssl->in_msglen );
}

int mbedtls_ssl_check_pending( const mbedtls_ssl_context *ssl )
{
    /*
     * Case A: We're currently holding back
     * a message for further processing.
     */

    if( ssl->keep_current_message == 1 )
    {
        MBEDTLS_SSL_DEBUG_MSG( 3, ( "ssl_check_pending: record held back for processing" ) );
        return( 1 );
    }

    /*
     * Case B: Further records are pending in the current datagram.
     */

#if defined(MBEDTLS_SSL_PROTO_DTLS)
    if( ssl->conf->transport == MBEDTLS_SSL_TRANSPORT_DATAGRAM &&
        ssl->in_left > ssl->next_record_offset )
    {
        MBEDTLS_SSL_DEBUG_MSG( 3, ( "ssl_check_pending: more records within current datagram" ) );
        return( 1 );
    }
#endif /* MBEDTLS_SSL_PROTO_DTLS */

    /*
     * Case C: A handshake message is being processed.
     */

    if( ssl->in_hslen > 0 && ssl->in_hslen < ssl->in_msglen )
    {
        MBEDTLS_SSL_DEBUG_MSG( 3, ( "ssl_check_pending: more handshake messages within current record" ) );
        return( 1 );
    }

    /*
     * Case D: An application data message is being processed
     */
    if( ssl->in_offt != NULL )
    {
        MBEDTLS_SSL_DEBUG_MSG( 3, ( "ssl_check_pending: application data record is being processed" ) );
        return( 1 );
    }

    /*
     * In all other cases, the rest of the message can be dropped.
     * As in ssl_read_record_layer, this needs to be adapted if
     * we implement support for multiple alerts in single records.
     */

    MBEDTLS_SSL_DEBUG_MSG( 3, ( "ssl_check_pending: nothing pending" ) );
    return( 0 );
}

uint32_t mbedtls_ssl_get_verify_result( const mbedtls_ssl_context *ssl )
{
    if( ssl->session != NULL )
        return( ssl->session->verify_result );

    if( ssl->session_negotiate != NULL )
        return( ssl->session_negotiate->verify_result );

    return( 0xFFFFFFFF );
}

const char *mbedtls_ssl_get_ciphersuite( const mbedtls_ssl_context *ssl )
{
    if( ssl == NULL || ssl->session == NULL )
        return( NULL );

    return mbedtls_ssl_get_ciphersuite_name( ssl->session->ciphersuite );
}

const char *mbedtls_ssl_get_version( const mbedtls_ssl_context *ssl )
{
#if defined(MBEDTLS_SSL_PROTO_DTLS)
    if( ssl->conf->transport == MBEDTLS_SSL_TRANSPORT_DATAGRAM )
    {
        switch( ssl->minor_ver )
        {
            case MBEDTLS_SSL_MINOR_VERSION_2:
                return( "DTLSv1.0" );

            case MBEDTLS_SSL_MINOR_VERSION_3:
                return( "DTLSv1.2" );

            default:
                return( "unknown (DTLS)" );
        }
    }
#endif

    switch( ssl->minor_ver )
    {
        case MBEDTLS_SSL_MINOR_VERSION_0:
            return( "SSLv3.0" );

        case MBEDTLS_SSL_MINOR_VERSION_1:
            return( "TLSv1.0" );

        case MBEDTLS_SSL_MINOR_VERSION_2:
            return( "TLSv1.1" );

        case MBEDTLS_SSL_MINOR_VERSION_3:
            return( "TLSv1.2" );

        default:
            return( "unknown" );
    }
}

int mbedtls_ssl_get_record_expansion( const mbedtls_ssl_context *ssl )
{
    size_t transform_expansion;
    const mbedtls_ssl_transform *transform = ssl->transform_out;
    unsigned block_size;

    if( transform == NULL )
        return( (int) mbedtls_ssl_hdr_len( ssl ) );

#if defined(MBEDTLS_ZLIB_SUPPORT)
    if( ssl->session_out->compression != MBEDTLS_SSL_COMPRESS_NULL )
        return( MBEDTLS_ERR_SSL_FEATURE_UNAVAILABLE );
    }
#endif

    switch( mbedtls_cipher_get_cipher_mode( &transform->cipher_ctx_enc ) )
    {
        case MBEDTLS_MODE_GCM:
        case MBEDTLS_MODE_CCM:
        case MBEDTLS_MODE_CHACHAPOLY:
        case MBEDTLS_MODE_STREAM:
            transform_expansion = transform->minlen;
            break;

        case MBEDTLS_MODE_CBC:

            block_size = mbedtls_cipher_get_block_size(
                &transform->cipher_ctx_enc );

#if defined(MBEDTLS_SSL_PROTO_TLS1_1) || defined(MBEDTLS_SSL_PROTO_TLS1_2)
            if( ssl->minor_ver >= MBEDTLS_SSL_MINOR_VERSION_2 )
            {
                /* Expansion due to addition of
                 * - MAC
                 * - CBC padding (theoretically up to 256 bytes, but
                 *                we never use more than block_size)
                 * - explicit IV
                 */
                transform_expansion = transform->maclen + 2 * block_size;
            }
            else
#endif /* MBEDTLS_SSL_PROTO_TLS1_1 || MBEDTLS_SSL_PROTO_TLS1_2 */
            {
                /* No explicit IV prior to TLS 1.1. */
                transform_expansion = transform->maclen + block_size;
            }
            break;

        default:
            MBEDTLS_SSL_DEBUG_MSG( 1, ( "should never happen" ) );
            return( MBEDTLS_ERR_SSL_INTERNAL_ERROR );
    }

    return( (int)( mbedtls_ssl_hdr_len( ssl ) + transform_expansion ) );
}

#if defined(MBEDTLS_SSL_MAX_FRAGMENT_LENGTH)
size_t mbedtls_ssl_get_max_frag_len( const mbedtls_ssl_context *ssl )
{
    size_t max_len;

    /*
     * Assume mfl_code is correct since it was checked when set
     */
    max_len = ssl_mfl_code_to_length( ssl->conf->mfl_code );

    /* Check if a smaller max length was negotiated */
    if( ssl->session_out != NULL &&
        ssl_mfl_code_to_length( ssl->session_out->mfl_code ) < max_len )
    {
        max_len = ssl_mfl_code_to_length( ssl->session_out->mfl_code );
    }

    /* During a handshake, use the value being negotiated */
    if( ssl->session_negotiate != NULL &&
        ssl_mfl_code_to_length( ssl->session_negotiate->mfl_code ) < max_len )
    {
        max_len = ssl_mfl_code_to_length( ssl->session_negotiate->mfl_code );
    }

    return( max_len );
}
#endif /* MBEDTLS_SSL_MAX_FRAGMENT_LENGTH */

int mbedtls_ssl_get_max_out_record_payload( const mbedtls_ssl_context *ssl )
{
    size_t max_len = MBEDTLS_SSL_OUT_CONTENT_LEN;

#if defined(MBEDTLS_SSL_MAX_FRAGMENT_LENGTH)
    const size_t mfl = mbedtls_ssl_get_max_frag_len( ssl );

    if( max_len > mfl )
        max_len = mfl;
#endif

#if defined(MBEDTLS_SSL_PROTO_DTLS)
    if( ssl->mtu != 0 )
    {
        const size_t mtu = ssl->mtu;
        const int ret = mbedtls_ssl_get_record_expansion( ssl );
        const size_t overhead = (size_t) ret;

        if( ret < 0 )
            return( ret );

        if( mtu <= overhead )
        {
            MBEDTLS_SSL_DEBUG_MSG( 1, ( "MTU too low for record expansion" ) );
            return( MBEDTLS_ERR_SSL_FEATURE_UNAVAILABLE );
        }

        if( max_len > mtu - overhead )
            max_len = mtu - overhead;
    }
#endif

#if !defined(MBEDTLS_SSL_MAX_FRAGMENT_LENGTH) &&        \
    !defined(MBEDTLS_SSL_PROTO_DTLS)
    ((void) ssl);
#endif

    return( (int) max_len );
}

#if defined(MBEDTLS_X509_CRT_PARSE_C)
const mbedtls_x509_crt *mbedtls_ssl_get_peer_cert( const mbedtls_ssl_context *ssl )
{
    if( ssl == NULL || ssl->session == NULL )
        return( NULL );

    return( ssl->session->peer_cert );
}
#endif /* MBEDTLS_X509_CRT_PARSE_C */

#if defined(MBEDTLS_SSL_CLI_C)
int mbedtls_ssl_get_session( const mbedtls_ssl_context *ssl, mbedtls_ssl_session *dst )
{
    if( ssl == NULL ||
        dst == NULL ||
        ssl->session == NULL ||
        ssl->conf->endpoint != MBEDTLS_SSL_IS_CLIENT )
    {
        return( MBEDTLS_ERR_SSL_BAD_INPUT_DATA );
    }

    return( ssl_session_copy( dst, ssl->session ) );
}
#endif /* MBEDTLS_SSL_CLI_C */

/*
 * Perform a single step of the SSL handshake
 */
int mbedtls_ssl_handshake_step( mbedtls_ssl_context *ssl )
{
    int ret = MBEDTLS_ERR_SSL_FEATURE_UNAVAILABLE;

    if( ssl == NULL || ssl->conf == NULL )
        return( MBEDTLS_ERR_SSL_BAD_INPUT_DATA );

#if defined(MBEDTLS_SSL_CLI_C)
    if( ssl->conf->endpoint == MBEDTLS_SSL_IS_CLIENT )
        ret = mbedtls_ssl_handshake_client_step( ssl );
#endif
#if defined(MBEDTLS_SSL_SRV_C)
    if( ssl->conf->endpoint == MBEDTLS_SSL_IS_SERVER )
        ret = mbedtls_ssl_handshake_server_step( ssl );
#endif

    return( ret );
}

/*
 * Perform the SSL handshake
 */
int mbedtls_ssl_handshake( mbedtls_ssl_context *ssl )
{
    int ret = 0;

    if( ssl == NULL || ssl->conf == NULL )
        return( MBEDTLS_ERR_SSL_BAD_INPUT_DATA );

    MBEDTLS_SSL_DEBUG_MSG( 2, ( "=> handshake" ) );

    while( ssl->state != MBEDTLS_SSL_HANDSHAKE_OVER )
    {
        ret = mbedtls_ssl_handshake_step( ssl );

        if( ret != 0 )
            break;
    }

    MBEDTLS_SSL_DEBUG_MSG( 2, ( "<= handshake" ) );

    return( ret );
}

#if defined(MBEDTLS_SSL_RENEGOTIATION)
#if defined(MBEDTLS_SSL_SRV_C)
/*
 * Write HelloRequest to request renegotiation on server
 */
static int ssl_write_hello_request( mbedtls_ssl_context *ssl )
{
    int ret;

    MBEDTLS_SSL_DEBUG_MSG( 2, ( "=> write hello request" ) );

    ssl->out_msglen  = 4;
    ssl->out_msgtype = MBEDTLS_SSL_MSG_HANDSHAKE;
    ssl->out_msg[0]  = MBEDTLS_SSL_HS_HELLO_REQUEST;

    if( ( ret = mbedtls_ssl_write_handshake_msg( ssl ) ) != 0 )
    {
        MBEDTLS_SSL_DEBUG_RET( 1, "mbedtls_ssl_write_handshake_msg", ret );
        return( ret );
    }

    MBEDTLS_SSL_DEBUG_MSG( 2, ( "<= write hello request" ) );

    return( 0 );
}
#endif /* MBEDTLS_SSL_SRV_C */

/*
 * Actually renegotiate current connection, triggered by either:
 * - any side: calling mbedtls_ssl_renegotiate(),
 * - client: receiving a HelloRequest during mbedtls_ssl_read(),
 * - server: receiving any handshake message on server during mbedtls_ssl_read() after
 *   the initial handshake is completed.
 * If the handshake doesn't complete due to waiting for I/O, it will continue
 * during the next calls to mbedtls_ssl_renegotiate() or mbedtls_ssl_read() respectively.
 */
static int ssl_start_renegotiation( mbedtls_ssl_context *ssl )
{
    int ret;

    MBEDTLS_SSL_DEBUG_MSG( 2, ( "=> renegotiate" ) );

    if( ( ret = ssl_handshake_init( ssl ) ) != 0 )
        return( ret );

    /* RFC 6347 4.2.2: "[...] the HelloRequest will have message_seq = 0 and
     * the ServerHello will have message_seq = 1" */
#if defined(MBEDTLS_SSL_PROTO_DTLS)
    if( ssl->conf->transport == MBEDTLS_SSL_TRANSPORT_DATAGRAM &&
        ssl->renego_status == MBEDTLS_SSL_RENEGOTIATION_PENDING )
    {
        if( ssl->conf->endpoint == MBEDTLS_SSL_IS_SERVER )
            ssl->handshake->out_msg_seq = 1;
        else
            ssl->handshake->in_msg_seq = 1;
    }
#endif

    ssl->state = MBEDTLS_SSL_HELLO_REQUEST;
    ssl->renego_status = MBEDTLS_SSL_RENEGOTIATION_IN_PROGRESS;

    if( ( ret = mbedtls_ssl_handshake( ssl ) ) != 0 )
    {
        MBEDTLS_SSL_DEBUG_RET( 1, "mbedtls_ssl_handshake", ret );
        return( ret );
    }

    MBEDTLS_SSL_DEBUG_MSG( 2, ( "<= renegotiate" ) );

    return( 0 );
}

/*
 * Renegotiate current connection on client,
 * or request renegotiation on server
 */
int mbedtls_ssl_renegotiate( mbedtls_ssl_context *ssl )
{
    int ret = MBEDTLS_ERR_SSL_FEATURE_UNAVAILABLE;

    if( ssl == NULL || ssl->conf == NULL )
        return( MBEDTLS_ERR_SSL_BAD_INPUT_DATA );

#if defined(MBEDTLS_SSL_SRV_C)
    /* On server, just send the request */
    if( ssl->conf->endpoint == MBEDTLS_SSL_IS_SERVER )
    {
        if( ssl->state != MBEDTLS_SSL_HANDSHAKE_OVER )
            return( MBEDTLS_ERR_SSL_BAD_INPUT_DATA );

        ssl->renego_status = MBEDTLS_SSL_RENEGOTIATION_PENDING;

        /* Did we already try/start sending HelloRequest? */
        if( ssl->out_left != 0 )
            return( mbedtls_ssl_flush_output( ssl ) );

        return( ssl_write_hello_request( ssl ) );
    }
#endif /* MBEDTLS_SSL_SRV_C */

#if defined(MBEDTLS_SSL_CLI_C)
    /*
     * On client, either start the renegotiation process or,
     * if already in progress, continue the handshake
     */
    if( ssl->renego_status != MBEDTLS_SSL_RENEGOTIATION_IN_PROGRESS )
    {
        if( ssl->state != MBEDTLS_SSL_HANDSHAKE_OVER )
            return( MBEDTLS_ERR_SSL_BAD_INPUT_DATA );

        if( ( ret = ssl_start_renegotiation( ssl ) ) != 0 )
        {
            MBEDTLS_SSL_DEBUG_RET( 1, "ssl_start_renegotiation", ret );
            return( ret );
        }
    }
    else
    {
        if( ( ret = mbedtls_ssl_handshake( ssl ) ) != 0 )
        {
            MBEDTLS_SSL_DEBUG_RET( 1, "mbedtls_ssl_handshake", ret );
            return( ret );
        }
    }
#endif /* MBEDTLS_SSL_CLI_C */

    return( ret );
}

/*
 * Check record counters and renegotiate if they're above the limit.
 */
static int ssl_check_ctr_renegotiate( mbedtls_ssl_context *ssl )
{
    size_t ep_len = ssl_ep_len( ssl );
    int in_ctr_cmp;
    int out_ctr_cmp;

    if( ssl->state != MBEDTLS_SSL_HANDSHAKE_OVER ||
        ssl->renego_status == MBEDTLS_SSL_RENEGOTIATION_PENDING ||
        ssl->conf->disable_renegotiation == MBEDTLS_SSL_RENEGOTIATION_DISABLED )
    {
        return( 0 );
    }

    in_ctr_cmp = memcmp( ssl->in_ctr + ep_len,
                        ssl->conf->renego_period + ep_len, 8 - ep_len );
    out_ctr_cmp = memcmp( ssl->cur_out_ctr + ep_len,
                          ssl->conf->renego_period + ep_len, 8 - ep_len );

    if( in_ctr_cmp <= 0 && out_ctr_cmp <= 0 )
    {
        return( 0 );
    }

    MBEDTLS_SSL_DEBUG_MSG( 1, ( "record counter limit reached: renegotiate" ) );
    return( mbedtls_ssl_renegotiate( ssl ) );
}
#endif /* MBEDTLS_SSL_RENEGOTIATION */

/*
 * Receive application data decrypted from the SSL layer
 */
int mbedtls_ssl_read( mbedtls_ssl_context *ssl, unsigned char *buf, size_t len )
{
    int ret;
    size_t n;

    if( ssl == NULL || ssl->conf == NULL )
        return( MBEDTLS_ERR_SSL_BAD_INPUT_DATA );

    MBEDTLS_SSL_DEBUG_MSG( 2, ( "=> read" ) );

#if defined(MBEDTLS_SSL_PROTO_DTLS)
    if( ssl->conf->transport == MBEDTLS_SSL_TRANSPORT_DATAGRAM )
    {
        if( ( ret = mbedtls_ssl_flush_output( ssl ) ) != 0 )
            return( ret );

        if( ssl->handshake != NULL &&
            ssl->handshake->retransmit_state == MBEDTLS_SSL_RETRANS_SENDING )
        {
            if( ( ret = mbedtls_ssl_flight_transmit( ssl ) ) != 0 )
                return( ret );
        }
    }
#endif

    /*
     * Check if renegotiation is necessary and/or handshake is
     * in process. If yes, perform/continue, and fall through
     * if an unexpected packet is received while the client
     * is waiting for the ServerHello.
     *
     * (There is no equivalent to the last condition on
     *  the server-side as it is not treated as within
     *  a handshake while waiting for the ClientHello
     *  after a renegotiation request.)
     */

#if defined(MBEDTLS_SSL_RENEGOTIATION)
    ret = ssl_check_ctr_renegotiate( ssl );
    if( ret != MBEDTLS_ERR_SSL_WAITING_SERVER_HELLO_RENEGO &&
        ret != 0 )
    {
        MBEDTLS_SSL_DEBUG_RET( 1, "ssl_check_ctr_renegotiate", ret );
        return( ret );
    }
#endif

    if( ssl->state != MBEDTLS_SSL_HANDSHAKE_OVER )
    {
        ret = mbedtls_ssl_handshake( ssl );
        if( ret != MBEDTLS_ERR_SSL_WAITING_SERVER_HELLO_RENEGO &&
            ret != 0 )
        {
            MBEDTLS_SSL_DEBUG_RET( 1, "mbedtls_ssl_handshake", ret );
            return( ret );
        }
    }

    /* Loop as long as no application data record is available */
    while( ssl->in_offt == NULL )
    {
        /* Start timer if not already running */
        if( ssl->f_get_timer != NULL &&
            ssl->f_get_timer( ssl->p_timer ) == -1 )
        {
            ssl_set_timer( ssl, ssl->conf->read_timeout );
        }

        if( ( ret = mbedtls_ssl_read_record( ssl ) ) != 0 )
        {
            if( ret == MBEDTLS_ERR_SSL_CONN_EOF )
                return( 0 );

            MBEDTLS_SSL_DEBUG_RET( 1, "mbedtls_ssl_read_record", ret );
            return( ret );
        }

        if( ssl->in_msglen  == 0 &&
            ssl->in_msgtype == MBEDTLS_SSL_MSG_APPLICATION_DATA )
        {
            /*
             * OpenSSL sends empty messages to randomize the IV
             */
            if( ( ret = mbedtls_ssl_read_record( ssl ) ) != 0 )
            {
                if( ret == MBEDTLS_ERR_SSL_CONN_EOF )
                    return( 0 );

                MBEDTLS_SSL_DEBUG_RET( 1, "mbedtls_ssl_read_record", ret );
                return( ret );
            }
        }

        if( ssl->in_msgtype == MBEDTLS_SSL_MSG_HANDSHAKE )
        {
            MBEDTLS_SSL_DEBUG_MSG( 1, ( "received handshake message" ) );

            /*
             * - For client-side, expect SERVER_HELLO_REQUEST.
             * - For server-side, expect CLIENT_HELLO.
             * - Fail (TLS) or silently drop record (DTLS) in other cases.
             */

#if defined(MBEDTLS_SSL_CLI_C)
            if( ssl->conf->endpoint == MBEDTLS_SSL_IS_CLIENT &&
                ( ssl->in_msg[0] != MBEDTLS_SSL_HS_HELLO_REQUEST ||
                  ssl->in_hslen  != mbedtls_ssl_hs_hdr_len( ssl ) ) )
            {
                MBEDTLS_SSL_DEBUG_MSG( 1, ( "handshake received (not HelloRequest)" ) );

                /* With DTLS, drop the packet (probably from last handshake) */
#if defined(MBEDTLS_SSL_PROTO_DTLS)
                if( ssl->conf->transport == MBEDTLS_SSL_TRANSPORT_DATAGRAM )
                {
                    continue;
                }
#endif
                return( MBEDTLS_ERR_SSL_UNEXPECTED_MESSAGE );
            }
#endif /* MBEDTLS_SSL_CLI_C */

#if defined(MBEDTLS_SSL_SRV_C)
            if( ssl->conf->endpoint == MBEDTLS_SSL_IS_SERVER &&
                ssl->in_msg[0] != MBEDTLS_SSL_HS_CLIENT_HELLO )
            {
                MBEDTLS_SSL_DEBUG_MSG( 1, ( "handshake received (not ClientHello)" ) );

                /* With DTLS, drop the packet (probably from last handshake) */
#if defined(MBEDTLS_SSL_PROTO_DTLS)
                if( ssl->conf->transport == MBEDTLS_SSL_TRANSPORT_DATAGRAM )
                {
                    continue;
                }
#endif
                return( MBEDTLS_ERR_SSL_UNEXPECTED_MESSAGE );
            }
#endif /* MBEDTLS_SSL_SRV_C */

#if defined(MBEDTLS_SSL_RENEGOTIATION)
            /* Determine whether renegotiation attempt should be accepted */
            if( ! ( ssl->conf->disable_renegotiation == MBEDTLS_SSL_RENEGOTIATION_DISABLED ||
                    ( ssl->secure_renegotiation == MBEDTLS_SSL_LEGACY_RENEGOTIATION &&
                      ssl->conf->allow_legacy_renegotiation ==
                                                   MBEDTLS_SSL_LEGACY_NO_RENEGOTIATION ) ) )
            {
                /*
                 * Accept renegotiation request
                 */

                /* DTLS clients need to know renego is server-initiated */
#if defined(MBEDTLS_SSL_PROTO_DTLS)
                if( ssl->conf->transport == MBEDTLS_SSL_TRANSPORT_DATAGRAM &&
                    ssl->conf->endpoint == MBEDTLS_SSL_IS_CLIENT )
                {
                    ssl->renego_status = MBEDTLS_SSL_RENEGOTIATION_PENDING;
                }
#endif
                ret = ssl_start_renegotiation( ssl );
                if( ret != MBEDTLS_ERR_SSL_WAITING_SERVER_HELLO_RENEGO &&
                    ret != 0 )
                {
                    MBEDTLS_SSL_DEBUG_RET( 1, "ssl_start_renegotiation", ret );
                    return( ret );
                }
            }
            else
#endif /* MBEDTLS_SSL_RENEGOTIATION */
            {
                /*
                 * Refuse renegotiation
                 */

                MBEDTLS_SSL_DEBUG_MSG( 3, ( "refusing renegotiation, sending alert" ) );

#if defined(MBEDTLS_SSL_PROTO_SSL3)
                if( ssl->minor_ver == MBEDTLS_SSL_MINOR_VERSION_0 )
                {
                    /* SSLv3 does not have a "no_renegotiation" warning, so
                       we send a fatal alert and abort the connection. */
                    mbedtls_ssl_send_alert_message( ssl, MBEDTLS_SSL_ALERT_LEVEL_FATAL,
                                                    MBEDTLS_SSL_ALERT_MSG_UNEXPECTED_MESSAGE );
                    return( MBEDTLS_ERR_SSL_UNEXPECTED_MESSAGE );
                }
                else
#endif /* MBEDTLS_SSL_PROTO_SSL3 */
#if defined(MBEDTLS_SSL_PROTO_TLS1) || defined(MBEDTLS_SSL_PROTO_TLS1_1) || \
    defined(MBEDTLS_SSL_PROTO_TLS1_2)
                if( ssl->minor_ver >= MBEDTLS_SSL_MINOR_VERSION_1 )
                {
                    if( ( ret = mbedtls_ssl_send_alert_message( ssl,
                                    MBEDTLS_SSL_ALERT_LEVEL_WARNING,
                                    MBEDTLS_SSL_ALERT_MSG_NO_RENEGOTIATION ) ) != 0 )
                    {
                        return( ret );
                    }
                }
                else
#endif /* MBEDTLS_SSL_PROTO_TLS1 || MBEDTLS_SSL_PROTO_TLS1_1 ||
          MBEDTLS_SSL_PROTO_TLS1_2 */
                {
                    MBEDTLS_SSL_DEBUG_MSG( 1, ( "should never happen" ) );
                    return( MBEDTLS_ERR_SSL_INTERNAL_ERROR );
                }
            }

            /* At this point, we don't know whether the renegotiation has been
             * completed or not. The cases to consider are the following:
             * 1) The renegotiation is complete. In this case, no new record
             *    has been read yet.
             * 2) The renegotiation is incomplete because the client received
             *    an application data record while awaiting the ServerHello.
             * 3) The renegotiation is incomplete because the client received
             *    a non-handshake, non-application data message while awaiting
             *    the ServerHello.
             * In each of these case, looping will be the proper action:
             * - For 1), the next iteration will read a new record and check
             *   if it's application data.
             * - For 2), the loop condition isn't satisfied as application data
             *   is present, hence continue is the same as break
             * - For 3), the loop condition is satisfied and read_record
             *   will re-deliver the message that was held back by the client
             *   when expecting the ServerHello.
             */
            continue;
        }
#if defined(MBEDTLS_SSL_RENEGOTIATION)
        else if( ssl->renego_status == MBEDTLS_SSL_RENEGOTIATION_PENDING )
        {
            if( ssl->conf->renego_max_records >= 0 )
            {
                if( ++ssl->renego_records_seen > ssl->conf->renego_max_records )
                {
                    MBEDTLS_SSL_DEBUG_MSG( 1, ( "renegotiation requested, "
                                        "but not honored by client" ) );
                    return( MBEDTLS_ERR_SSL_UNEXPECTED_MESSAGE );
                }
            }
        }
#endif /* MBEDTLS_SSL_RENEGOTIATION */

        /* Fatal and closure alerts handled by mbedtls_ssl_read_record() */
        if( ssl->in_msgtype == MBEDTLS_SSL_MSG_ALERT )
        {
            MBEDTLS_SSL_DEBUG_MSG( 2, ( "ignoring non-fatal non-closure alert" ) );
            return( MBEDTLS_ERR_SSL_WANT_READ );
        }

        if( ssl->in_msgtype != MBEDTLS_SSL_MSG_APPLICATION_DATA )
        {
            MBEDTLS_SSL_DEBUG_MSG( 1, ( "bad application data message" ) );
            return( MBEDTLS_ERR_SSL_UNEXPECTED_MESSAGE );
        }

        ssl->in_offt = ssl->in_msg;

        /* We're going to return something now, cancel timer,
         * except if handshake (renegotiation) is in progress */
        if( ssl->state == MBEDTLS_SSL_HANDSHAKE_OVER )
            ssl_set_timer( ssl, 0 );

#if defined(MBEDTLS_SSL_PROTO_DTLS)
        /* If we requested renego but received AppData, resend HelloRequest.
         * Do it now, after setting in_offt, to avoid taking this branch
         * again if ssl_write_hello_request() returns WANT_WRITE */
#if defined(MBEDTLS_SSL_SRV_C) && defined(MBEDTLS_SSL_RENEGOTIATION)
        if( ssl->conf->endpoint == MBEDTLS_SSL_IS_SERVER &&
            ssl->renego_status == MBEDTLS_SSL_RENEGOTIATION_PENDING )
        {
            if( ( ret = ssl_resend_hello_request( ssl ) ) != 0 )
            {
                MBEDTLS_SSL_DEBUG_RET( 1, "ssl_resend_hello_request", ret );
                return( ret );
            }
        }
#endif /* MBEDTLS_SSL_SRV_C && MBEDTLS_SSL_RENEGOTIATION */
#endif /* MBEDTLS_SSL_PROTO_DTLS */
    }

    n = ( len < ssl->in_msglen )
        ? len : ssl->in_msglen;

    memcpy( buf, ssl->in_offt, n );
    ssl->in_msglen -= n;

    if( ssl->in_msglen == 0 )
    {
        /* all bytes consumed */
        ssl->in_offt = NULL;
        ssl->keep_current_message = 0;
    }
    else
    {
        /* more data available */
        ssl->in_offt += n;
    }

    MBEDTLS_SSL_DEBUG_MSG( 2, ( "<= read" ) );

    return( (int) n );
}

/*
 * Send application data to be encrypted by the SSL layer, taking care of max
 * fragment length and buffer size.
 *
 * According to RFC 5246 Section 6.2.1:
 *
 *      Zero-length fragments of Application data MAY be sent as they are
 *      potentially useful as a traffic analysis countermeasure.
 *
 * Therefore, it is possible that the input message length is 0 and the
 * corresponding return code is 0 on success.
 */
static int ssl_write_real( mbedtls_ssl_context *ssl,
                           const unsigned char *buf, size_t len )
{
    int ret = mbedtls_ssl_get_max_out_record_payload( ssl );
    const size_t max_len = (size_t) ret;

    if( ret < 0 )
    {
        MBEDTLS_SSL_DEBUG_RET( 1, "mbedtls_ssl_get_max_out_record_payload", ret );
        return( ret );
    }

    if( len > max_len )
    {
#if defined(MBEDTLS_SSL_PROTO_DTLS)
        if( ssl->conf->transport == MBEDTLS_SSL_TRANSPORT_DATAGRAM )
        {
            MBEDTLS_SSL_DEBUG_MSG( 1, ( "fragment larger than the (negotiated) "
                                "maximum fragment length: %d > %d",
                                len, max_len ) );
            return( MBEDTLS_ERR_SSL_BAD_INPUT_DATA );
        }
        else
#endif
            len = max_len;
    }

    if( ssl->out_left != 0 )
    {
        /*
         * The user has previously tried to send the data and
         * MBEDTLS_ERR_SSL_WANT_WRITE or the message was only partially
         * written. In this case, we expect the high-level write function
         * (e.g. mbedtls_ssl_write()) to be called with the same parameters
         */
        if( ( ret = mbedtls_ssl_flush_output( ssl ) ) != 0 )
        {
            MBEDTLS_SSL_DEBUG_RET( 1, "mbedtls_ssl_flush_output", ret );
            return( ret );
        }
    }
    else
    {
        /*
         * The user is trying to send a message the first time, so we need to
         * copy the data into the internal buffers and setup the data structure
         * to keep track of partial writes
         */
        ssl->out_msglen  = len;
        ssl->out_msgtype = MBEDTLS_SSL_MSG_APPLICATION_DATA;
        memcpy( ssl->out_msg, buf, len );

        if( ( ret = mbedtls_ssl_write_record( ssl, SSL_FORCE_FLUSH ) ) != 0 )
        {
            MBEDTLS_SSL_DEBUG_RET( 1, "mbedtls_ssl_write_record", ret );
            return( ret );
        }
    }

    return( (int) len );
}

/*
 * Write application data, doing 1/n-1 splitting if necessary.
 *
 * With non-blocking I/O, ssl_write_real() may return WANT_WRITE,
 * then the caller will call us again with the same arguments, so
 * remember whether we already did the split or not.
 */
#if defined(MBEDTLS_SSL_CBC_RECORD_SPLITTING)
static int ssl_write_split( mbedtls_ssl_context *ssl,
                            const unsigned char *buf, size_t len )
{
    int ret;

    if( ssl->conf->cbc_record_splitting ==
            MBEDTLS_SSL_CBC_RECORD_SPLITTING_DISABLED ||
        len <= 1 ||
        ssl->minor_ver > MBEDTLS_SSL_MINOR_VERSION_1 ||
        mbedtls_cipher_get_cipher_mode( &ssl->transform_out->cipher_ctx_enc )
                                != MBEDTLS_MODE_CBC )
    {
        return( ssl_write_real( ssl, buf, len ) );
    }

    if( ssl->split_done == 0 )
    {
        if( ( ret = ssl_write_real( ssl, buf, 1 ) ) <= 0 )
            return( ret );
        ssl->split_done = 1;
    }

    if( ( ret = ssl_write_real( ssl, buf + 1, len - 1 ) ) <= 0 )
        return( ret );
    ssl->split_done = 0;

    return( ret + 1 );
}
#endif /* MBEDTLS_SSL_CBC_RECORD_SPLITTING */

/*
 * Write application data (public-facing wrapper)
 */
int mbedtls_ssl_write( mbedtls_ssl_context *ssl, const unsigned char *buf, size_t len )
{
    int ret;

    MBEDTLS_SSL_DEBUG_MSG( 2, ( "=> write" ) );

    if( ssl == NULL || ssl->conf == NULL )
        return( MBEDTLS_ERR_SSL_BAD_INPUT_DATA );

#if defined(MBEDTLS_SSL_RENEGOTIATION)
    if( ( ret = ssl_check_ctr_renegotiate( ssl ) ) != 0 )
    {
        MBEDTLS_SSL_DEBUG_RET( 1, "ssl_check_ctr_renegotiate", ret );
        return( ret );
    }
#endif

    if( ssl->state != MBEDTLS_SSL_HANDSHAKE_OVER )
    {
        if( ( ret = mbedtls_ssl_handshake( ssl ) ) != 0 )
        {
            MBEDTLS_SSL_DEBUG_RET( 1, "mbedtls_ssl_handshake", ret );
            return( ret );
        }
    }

#if defined(MBEDTLS_SSL_CBC_RECORD_SPLITTING)
    ret = ssl_write_split( ssl, buf, len );
#else
    ret = ssl_write_real( ssl, buf, len );
#endif

    MBEDTLS_SSL_DEBUG_MSG( 2, ( "<= write" ) );

    return( ret );
}

/*
 * Notify the peer that the connection is being closed
 */
int mbedtls_ssl_close_notify( mbedtls_ssl_context *ssl )
{
    int ret;

    if( ssl == NULL || ssl->conf == NULL )
        return( MBEDTLS_ERR_SSL_BAD_INPUT_DATA );

    MBEDTLS_SSL_DEBUG_MSG( 2, ( "=> write close notify" ) );

    if( ssl->out_left != 0 )
        return( mbedtls_ssl_flush_output( ssl ) );

    if( ssl->state == MBEDTLS_SSL_HANDSHAKE_OVER )
    {
        if( ( ret = mbedtls_ssl_send_alert_message( ssl,
                        MBEDTLS_SSL_ALERT_LEVEL_WARNING,
                        MBEDTLS_SSL_ALERT_MSG_CLOSE_NOTIFY ) ) != 0 )
        {
            MBEDTLS_SSL_DEBUG_RET( 1, "mbedtls_ssl_send_alert_message", ret );
            return( ret );
        }
    }

    MBEDTLS_SSL_DEBUG_MSG( 2, ( "<= write close notify" ) );

    return( 0 );
}

void mbedtls_ssl_transform_free( mbedtls_ssl_transform *transform )
{
    if( transform == NULL )
        return;

#if defined(MBEDTLS_ZLIB_SUPPORT)
    deflateEnd( &transform->ctx_deflate );
    inflateEnd( &transform->ctx_inflate );
#endif

    mbedtls_cipher_free( &transform->cipher_ctx_enc );
    mbedtls_cipher_free( &transform->cipher_ctx_dec );

    mbedtls_md_free( &transform->md_ctx_enc );
    mbedtls_md_free( &transform->md_ctx_dec );

    mbedtls_platform_zeroize( transform, sizeof( mbedtls_ssl_transform ) );
}

#if defined(MBEDTLS_X509_CRT_PARSE_C)
static void ssl_key_cert_free( mbedtls_ssl_key_cert *key_cert )
{
    mbedtls_ssl_key_cert *cur = key_cert, *next;

    while( cur != NULL )
    {
        next = cur->next;
        mbedtls_free( cur );
        cur = next;
    }
}
#endif /* MBEDTLS_X509_CRT_PARSE_C */

void mbedtls_ssl_handshake_free( mbedtls_ssl_context *ssl )
{
    mbedtls_ssl_handshake_params *handshake = ssl->handshake;

    if( handshake == NULL )
        return;

#if defined(MBEDTLS_SSL_ASYNC_PRIVATE)
    if( ssl->conf->f_async_cancel != NULL && handshake->async_in_progress != 0 )
    {
        ssl->conf->f_async_cancel( ssl );
        handshake->async_in_progress = 0;
    }
#endif /* MBEDTLS_SSL_ASYNC_PRIVATE */

#if defined(MBEDTLS_SSL_PROTO_SSL3) || defined(MBEDTLS_SSL_PROTO_TLS1) || \
    defined(MBEDTLS_SSL_PROTO_TLS1_1)
    mbedtls_md5_free(    &handshake->fin_md5  );
    mbedtls_sha1_free(   &handshake->fin_sha1 );
#endif
#if defined(MBEDTLS_SSL_PROTO_TLS1_2)
#if defined(MBEDTLS_SHA256_C)
    mbedtls_sha256_free(   &handshake->fin_sha256    );
#endif
#if defined(MBEDTLS_SHA512_C)
    mbedtls_sha512_free(   &handshake->fin_sha512    );
#endif
#endif /* MBEDTLS_SSL_PROTO_TLS1_2 */

#if defined(MBEDTLS_DHM_C)
    mbedtls_dhm_free( &handshake->dhm_ctx );
#endif
#if defined(MBEDTLS_ECDH_C)
    mbedtls_ecdh_free( &handshake->ecdh_ctx );
#endif
#if defined(MBEDTLS_KEY_EXCHANGE_ECJPAKE_ENABLED)
    mbedtls_ecjpake_free( &handshake->ecjpake_ctx );
#if defined(MBEDTLS_SSL_CLI_C)
    mbedtls_free( handshake->ecjpake_cache );
    handshake->ecjpake_cache = NULL;
    handshake->ecjpake_cache_len = 0;
#endif
#endif

#if defined(MBEDTLS_ECDH_C) || defined(MBEDTLS_ECDSA_C) || \
    defined(MBEDTLS_KEY_EXCHANGE_ECJPAKE_ENABLED)
    /* explicit void pointer cast for buggy MS compiler */
    mbedtls_free( (void *) handshake->curves );
#endif

#if defined(MBEDTLS_KEY_EXCHANGE__SOME__PSK_ENABLED)
    if( handshake->psk != NULL )
    {
        mbedtls_platform_zeroize( handshake->psk, handshake->psk_len );
        mbedtls_free( handshake->psk );
    }
#endif

#if defined(MBEDTLS_X509_CRT_PARSE_C) && \
    defined(MBEDTLS_SSL_SERVER_NAME_INDICATION)
    /*
     * Free only the linked list wrapper, not the keys themselves
     * since the belong to the SNI callback
     */
    if( handshake->sni_key_cert != NULL )
    {
        mbedtls_ssl_key_cert *cur = handshake->sni_key_cert, *next;

        while( cur != NULL )
        {
            next = cur->next;
            mbedtls_free( cur );
            cur = next;
        }
    }
#endif /* MBEDTLS_X509_CRT_PARSE_C && MBEDTLS_SSL_SERVER_NAME_INDICATION */

#if defined(MBEDTLS_SSL_PROTO_DTLS)
    mbedtls_free( handshake->verify_cookie );
    mbedtls_free( handshake->hs_msg );
    ssl_flight_free( handshake->flight );
#endif

    mbedtls_platform_zeroize( handshake,
                              sizeof( mbedtls_ssl_handshake_params ) );
}

void mbedtls_ssl_session_free( mbedtls_ssl_session *session )
{
    if( session == NULL )
        return;

#if defined(MBEDTLS_X509_CRT_PARSE_C)
    if( session->peer_cert != NULL )
    {
        mbedtls_x509_crt_free( session->peer_cert );
        mbedtls_free( session->peer_cert );
    }
#endif

#if defined(MBEDTLS_SSL_SESSION_TICKETS) && defined(MBEDTLS_SSL_CLI_C)
    mbedtls_free( session->ticket );
#endif

    mbedtls_platform_zeroize( session, sizeof( mbedtls_ssl_session ) );
}

/*
 * Free an SSL context
 */
void mbedtls_ssl_free( mbedtls_ssl_context *ssl )
{
    if( ssl == NULL )
        return;

    MBEDTLS_SSL_DEBUG_MSG( 2, ( "=> free" ) );

    if( ssl->out_buf != NULL )
    {
        mbedtls_platform_zeroize( ssl->out_buf, MBEDTLS_SSL_OUT_BUFFER_LEN );
        mbedtls_free( ssl->out_buf );
    }

    if( ssl->in_buf != NULL )
    {
        mbedtls_platform_zeroize( ssl->in_buf, MBEDTLS_SSL_IN_BUFFER_LEN );
        mbedtls_free( ssl->in_buf );
    }

#if defined(MBEDTLS_ZLIB_SUPPORT)
    if( ssl->compress_buf != NULL )
    {
        mbedtls_platform_zeroize( ssl->compress_buf, MBEDTLS_SSL_COMPRESS_BUFFER_LEN );
        mbedtls_free( ssl->compress_buf );
    }
#endif

    if( ssl->transform )
    {
        mbedtls_ssl_transform_free( ssl->transform );
        mbedtls_free( ssl->transform );
    }

    if( ssl->handshake )
    {
        mbedtls_ssl_handshake_free( ssl );
        mbedtls_ssl_transform_free( ssl->transform_negotiate );
        mbedtls_ssl_session_free( ssl->session_negotiate );

        mbedtls_free( ssl->handshake );
        mbedtls_free( ssl->transform_negotiate );
        mbedtls_free( ssl->session_negotiate );
    }

    if( ssl->session )
    {
        mbedtls_ssl_session_free( ssl->session );
        mbedtls_free( ssl->session );
    }

#if defined(MBEDTLS_X509_CRT_PARSE_C)
    if( ssl->hostname != NULL )
    {
        mbedtls_platform_zeroize( ssl->hostname, strlen( ssl->hostname ) );
        mbedtls_free( ssl->hostname );
    }
#endif

#if defined(MBEDTLS_SSL_HW_RECORD_ACCEL)
    if( mbedtls_ssl_hw_record_finish != NULL )
    {
        MBEDTLS_SSL_DEBUG_MSG( 2, ( "going for mbedtls_ssl_hw_record_finish()" ) );
        mbedtls_ssl_hw_record_finish( ssl );
    }
#endif

#if defined(MBEDTLS_SSL_DTLS_HELLO_VERIFY) && defined(MBEDTLS_SSL_SRV_C)
    mbedtls_free( ssl->cli_id );
#endif

    MBEDTLS_SSL_DEBUG_MSG( 2, ( "<= free" ) );

    /* Actually clear after last debug message */
    mbedtls_platform_zeroize( ssl, sizeof( mbedtls_ssl_context ) );
}

/*
 * Initialze mbedtls_ssl_config
 */
void mbedtls_ssl_config_init( mbedtls_ssl_config *conf )
{
    memset( conf, 0, sizeof( mbedtls_ssl_config ) );
}

#if defined(MBEDTLS_KEY_EXCHANGE__WITH_CERT__ENABLED)
static int ssl_preset_default_hashes[] = {
#if defined(MBEDTLS_SHA512_C)
    MBEDTLS_MD_SHA512,
    MBEDTLS_MD_SHA384,
#endif
#if defined(MBEDTLS_SHA256_C)
    MBEDTLS_MD_SHA256,
    MBEDTLS_MD_SHA224,
#endif
#if defined(MBEDTLS_SHA1_C) && defined(MBEDTLS_TLS_DEFAULT_ALLOW_SHA1_IN_KEY_EXCHANGE)
    MBEDTLS_MD_SHA1,
#endif
    MBEDTLS_MD_NONE
};
#endif

static int ssl_preset_suiteb_ciphersuites[] = {
    MBEDTLS_TLS_ECDHE_ECDSA_WITH_AES_128_GCM_SHA256,
    MBEDTLS_TLS_ECDHE_ECDSA_WITH_AES_256_GCM_SHA384,
    0
};

#if defined(MBEDTLS_KEY_EXCHANGE__WITH_CERT__ENABLED)
static int ssl_preset_suiteb_hashes[] = {
    MBEDTLS_MD_SHA256,
    MBEDTLS_MD_SHA384,
    MBEDTLS_MD_NONE
};
#endif

#if defined(MBEDTLS_ECP_C)
static mbedtls_ecp_group_id ssl_preset_suiteb_curves[] = {
    MBEDTLS_ECP_DP_SECP256R1,
    MBEDTLS_ECP_DP_SECP384R1,
    MBEDTLS_ECP_DP_NONE
};
#endif

/*
 * Load default in mbedtls_ssl_config
 */
int mbedtls_ssl_config_defaults( mbedtls_ssl_config *conf,
                                 int endpoint, int transport, int preset )
{
#if defined(MBEDTLS_DHM_C) && defined(MBEDTLS_SSL_SRV_C)
    int ret;
#endif

    /* Use the functions here so that they are covered in tests,
     * but otherwise access member directly for efficiency */
    mbedtls_ssl_conf_endpoint( conf, endpoint );
    mbedtls_ssl_conf_transport( conf, transport );

    /*
     * Things that are common to all presets
     */
#if defined(MBEDTLS_SSL_CLI_C)
    if( endpoint == MBEDTLS_SSL_IS_CLIENT )
    {
        conf->authmode = MBEDTLS_SSL_VERIFY_REQUIRED;
#if defined(MBEDTLS_SSL_SESSION_TICKETS)
        conf->session_tickets = MBEDTLS_SSL_SESSION_TICKETS_ENABLED;
#endif
    }
#endif

#if defined(MBEDTLS_ARC4_C)
    conf->arc4_disabled = MBEDTLS_SSL_ARC4_DISABLED;
#endif

#if defined(MBEDTLS_SSL_ENCRYPT_THEN_MAC)
    conf->encrypt_then_mac = MBEDTLS_SSL_ETM_ENABLED;
#endif

#if defined(MBEDTLS_SSL_EXTENDED_MASTER_SECRET)
    conf->extended_ms = MBEDTLS_SSL_EXTENDED_MS_ENABLED;
#endif

#if defined(MBEDTLS_SSL_CBC_RECORD_SPLITTING)
    conf->cbc_record_splitting = MBEDTLS_SSL_CBC_RECORD_SPLITTING_ENABLED;
#endif

#if defined(MBEDTLS_SSL_DTLS_HELLO_VERIFY) && defined(MBEDTLS_SSL_SRV_C)
    conf->f_cookie_write = ssl_cookie_write_dummy;
    conf->f_cookie_check = ssl_cookie_check_dummy;
#endif

#if defined(MBEDTLS_SSL_DTLS_ANTI_REPLAY)
    conf->anti_replay = MBEDTLS_SSL_ANTI_REPLAY_ENABLED;
#endif

#if defined(MBEDTLS_SSL_SRV_C)
    conf->cert_req_ca_list = MBEDTLS_SSL_CERT_REQ_CA_LIST_ENABLED;
#endif

#if defined(MBEDTLS_SSL_PROTO_DTLS)
    conf->hs_timeout_min = MBEDTLS_SSL_DTLS_TIMEOUT_DFL_MIN;
    conf->hs_timeout_max = MBEDTLS_SSL_DTLS_TIMEOUT_DFL_MAX;
#endif

#if defined(MBEDTLS_SSL_RENEGOTIATION)
    conf->renego_max_records = MBEDTLS_SSL_RENEGO_MAX_RECORDS_DEFAULT;
    memset( conf->renego_period,     0x00, 2 );
    memset( conf->renego_period + 2, 0xFF, 6 );
#endif

#if defined(MBEDTLS_DHM_C) && defined(MBEDTLS_SSL_SRV_C)
            if( endpoint == MBEDTLS_SSL_IS_SERVER )
            {
                const unsigned char dhm_p[] =
                    MBEDTLS_DHM_RFC3526_MODP_2048_P_BIN;
                const unsigned char dhm_g[] =
                    MBEDTLS_DHM_RFC3526_MODP_2048_G_BIN;

                if ( ( ret = mbedtls_ssl_conf_dh_param_bin( conf,
                                               dhm_p, sizeof( dhm_p ),
                                               dhm_g, sizeof( dhm_g ) ) ) != 0 )
                {
                    return( ret );
                }
            }
#endif

    /*
     * Preset-specific defaults
     */
    switch( preset )
    {
        /*
         * NSA Suite B
         */
        case MBEDTLS_SSL_PRESET_SUITEB:
            conf->min_major_ver = MBEDTLS_SSL_MAJOR_VERSION_3;
            conf->min_minor_ver = MBEDTLS_SSL_MINOR_VERSION_3; /* TLS 1.2 */
            conf->max_major_ver = MBEDTLS_SSL_MAX_MAJOR_VERSION;
            conf->max_minor_ver = MBEDTLS_SSL_MAX_MINOR_VERSION;

            conf->ciphersuite_list[MBEDTLS_SSL_MINOR_VERSION_0] =
            conf->ciphersuite_list[MBEDTLS_SSL_MINOR_VERSION_1] =
            conf->ciphersuite_list[MBEDTLS_SSL_MINOR_VERSION_2] =
            conf->ciphersuite_list[MBEDTLS_SSL_MINOR_VERSION_3] =
                                   ssl_preset_suiteb_ciphersuites;

#if defined(MBEDTLS_X509_CRT_PARSE_C)
            conf->cert_profile = &mbedtls_x509_crt_profile_suiteb;
#endif

#if defined(MBEDTLS_KEY_EXCHANGE__WITH_CERT__ENABLED)
            conf->sig_hashes = ssl_preset_suiteb_hashes;
#endif

#if defined(MBEDTLS_ECP_C)
            conf->curve_list = ssl_preset_suiteb_curves;
#endif
            break;

        /*
         * Default
         */
        default:
            conf->min_major_ver = ( MBEDTLS_SSL_MIN_MAJOR_VERSION >
                                    MBEDTLS_SSL_MIN_VALID_MAJOR_VERSION ) ?
                                    MBEDTLS_SSL_MIN_MAJOR_VERSION :
                                    MBEDTLS_SSL_MIN_VALID_MAJOR_VERSION;
            conf->min_minor_ver = ( MBEDTLS_SSL_MIN_MINOR_VERSION >
                                    MBEDTLS_SSL_MIN_VALID_MINOR_VERSION ) ?
                                    MBEDTLS_SSL_MIN_MINOR_VERSION :
                                    MBEDTLS_SSL_MIN_VALID_MINOR_VERSION;
            conf->max_major_ver = MBEDTLS_SSL_MAX_MAJOR_VERSION;
            conf->max_minor_ver = MBEDTLS_SSL_MAX_MINOR_VERSION;

#if defined(MBEDTLS_SSL_PROTO_DTLS)
            if( transport == MBEDTLS_SSL_TRANSPORT_DATAGRAM )
                conf->min_minor_ver = MBEDTLS_SSL_MINOR_VERSION_2;
#endif

            conf->ciphersuite_list[MBEDTLS_SSL_MINOR_VERSION_0] =
            conf->ciphersuite_list[MBEDTLS_SSL_MINOR_VERSION_1] =
            conf->ciphersuite_list[MBEDTLS_SSL_MINOR_VERSION_2] =
            conf->ciphersuite_list[MBEDTLS_SSL_MINOR_VERSION_3] =
                                   mbedtls_ssl_list_ciphersuites();

#if defined(MBEDTLS_X509_CRT_PARSE_C)
            conf->cert_profile = &mbedtls_x509_crt_profile_default;
#endif

#if defined(MBEDTLS_KEY_EXCHANGE__WITH_CERT__ENABLED)
            conf->sig_hashes = ssl_preset_default_hashes;
#endif

#if defined(MBEDTLS_ECP_C)
            conf->curve_list = mbedtls_ecp_grp_id_list();
#endif

#if defined(MBEDTLS_DHM_C) && defined(MBEDTLS_SSL_CLI_C)
            conf->dhm_min_bitlen = 1024;
#endif
    }

    return( 0 );
}

/*
 * Free mbedtls_ssl_config
 */
void mbedtls_ssl_config_free( mbedtls_ssl_config *conf )
{
#if defined(MBEDTLS_DHM_C)
    mbedtls_mpi_free( &conf->dhm_P );
    mbedtls_mpi_free( &conf->dhm_G );
#endif

#if defined(MBEDTLS_KEY_EXCHANGE__SOME__PSK_ENABLED)
    if( conf->psk != NULL )
    {
        mbedtls_platform_zeroize( conf->psk, conf->psk_len );
        mbedtls_free( conf->psk );
        conf->psk = NULL;
        conf->psk_len = 0;
    }

    if( conf->psk_identity != NULL )
    {
        mbedtls_platform_zeroize( conf->psk_identity, conf->psk_identity_len );
        mbedtls_free( conf->psk_identity );
        conf->psk_identity = NULL;
        conf->psk_identity_len = 0;
    }
#endif

#if defined(MBEDTLS_X509_CRT_PARSE_C)
    ssl_key_cert_free( conf->key_cert );
#endif

    mbedtls_platform_zeroize( conf, sizeof( mbedtls_ssl_config ) );
}

#if defined(MBEDTLS_PK_C) && \
    ( defined(MBEDTLS_RSA_C) || defined(MBEDTLS_ECDSA_C) )
/*
 * Convert between MBEDTLS_PK_XXX and SSL_SIG_XXX
 */
unsigned char mbedtls_ssl_sig_from_pk( mbedtls_pk_context *pk )
{
#if defined(MBEDTLS_RSA_C)
    if( mbedtls_pk_can_do( pk, MBEDTLS_PK_RSA ) )
        return( MBEDTLS_SSL_SIG_RSA );
#endif
#if defined(MBEDTLS_ECDSA_C)
    if( mbedtls_pk_can_do( pk, MBEDTLS_PK_ECDSA ) )
        return( MBEDTLS_SSL_SIG_ECDSA );
#endif
    return( MBEDTLS_SSL_SIG_ANON );
}

unsigned char mbedtls_ssl_sig_from_pk_alg( mbedtls_pk_type_t type )
{
    switch( type ) {
        case MBEDTLS_PK_RSA:
            return( MBEDTLS_SSL_SIG_RSA );
        case MBEDTLS_PK_ECDSA:
        case MBEDTLS_PK_ECKEY:
            return( MBEDTLS_SSL_SIG_ECDSA );
        default:
            return( MBEDTLS_SSL_SIG_ANON );
    }
}

mbedtls_pk_type_t mbedtls_ssl_pk_alg_from_sig( unsigned char sig )
{
    switch( sig )
    {
#if defined(MBEDTLS_RSA_C)
        case MBEDTLS_SSL_SIG_RSA:
            return( MBEDTLS_PK_RSA );
#endif
#if defined(MBEDTLS_ECDSA_C)
        case MBEDTLS_SSL_SIG_ECDSA:
            return( MBEDTLS_PK_ECDSA );
#endif
        default:
            return( MBEDTLS_PK_NONE );
    }
}
#endif /* MBEDTLS_PK_C && ( MBEDTLS_RSA_C || MBEDTLS_ECDSA_C ) */

#if defined(MBEDTLS_SSL_PROTO_TLS1_2) && \
    defined(MBEDTLS_KEY_EXCHANGE__WITH_CERT__ENABLED)

/* Find an entry in a signature-hash set matching a given hash algorithm. */
mbedtls_md_type_t mbedtls_ssl_sig_hash_set_find( mbedtls_ssl_sig_hash_set_t *set,
                                                 mbedtls_pk_type_t sig_alg )
{
    switch( sig_alg )
    {
        case MBEDTLS_PK_RSA:
            return( set->rsa );
        case MBEDTLS_PK_ECDSA:
            return( set->ecdsa );
        default:
            return( MBEDTLS_MD_NONE );
    }
}

/* Add a signature-hash-pair to a signature-hash set */
void mbedtls_ssl_sig_hash_set_add( mbedtls_ssl_sig_hash_set_t *set,
                                   mbedtls_pk_type_t sig_alg,
                                   mbedtls_md_type_t md_alg )
{
    switch( sig_alg )
    {
        case MBEDTLS_PK_RSA:
            if( set->rsa == MBEDTLS_MD_NONE )
                set->rsa = md_alg;
            break;

        case MBEDTLS_PK_ECDSA:
            if( set->ecdsa == MBEDTLS_MD_NONE )
                set->ecdsa = md_alg;
            break;

        default:
            break;
    }
}

/* Allow exactly one hash algorithm for each signature. */
void mbedtls_ssl_sig_hash_set_const_hash( mbedtls_ssl_sig_hash_set_t *set,
                                          mbedtls_md_type_t md_alg )
{
    set->rsa   = md_alg;
    set->ecdsa = md_alg;
}

#endif /* MBEDTLS_SSL_PROTO_TLS1_2) &&
          MBEDTLS_KEY_EXCHANGE__WITH_CERT__ENABLED */

/*
 * Convert from MBEDTLS_SSL_HASH_XXX to MBEDTLS_MD_XXX
 */
mbedtls_md_type_t mbedtls_ssl_md_alg_from_hash( unsigned char hash )
{
    switch( hash )
    {
#if defined(MBEDTLS_MD5_C)
        case MBEDTLS_SSL_HASH_MD5:
            return( MBEDTLS_MD_MD5 );
#endif
#if defined(MBEDTLS_SHA1_C)
        case MBEDTLS_SSL_HASH_SHA1:
            return( MBEDTLS_MD_SHA1 );
#endif
#if defined(MBEDTLS_SHA256_C)
        case MBEDTLS_SSL_HASH_SHA224:
            return( MBEDTLS_MD_SHA224 );
        case MBEDTLS_SSL_HASH_SHA256:
            return( MBEDTLS_MD_SHA256 );
#endif
#if defined(MBEDTLS_SHA512_C)
        case MBEDTLS_SSL_HASH_SHA384:
            return( MBEDTLS_MD_SHA384 );
        case MBEDTLS_SSL_HASH_SHA512:
            return( MBEDTLS_MD_SHA512 );
#endif
        default:
            return( MBEDTLS_MD_NONE );
    }
}

/*
 * Convert from MBEDTLS_MD_XXX to MBEDTLS_SSL_HASH_XXX
 */
unsigned char mbedtls_ssl_hash_from_md_alg( int md )
{
    switch( md )
    {
#if defined(MBEDTLS_MD5_C)
        case MBEDTLS_MD_MD5:
            return( MBEDTLS_SSL_HASH_MD5 );
#endif
#if defined(MBEDTLS_SHA1_C)
        case MBEDTLS_MD_SHA1:
            return( MBEDTLS_SSL_HASH_SHA1 );
#endif
#if defined(MBEDTLS_SHA256_C)
        case MBEDTLS_MD_SHA224:
            return( MBEDTLS_SSL_HASH_SHA224 );
        case MBEDTLS_MD_SHA256:
            return( MBEDTLS_SSL_HASH_SHA256 );
#endif
#if defined(MBEDTLS_SHA512_C)
        case MBEDTLS_MD_SHA384:
            return( MBEDTLS_SSL_HASH_SHA384 );
        case MBEDTLS_MD_SHA512:
            return( MBEDTLS_SSL_HASH_SHA512 );
#endif
        default:
            return( MBEDTLS_SSL_HASH_NONE );
    }
}

#if defined(MBEDTLS_ECP_C)
/*
 * Check if a curve proposed by the peer is in our list.
 * Return 0 if we're willing to use it, -1 otherwise.
 */
int mbedtls_ssl_check_curve( const mbedtls_ssl_context *ssl, mbedtls_ecp_group_id grp_id )
{
    const mbedtls_ecp_group_id *gid;

    if( ssl->conf->curve_list == NULL )
        return( -1 );

    for( gid = ssl->conf->curve_list; *gid != MBEDTLS_ECP_DP_NONE; gid++ )
        if( *gid == grp_id )
            return( 0 );

    return( -1 );
}
#endif /* MBEDTLS_ECP_C */

#if defined(MBEDTLS_KEY_EXCHANGE__WITH_CERT__ENABLED)
/*
 * Check if a hash proposed by the peer is in our list.
 * Return 0 if we're willing to use it, -1 otherwise.
 */
int mbedtls_ssl_check_sig_hash( const mbedtls_ssl_context *ssl,
                                mbedtls_md_type_t md )
{
    const int *cur;

    if( ssl->conf->sig_hashes == NULL )
        return( -1 );

    for( cur = ssl->conf->sig_hashes; *cur != MBEDTLS_MD_NONE; cur++ )
        if( *cur == (int) md )
            return( 0 );

    return( -1 );
}
#endif /* MBEDTLS_KEY_EXCHANGE__WITH_CERT__ENABLED */

#if defined(MBEDTLS_X509_CRT_PARSE_C)
int mbedtls_ssl_check_cert_usage( const mbedtls_x509_crt *cert,
                          const mbedtls_ssl_ciphersuite_t *ciphersuite,
                          int cert_endpoint,
                          uint32_t *flags )
{
    int ret = 0;
#if defined(MBEDTLS_X509_CHECK_KEY_USAGE)
    int usage = 0;
#endif
#if defined(MBEDTLS_X509_CHECK_EXTENDED_KEY_USAGE)
    const char *ext_oid;
    size_t ext_len;
#endif

#if !defined(MBEDTLS_X509_CHECK_KEY_USAGE) &&          \
    !defined(MBEDTLS_X509_CHECK_EXTENDED_KEY_USAGE)
    ((void) cert);
    ((void) cert_endpoint);
    ((void) flags);
#endif

#if defined(MBEDTLS_X509_CHECK_KEY_USAGE)
    if( cert_endpoint == MBEDTLS_SSL_IS_SERVER )
    {
        /* Server part of the key exchange */
        switch( ciphersuite->key_exchange )
        {
            case MBEDTLS_KEY_EXCHANGE_RSA:
            case MBEDTLS_KEY_EXCHANGE_RSA_PSK:
                usage = MBEDTLS_X509_KU_KEY_ENCIPHERMENT;
                break;

            case MBEDTLS_KEY_EXCHANGE_DHE_RSA:
            case MBEDTLS_KEY_EXCHANGE_ECDHE_RSA:
            case MBEDTLS_KEY_EXCHANGE_ECDHE_ECDSA:
                usage = MBEDTLS_X509_KU_DIGITAL_SIGNATURE;
                break;

            case MBEDTLS_KEY_EXCHANGE_ECDH_RSA:
            case MBEDTLS_KEY_EXCHANGE_ECDH_ECDSA:
                usage = MBEDTLS_X509_KU_KEY_AGREEMENT;
                break;

            /* Don't use default: we want warnings when adding new values */
            case MBEDTLS_KEY_EXCHANGE_NONE:
            case MBEDTLS_KEY_EXCHANGE_PSK:
            case MBEDTLS_KEY_EXCHANGE_DHE_PSK:
            case MBEDTLS_KEY_EXCHANGE_ECDHE_PSK:
            case MBEDTLS_KEY_EXCHANGE_ECJPAKE:
                usage = 0;
        }
    }
    else
    {
        /* Client auth: we only implement rsa_sign and mbedtls_ecdsa_sign for now */
        usage = MBEDTLS_X509_KU_DIGITAL_SIGNATURE;
    }

    if( mbedtls_x509_crt_check_key_usage( cert, usage ) != 0 )
    {
        *flags |= MBEDTLS_X509_BADCERT_KEY_USAGE;
        ret = -1;
    }
#else
    ((void) ciphersuite);
#endif /* MBEDTLS_X509_CHECK_KEY_USAGE */

#if defined(MBEDTLS_X509_CHECK_EXTENDED_KEY_USAGE)
    if( cert_endpoint == MBEDTLS_SSL_IS_SERVER )
    {
        ext_oid = MBEDTLS_OID_SERVER_AUTH;
        ext_len = MBEDTLS_OID_SIZE( MBEDTLS_OID_SERVER_AUTH );
    }
    else
    {
        ext_oid = MBEDTLS_OID_CLIENT_AUTH;
        ext_len = MBEDTLS_OID_SIZE( MBEDTLS_OID_CLIENT_AUTH );
    }

    if( mbedtls_x509_crt_check_extended_key_usage( cert, ext_oid, ext_len ) != 0 )
    {
        *flags |= MBEDTLS_X509_BADCERT_EXT_KEY_USAGE;
        ret = -1;
    }
#endif /* MBEDTLS_X509_CHECK_EXTENDED_KEY_USAGE */

    return( ret );
}
#endif /* MBEDTLS_X509_CRT_PARSE_C */

/*
 * Convert version numbers to/from wire format
 * and, for DTLS, to/from TLS equivalent.
 *
 * For TLS this is the identity.
 * For DTLS, use 1's complement (v -> 255 - v, and then map as follows:
 * 1.0 <-> 3.2      (DTLS 1.0 is based on TLS 1.1)
 * 1.x <-> 3.x+1    for x != 0 (DTLS 1.2 based on TLS 1.2)
 */
void mbedtls_ssl_write_version( int major, int minor, int transport,
                        unsigned char ver[2] )
{
#if defined(MBEDTLS_SSL_PROTO_DTLS)
    if( transport == MBEDTLS_SSL_TRANSPORT_DATAGRAM )
    {
        if( minor == MBEDTLS_SSL_MINOR_VERSION_2 )
            --minor; /* DTLS 1.0 stored as TLS 1.1 internally */

        ver[0] = (unsigned char)( 255 - ( major - 2 ) );
        ver[1] = (unsigned char)( 255 - ( minor - 1 ) );
    }
    else
#else
    ((void) transport);
#endif
    {
        ver[0] = (unsigned char) major;
        ver[1] = (unsigned char) minor;
    }
}

void mbedtls_ssl_read_version( int *major, int *minor, int transport,
                       const unsigned char ver[2] )
{
#if defined(MBEDTLS_SSL_PROTO_DTLS)
    if( transport == MBEDTLS_SSL_TRANSPORT_DATAGRAM )
    {
        *major = 255 - ver[0] + 2;
        *minor = 255 - ver[1] + 1;

        if( *minor == MBEDTLS_SSL_MINOR_VERSION_1 )
            ++*minor; /* DTLS 1.0 stored as TLS 1.1 internally */
    }
    else
#else
    ((void) transport);
#endif
    {
        *major = ver[0];
        *minor = ver[1];
    }
}

int mbedtls_ssl_set_calc_verify_md( mbedtls_ssl_context *ssl, int md )
{
#if defined(MBEDTLS_SSL_PROTO_TLS1_2)
    if( ssl->minor_ver != MBEDTLS_SSL_MINOR_VERSION_3 )
        return MBEDTLS_ERR_SSL_INVALID_VERIFY_HASH;

    switch( md )
    {
#if defined(MBEDTLS_SSL_PROTO_TLS1) || defined(MBEDTLS_SSL_PROTO_TLS1_1)
#if defined(MBEDTLS_MD5_C)
        case MBEDTLS_SSL_HASH_MD5:
            return MBEDTLS_ERR_SSL_INVALID_VERIFY_HASH;
#endif
#if defined(MBEDTLS_SHA1_C)
        case MBEDTLS_SSL_HASH_SHA1:
            ssl->handshake->calc_verify = ssl_calc_verify_tls;
            break;
#endif
#endif /* MBEDTLS_SSL_PROTO_TLS1 || MBEDTLS_SSL_PROTO_TLS1_1 */
#if defined(MBEDTLS_SHA512_C)
        case MBEDTLS_SSL_HASH_SHA384:
            ssl->handshake->calc_verify = ssl_calc_verify_tls_sha384;
            break;
#endif
#if defined(MBEDTLS_SHA256_C)
        case MBEDTLS_SSL_HASH_SHA256:
            ssl->handshake->calc_verify = ssl_calc_verify_tls_sha256;
            break;
#endif
        default:
            return MBEDTLS_ERR_SSL_INVALID_VERIFY_HASH;
    }

    return 0;
#else /* !MBEDTLS_SSL_PROTO_TLS1_2 */
    (void) ssl;
    (void) md;

    return MBEDTLS_ERR_SSL_INVALID_VERIFY_HASH;
#endif /* MBEDTLS_SSL_PROTO_TLS1_2 */
}

#if defined(MBEDTLS_SSL_PROTO_SSL3) || defined(MBEDTLS_SSL_PROTO_TLS1) || \
    defined(MBEDTLS_SSL_PROTO_TLS1_1)
int mbedtls_ssl_get_key_exchange_md_ssl_tls( mbedtls_ssl_context *ssl,
                                        unsigned char *output,
                                        unsigned char *data, size_t data_len )
{
    int ret = 0;
    mbedtls_md5_context mbedtls_md5;
    mbedtls_sha1_context mbedtls_sha1;

    mbedtls_md5_init( &mbedtls_md5 );
    mbedtls_sha1_init( &mbedtls_sha1 );

    /*
     * digitally-signed struct {
     *     opaque md5_hash[16];
     *     opaque sha_hash[20];
     * };
     *
     * md5_hash
     *     MD5(ClientHello.random + ServerHello.random
     *                            + ServerParams);
     * sha_hash
     *     SHA(ClientHello.random + ServerHello.random
     *                            + ServerParams);
     */
    if( ( ret = mbedtls_md5_starts_ret( &mbedtls_md5 ) ) != 0 )
    {
        MBEDTLS_SSL_DEBUG_RET( 1, "mbedtls_md5_starts_ret", ret );
        goto exit;
    }
    if( ( ret = mbedtls_md5_update_ret( &mbedtls_md5,
                                        ssl->handshake->randbytes, 64 ) ) != 0 )
    {
        MBEDTLS_SSL_DEBUG_RET( 1, "mbedtls_md5_update_ret", ret );
        goto exit;
    }
    if( ( ret = mbedtls_md5_update_ret( &mbedtls_md5, data, data_len ) ) != 0 )
    {
        MBEDTLS_SSL_DEBUG_RET( 1, "mbedtls_md5_update_ret", ret );
        goto exit;
    }
    if( ( ret = mbedtls_md5_finish_ret( &mbedtls_md5, output ) ) != 0 )
    {
        MBEDTLS_SSL_DEBUG_RET( 1, "mbedtls_md5_finish_ret", ret );
        goto exit;
    }

    if( ( ret = mbedtls_sha1_starts_ret( &mbedtls_sha1 ) ) != 0 )
    {
        MBEDTLS_SSL_DEBUG_RET( 1, "mbedtls_sha1_starts_ret", ret );
        goto exit;
    }
    if( ( ret = mbedtls_sha1_update_ret( &mbedtls_sha1,
                                         ssl->handshake->randbytes, 64 ) ) != 0 )
    {
        MBEDTLS_SSL_DEBUG_RET( 1, "mbedtls_sha1_update_ret", ret );
        goto exit;
    }
    if( ( ret = mbedtls_sha1_update_ret( &mbedtls_sha1, data,
                                         data_len ) ) != 0 )
    {
        MBEDTLS_SSL_DEBUG_RET( 1, "mbedtls_sha1_update_ret", ret );
        goto exit;
    }
    if( ( ret = mbedtls_sha1_finish_ret( &mbedtls_sha1,
                                         output + 16 ) ) != 0 )
    {
        MBEDTLS_SSL_DEBUG_RET( 1, "mbedtls_sha1_finish_ret", ret );
        goto exit;
    }

exit:
    mbedtls_md5_free( &mbedtls_md5 );
    mbedtls_sha1_free( &mbedtls_sha1 );

    if( ret != 0 )
        mbedtls_ssl_send_alert_message( ssl, MBEDTLS_SSL_ALERT_LEVEL_FATAL,
                                        MBEDTLS_SSL_ALERT_MSG_INTERNAL_ERROR );

    return( ret );

}
#endif /* MBEDTLS_SSL_PROTO_SSL3 || MBEDTLS_SSL_PROTO_TLS1 || \
          MBEDTLS_SSL_PROTO_TLS1_1 */

#if defined(MBEDTLS_SSL_PROTO_TLS1) || defined(MBEDTLS_SSL_PROTO_TLS1_1) || \
    defined(MBEDTLS_SSL_PROTO_TLS1_2)
int mbedtls_ssl_get_key_exchange_md_tls1_2( mbedtls_ssl_context *ssl,
                                            unsigned char *hash, size_t *hashlen,
                                            unsigned char *data, size_t data_len,
                                            mbedtls_md_type_t md_alg )
{
    int ret = 0;
    mbedtls_md_context_t ctx;
    const mbedtls_md_info_t *md_info = mbedtls_md_info_from_type( md_alg );
    *hashlen = mbedtls_md_get_size( md_info );

    mbedtls_md_init( &ctx );

    /*
     * digitally-signed struct {
     *     opaque client_random[32];
     *     opaque server_random[32];
     *     ServerDHParams params;
     * };
     */
    if( ( ret = mbedtls_md_setup( &ctx, md_info, 0 ) ) != 0 )
    {
        MBEDTLS_SSL_DEBUG_RET( 1, "mbedtls_md_setup", ret );
        goto exit;
    }
    if( ( ret = mbedtls_md_starts( &ctx ) ) != 0 )
    {
        MBEDTLS_SSL_DEBUG_RET( 1, "mbedtls_md_starts", ret );
        goto exit;
    }
    if( ( ret = mbedtls_md_update( &ctx, ssl->handshake->randbytes, 64 ) ) != 0 )
    {
        MBEDTLS_SSL_DEBUG_RET( 1, "mbedtls_md_update", ret );
        goto exit;
    }
    if( ( ret = mbedtls_md_update( &ctx, data, data_len ) ) != 0 )
    {
        MBEDTLS_SSL_DEBUG_RET( 1, "mbedtls_md_update", ret );
        goto exit;
    }
    if( ( ret = mbedtls_md_finish( &ctx, hash ) ) != 0 )
    {
        MBEDTLS_SSL_DEBUG_RET( 1, "mbedtls_md_finish", ret );
        goto exit;
    }

exit:
    mbedtls_md_free( &ctx );

    if( ret != 0 )
        mbedtls_ssl_send_alert_message( ssl, MBEDTLS_SSL_ALERT_LEVEL_FATAL,
                                        MBEDTLS_SSL_ALERT_MSG_INTERNAL_ERROR );

    return( ret );
}
#endif /* MBEDTLS_SSL_PROTO_TLS1 || MBEDTLS_SSL_PROTO_TLS1_1 || \
          MBEDTLS_SSL_PROTO_TLS1_2 */

#endif /* MBEDTLS_SSL_TLS_C */<|MERGE_RESOLUTION|>--- conflicted
+++ resolved
@@ -110,7 +110,7 @@
 
 static uint16_t ssl_get_maximum_datagram_size( mbedtls_ssl_context const *ssl )
 {
-    uint16_t mtu = ssl->conf->mtu;
+    uint16_t mtu = ssl->mtu;
 
     if( mtu != 0 && mtu < MBEDTLS_SSL_OUT_BUFFER_LEN )
         return( (int) mtu );
@@ -2904,10 +2904,7 @@
  */
 int mbedtls_ssl_flight_transmit( mbedtls_ssl_context *ssl )
 {
-<<<<<<< HEAD
     int ret;
-=======
->>>>>>> a1071a58
     MBEDTLS_SSL_DEBUG_MSG( 2, ( "=> mbedtls_ssl_flight_transmit" ) );
 
     if( ssl->handshake->retransmit_state != MBEDTLS_SSL_RETRANS_SENDING )
@@ -2967,10 +2964,6 @@
         }
         else
         {
-            const int ret_payload = mbedtls_ssl_get_max_out_record_payload( ssl );
-            const size_t max_record_payload = (size_t) ret_payload;
-            /* DTLS handshake headers are 12 bytes */
-            const size_t max_hs_fragment_len = max_record_payload - 12;
             const unsigned char * const p = ssl->handshake->cur_msg_p;
             const size_t hs_len = cur->len - 12;
             const size_t frag_off = p - ( cur->p + 12 );
@@ -2985,7 +2978,6 @@
                 if( ( ret = mbedtls_ssl_flush_output( ssl ) ) != 0 )
                     return( ret );
 
-<<<<<<< HEAD
                 continue;
             }
             max_hs_frag_len = max_frag_len - 12;
@@ -2994,16 +2986,6 @@
                 max_hs_frag_len : rem_len;
 
             if( frag_off == 0 && cur_hs_frag_len != hs_len )
-=======
-            if( ret_payload < 0 )
-            {
-                MBEDTLS_SSL_DEBUG_RET( 1, "mbedtls_ssl_get_max_out_record_payload",
-                                          ret_payload );
-                return( ret_payload );
-            }
-
-            if( frag_off == 0 && frag_len != hs_len )
->>>>>>> a1071a58
             {
                 MBEDTLS_SSL_DEBUG_MSG( 2, ( "fragmenting handshake message (%u > %u)",
                                             (unsigned) cur_hs_frag_len,

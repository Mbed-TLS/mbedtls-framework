--- conflicted
+++ resolved
@@ -77,84 +77,6 @@
 }
 #endif /* MBEDTLS_SSL_DTLS_HELLO_VERIFY */
 
-<<<<<<< HEAD
-=======
-#if defined(MBEDTLS_SSL_SERVER_NAME_INDICATION)
-MBEDTLS_CHECK_RETURN_CRITICAL
-static int ssl_parse_servername_ext( mbedtls_ssl_context *ssl,
-                                     const unsigned char *buf,
-                                     size_t len )
-{
-    int ret = MBEDTLS_ERR_ERROR_CORRUPTION_DETECTED;
-    size_t servername_list_size, hostname_len;
-    const unsigned char *p;
-
-    MBEDTLS_SSL_DEBUG_MSG( 3, ( "parse ServerName extension" ) );
-
-    if( len < 2 )
-    {
-        MBEDTLS_SSL_DEBUG_MSG( 1, ( "bad client hello message" ) );
-        mbedtls_ssl_send_alert_message( ssl, MBEDTLS_SSL_ALERT_LEVEL_FATAL,
-                                       MBEDTLS_SSL_ALERT_MSG_DECODE_ERROR );
-        return( MBEDTLS_ERR_SSL_DECODE_ERROR );
-    }
-    servername_list_size = ( ( buf[0] << 8 ) | ( buf[1] ) );
-    if( servername_list_size + 2 != len )
-    {
-        MBEDTLS_SSL_DEBUG_MSG( 1, ( "bad client hello message" ) );
-        mbedtls_ssl_send_alert_message( ssl, MBEDTLS_SSL_ALERT_LEVEL_FATAL,
-                                        MBEDTLS_SSL_ALERT_MSG_DECODE_ERROR );
-        return( MBEDTLS_ERR_SSL_DECODE_ERROR );
-    }
-
-    p = buf + 2;
-    while( servername_list_size > 2 )
-    {
-        hostname_len = ( ( p[1] << 8 ) | p[2] );
-        if( hostname_len + 3 > servername_list_size )
-        {
-            MBEDTLS_SSL_DEBUG_MSG( 1, ( "bad client hello message" ) );
-            mbedtls_ssl_send_alert_message( ssl, MBEDTLS_SSL_ALERT_LEVEL_FATAL,
-                                            MBEDTLS_SSL_ALERT_MSG_DECODE_ERROR );
-            return( MBEDTLS_ERR_SSL_DECODE_ERROR );
-        }
-
-        if( p[0] == MBEDTLS_TLS_EXT_SERVERNAME_HOSTNAME )
-        {
-            ssl->handshake->sni_name = p + 3;
-            ssl->handshake->sni_name_len = hostname_len;
-            if( ssl->conf->f_sni == NULL )
-                return( 0 );
-
-            ret = ssl->conf->f_sni( ssl->conf->p_sni,
-                                    ssl, p + 3, hostname_len );
-            if( ret != 0 )
-            {
-                MBEDTLS_SSL_DEBUG_RET( 1, "ssl_sni_wrapper", ret );
-                mbedtls_ssl_send_alert_message( ssl, MBEDTLS_SSL_ALERT_LEVEL_FATAL,
-                        MBEDTLS_SSL_ALERT_MSG_UNRECOGNIZED_NAME );
-                return( MBEDTLS_ERR_SSL_UNRECOGNIZED_NAME );
-            }
-            return( 0 );
-        }
-
-        servername_list_size -= hostname_len + 3;
-        p += hostname_len + 3;
-    }
-
-    if( servername_list_size != 0 )
-    {
-        MBEDTLS_SSL_DEBUG_MSG( 1, ( "bad client hello message" ) );
-        mbedtls_ssl_send_alert_message( ssl, MBEDTLS_SSL_ALERT_LEVEL_FATAL,
-                                        MBEDTLS_SSL_ALERT_MSG_DECODE_ERROR );
-        return( MBEDTLS_ERR_SSL_DECODE_ERROR );
-    }
-
-    return( 0 );
-}
-#endif /* MBEDTLS_SSL_SERVER_NAME_INDICATION */
-
->>>>>>> 41aa808a
 #if defined(MBEDTLS_KEY_EXCHANGE_SOME_PSK_ENABLED)
 MBEDTLS_CHECK_RETURN_CRITICAL
 static int ssl_conf_has_psk_or_cb( mbedtls_ssl_config const *conf )
@@ -616,98 +538,6 @@
 }
 #endif /* MBEDTLS_SSL_SESSION_TICKETS */
 
-<<<<<<< HEAD
-=======
-#if defined(MBEDTLS_SSL_ALPN)
-MBEDTLS_CHECK_RETURN_CRITICAL
-static int ssl_parse_alpn_ext( mbedtls_ssl_context *ssl,
-                               const unsigned char *buf, size_t len )
-{
-    size_t list_len, cur_len, ours_len;
-    const unsigned char *theirs, *start, *end;
-    const char **ours;
-
-    /* If ALPN not configured, just ignore the extension */
-    if( ssl->conf->alpn_list == NULL )
-        return( 0 );
-
-    /*
-     * opaque ProtocolName<1..2^8-1>;
-     *
-     * struct {
-     *     ProtocolName protocol_name_list<2..2^16-1>
-     * } ProtocolNameList;
-     */
-
-    /* Min length is 2 (list_len) + 1 (name_len) + 1 (name) */
-    if( len < 4 )
-    {
-        mbedtls_ssl_send_alert_message( ssl, MBEDTLS_SSL_ALERT_LEVEL_FATAL,
-                                        MBEDTLS_SSL_ALERT_MSG_DECODE_ERROR );
-        return( MBEDTLS_ERR_SSL_DECODE_ERROR );
-    }
-
-    list_len = ( buf[0] << 8 ) | buf[1];
-    if( list_len != len - 2 )
-    {
-        mbedtls_ssl_send_alert_message( ssl, MBEDTLS_SSL_ALERT_LEVEL_FATAL,
-                                        MBEDTLS_SSL_ALERT_MSG_DECODE_ERROR );
-        return( MBEDTLS_ERR_SSL_DECODE_ERROR );
-    }
-
-    /*
-     * Validate peer's list (lengths)
-     */
-    start = buf + 2;
-    end = buf + len;
-    for( theirs = start; theirs != end; theirs += cur_len )
-    {
-        cur_len = *theirs++;
-
-        /* Current identifier must fit in list */
-        if( cur_len > (size_t)( end - theirs ) )
-        {
-            mbedtls_ssl_send_alert_message( ssl, MBEDTLS_SSL_ALERT_LEVEL_FATAL,
-                                            MBEDTLS_SSL_ALERT_MSG_DECODE_ERROR );
-            return( MBEDTLS_ERR_SSL_DECODE_ERROR );
-        }
-
-        /* Empty strings MUST NOT be included */
-        if( cur_len == 0 )
-        {
-            mbedtls_ssl_send_alert_message( ssl, MBEDTLS_SSL_ALERT_LEVEL_FATAL,
-                                            MBEDTLS_SSL_ALERT_MSG_ILLEGAL_PARAMETER );
-            return( MBEDTLS_ERR_SSL_ILLEGAL_PARAMETER );
-        }
-    }
-
-    /*
-     * Use our order of preference
-     */
-    for( ours = ssl->conf->alpn_list; *ours != NULL; ours++ )
-    {
-        ours_len = strlen( *ours );
-        for( theirs = start; theirs != end; theirs += cur_len )
-        {
-            cur_len = *theirs++;
-
-            if( cur_len == ours_len &&
-                memcmp( theirs, *ours, cur_len ) == 0 )
-            {
-                ssl->alpn_chosen = *ours;
-                return( 0 );
-            }
-        }
-    }
-
-    /* If we get there, no match was found */
-    mbedtls_ssl_send_alert_message( ssl, MBEDTLS_SSL_ALERT_LEVEL_FATAL,
-                            MBEDTLS_SSL_ALERT_MSG_NO_APPLICATION_PROTOCOL );
-    return( MBEDTLS_ERR_SSL_NO_APPLICATION_PROTOCOL );
-}
-#endif /* MBEDTLS_SSL_ALPN */
-
->>>>>>> 41aa808a
 #if defined(MBEDTLS_SSL_DTLS_SRTP)
 MBEDTLS_CHECK_RETURN_CRITICAL
 static int ssl_parse_use_srtp_ext( mbedtls_ssl_context *ssl,

--- conflicted
+++ resolved
@@ -1831,43 +1831,7 @@
         else
 #endif
 #if defined(POLARSSL_KEY_EXCHANGE_DHE_PSK_ENABLED)
-<<<<<<< HEAD
-    if( ciphersuite_info->key_exchange == POLARSSL_KEY_EXCHANGE_DHE_PSK )
-    {
-        unsigned char *p = ssl->handshake->premaster;
-
-        /*
-         * DHE_PSK key exchange
-         *
-         * opaque psk_identity<0..2^16-1>;
-         * ClientDiffieHellmanPublic public (DHM send G^X mod P)
-         */
-        if( ssl->psk == NULL )
-            return( POLARSSL_ERR_SSL_PRIVATE_KEY_REQUIRED );
-
-        if( sizeof(ssl->handshake->premaster) < 4 + ssl->psk_identity_len +
-                                                ssl->handshake->dhm_ctx.len )
-            return( POLARSSL_ERR_SSL_BAD_INPUT_DATA );
-
-        i = 4;
-        n = ssl->psk_identity_len;
-        ssl->out_msg[4] = (unsigned char)( n >> 8 );
-        ssl->out_msg[5] = (unsigned char)( n      );
-
-        memcpy( ssl->out_msg + 6, ssl->psk_identity, ssl->psk_identity_len );
-
-        n = ssl->handshake->dhm_ctx.len;
-        ssl->out_msg[6 + ssl->psk_identity_len] = (unsigned char)( n >> 8 );
-        ssl->out_msg[7 + ssl->psk_identity_len] = (unsigned char)( n      );
-
-        ret = dhm_make_public( &ssl->handshake->dhm_ctx,
-                                (int) mpi_size( &ssl->handshake->dhm_ctx.P ),
-                               &ssl->out_msg[8 + ssl->psk_identity_len], n,
-                                ssl->f_rng, ssl->p_rng );
-        if( ret != 0 )
-=======
         if( ciphersuite_info->key_exchange == POLARSSL_KEY_EXCHANGE_DHE_PSK )
->>>>>>> 057e0cf2
         {
             /*
              * ClientDiffieHellmanPublic public (DHM send G^X mod P)

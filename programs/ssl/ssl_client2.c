--- conflicted
+++ resolved
@@ -1352,17 +1352,10 @@
     if( opt.hs_to_min != DFL_HS_TO_MIN || opt.hs_to_max != DFL_HS_TO_MAX )
         mbedtls_ssl_conf_handshake_timeout( &conf, opt.hs_to_min,
                                             opt.hs_to_max );
-<<<<<<< HEAD
-
-    if( opt.dtls_mtu != DFL_DTLS_MTU )
-        mbedtls_ssl_conf_mtu( &conf, opt.dtls_mtu );
 
     if( opt.dgram_packing != DFL_DGRAM_PACKING )
         mbedtls_ssl_conf_datagram_packing( &ssl, opt.dgram_packing );
 #endif /* MBEDTLS_SSL_PROTO_DTLS */
-=======
-#endif
->>>>>>> a1071a58
 
 #if defined(MBEDTLS_SSL_MAX_FRAGMENT_LENGTH)
     if( ( ret = mbedtls_ssl_conf_max_frag_len( &conf, opt.mfl_code ) ) != 0 )

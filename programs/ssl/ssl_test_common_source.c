--- conflicted
+++ resolved
@@ -316,10 +316,6 @@
 #endif /* MBEDTLS_X509_CRT_PARSE_C */
 
 #if defined(MBEDTLS_SSL_HANDSHAKE_WITH_CERT_ENABLED)
-<<<<<<< HEAD
-#if defined(MBEDTLS_X509_CRT_PARSE_C)
-=======
->>>>>>> 82bac6e0
 /** Functionally equivalent to mbedtls_x509_crt_verify_info, see that function
  *  for more info.
  */

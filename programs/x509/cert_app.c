/*
 *  Certificate reading application
 *
 *  Copyright (C) 2006-2013, ARM Limited, All Rights Reserved
 *
 *  This file is part of mbed TLS (https://tls.mbed.org)
 *
 *  This program is free software; you can redistribute it and/or modify
 *  it under the terms of the GNU General Public License as published by
 *  the Free Software Foundation; either version 2 of the License, or
 *  (at your option) any later version.
 *
 *  This program is distributed in the hope that it will be useful,
 *  but WITHOUT ANY WARRANTY; without even the implied warranty of
 *  MERCHANTABILITY or FITNESS FOR A PARTICULAR PURPOSE.  See the
 *  GNU General Public License for more details.
 *
 *  You should have received a copy of the GNU General Public License along
 *  with this program; if not, write to the Free Software Foundation, Inc.,
 *  51 Franklin Street, Fifth Floor, Boston, MA 02110-1301 USA.
 */

#if !defined(MBEDTLS_CONFIG_FILE)
#include "mbedtls/config.h"
#else
#include MBEDTLS_CONFIG_FILE
#endif

#if defined(MBEDTLS_PLATFORM_C)
#include "mbedtls/platform.h"
#else
#include <stdio.h>
#define mbedtls_fprintf    fprintf
#define mbedtls_printf     printf
#endif

#if !defined(MBEDTLS_BIGNUM_C) || !defined(MBEDTLS_ENTROPY_C) ||  \
    !defined(MBEDTLS_SSL_TLS_C) || !defined(MBEDTLS_SSL_CLI_C) || \
    !defined(MBEDTLS_NET_C) || !defined(MBEDTLS_RSA_C) ||         \
    !defined(MBEDTLS_X509_CRT_PARSE_C) || !defined(MBEDTLS_FS_IO) ||  \
    !defined(MBEDTLS_CTR_DRBG_C)
int main( void )
{
    mbedtls_printf("MBEDTLS_BIGNUM_C and/or MBEDTLS_ENTROPY_C and/or "
           "MBEDTLS_SSL_TLS_C and/or MBEDTLS_SSL_CLI_C and/or "
           "MBEDTLS_NET_C and/or MBEDTLS_RSA_C and/or "
           "MBEDTLS_X509_CRT_PARSE_C and/or MBEDTLS_FS_IO and/or "
           "MBEDTLS_CTR_DRBG_C not defined.\n");
    return( 0 );
}
#else

#include "mbedtls/entropy.h"
#include "mbedtls/ctr_drbg.h"
#include "mbedtls/net.h"
#include "mbedtls/ssl.h"
#include "mbedtls/x509.h"

#include <stdio.h>
#include <stdlib.h>
#include <string.h>

#define MODE_NONE               0
#define MODE_FILE               1
#define MODE_SSL                2

#define DFL_MODE                MODE_NONE
#define DFL_FILENAME            "cert.crt"
#define DFL_CA_FILE             ""
#define DFL_CRL_FILE            ""
#define DFL_CA_PATH             ""
#define DFL_SERVER_NAME         "localhost"
#define DFL_SERVER_PORT         4433
#define DFL_DEBUG_LEVEL         0
#define DFL_PERMISSIVE          0

#define USAGE_IO \
    "    ca_file=%%s          The single file containing the top-level CA(s) you fully trust\n" \
    "                        default: \"\" (none)\n" \
    "    crl_file=%%s         The single CRL file you want to use\n" \
    "                        default: \"\" (none)\n" \
    "    ca_path=%%s          The path containing the top-level CA(s) you fully trust\n" \
    "                        default: \"\" (none) (overrides ca_file)\n"

#define USAGE \
    "\n usage: cert_app param=<>...\n"                  \
    "\n acceptable parameters:\n"                       \
    "    mode=file|ssl       default: none\n"           \
    "    filename=%%s         default: cert.crt\n"      \
    USAGE_IO                                            \
    "    server_name=%%s      default: localhost\n"     \
    "    server_port=%%d      default: 4433\n"          \
    "    debug_level=%%d      default: 0 (disabled)\n"  \
    "    permissive=%%d       default: 0 (disabled)\n"  \
    "\n"

/*
 * global options
 */
struct options
{
    int mode;                   /* the mode to run the application in   */
    const char *filename;       /* filename of the certificate file     */
    const char *ca_file;        /* the file with the CA certificate(s)  */
    const char *crl_file;       /* the file with the CRL to use         */
    const char *ca_path;        /* the path with the CA certificate(s) reside */
    const char *server_name;    /* hostname of the server (client only) */
    int server_port;            /* port on which the ssl service runs   */
    int debug_level;            /* level of debugging                   */
    int permissive;             /* permissive parsing                   */
} opt;

static void my_debug( void *ctx, int level, const char *str )
{
    if( level < opt.debug_level )
    {
        mbedtls_fprintf( (FILE *) ctx, "%s", str );
        fflush(  (FILE *) ctx  );
    }
}

static int my_verify( void *data, mbedtls_x509_crt *crt, int depth, int *flags )
{
    char buf[1024];
    ((void) data);

    mbedtls_printf( "\nVerify requested for (Depth %d):\n", depth );
    mbedtls_x509_crt_info( buf, sizeof( buf ) - 1, "", crt );
    mbedtls_printf( "%s", buf );

    if ( ( *flags ) == 0 )
        mbedtls_printf( "  This certificate has no flags\n" );
    else
    {
        mbedtls_x509_crt_verify_info( buf, sizeof( buf ), "  ! ", *flags );
        mbedtls_printf( "%s\n", buf );
    }

    return( 0 );
}

int main( int argc, char *argv[] )
{
    int ret = 0, server_fd;
    unsigned char buf[1024];
    mbedtls_entropy_context entropy;
    mbedtls_ctr_drbg_context ctr_drbg;
    mbedtls_ssl_context ssl;
    mbedtls_x509_crt cacert;
    mbedtls_x509_crt clicert;
    mbedtls_x509_crl cacrl;
    mbedtls_pk_context pkey;
    int i, j;
    int flags, verify = 0;
    char *p, *q;
    const char *pers = "cert_app";

    /*
     * Set to sane values
     */
    server_fd = 0;
    mbedtls_x509_crt_init( &cacert );
    mbedtls_x509_crt_init( &clicert );
#if defined(MBEDTLS_X509_CRL_PARSE_C)
    mbedtls_x509_crl_init( &cacrl );
#else
    /* Zeroize structure as CRL parsing is not supported and we have to pass
       it to the verify function */
    memset( &cacrl, 0, sizeof(mbedtls_x509_crl) );
#endif
    mbedtls_pk_init( &pkey );

    if( argc == 0 )
    {
    usage:
        mbedtls_printf( USAGE );
        ret = 2;
        goto exit;
    }

    opt.mode                = DFL_MODE;
    opt.filename            = DFL_FILENAME;
    opt.ca_file             = DFL_CA_FILE;
    opt.crl_file            = DFL_CRL_FILE;
    opt.ca_path             = DFL_CA_PATH;
    opt.server_name         = DFL_SERVER_NAME;
    opt.server_port         = DFL_SERVER_PORT;
    opt.debug_level         = DFL_DEBUG_LEVEL;
    opt.permissive          = DFL_PERMISSIVE;

    for( i = 1; i < argc; i++ )
    {
        p = argv[i];
        if( ( q = strchr( p, '=' ) ) == NULL )
            goto usage;
        *q++ = '\0';

        for( j = 0; p + j < q; j++ )
        {
            if( argv[i][j] >= 'A' && argv[i][j] <= 'Z' )
                argv[i][j] |= 0x20;
        }

        if( strcmp( p, "mode" ) == 0 )
        {
            if( strcmp( q, "file" ) == 0 )
                opt.mode = MODE_FILE;
            else if( strcmp( q, "ssl" ) == 0 )
                opt.mode = MODE_SSL;
            else
                goto usage;
        }
        else if( strcmp( p, "filename" ) == 0 )
            opt.filename = q;
        else if( strcmp( p, "ca_file" ) == 0 )
            opt.ca_file = q;
        else if( strcmp( p, "crl_file" ) == 0 )
            opt.crl_file = q;
        else if( strcmp( p, "ca_path" ) == 0 )
            opt.ca_path = q;
        else if( strcmp( p, "server_name" ) == 0 )
            opt.server_name = q;
        else if( strcmp( p, "server_port" ) == 0 )
        {
            opt.server_port = atoi( q );
            if( opt.server_port < 1 || opt.server_port > 65535 )
                goto usage;
        }
        else if( strcmp( p, "debug_level" ) == 0 )
        {
            opt.debug_level = atoi( q );
            if( opt.debug_level < 0 || opt.debug_level > 65535 )
                goto usage;
        }
        else if( strcmp( p, "permissive" ) == 0 )
        {
            opt.permissive = atoi( q );
            if( opt.permissive < 0 || opt.permissive > 1 )
                goto usage;
        }
        else
            goto usage;
    }

    /*
     * 1.1. Load the trusted CA
     */
    mbedtls_printf( "  . Loading the CA root certificate ..." );
    fflush( stdout );

    if( strlen( opt.ca_path ) )
    {
        ret = mbedtls_x509_crt_parse_path( &cacert, opt.ca_path );
        verify = 1;
    }
    else if( strlen( opt.ca_file ) )
    {
        ret = mbedtls_x509_crt_parse_file( &cacert, opt.ca_file );
        verify = 1;
    }

    if( ret < 0 )
    {
        mbedtls_printf( " failed\n  !  mbedtls_x509_crt_parse returned -0x%x\n\n", -ret );
        goto exit;
    }

    mbedtls_printf( " ok (%d skipped)\n", ret );

#if defined(MBEDTLS_X509_CRL_PARSE_C)
    if( strlen( opt.crl_file ) )
    {
        if( ( ret = mbedtls_x509_crl_parse_file( &cacrl, opt.crl_file ) ) != 0 )
        {
            mbedtls_printf( " failed\n  !  mbedtls_x509_crl_parse returned -0x%x\n\n", -ret );
            goto exit;
        }

        verify = 1;
    }
#endif

    if( opt.mode == MODE_FILE )
    {
        mbedtls_x509_crt crt;
        mbedtls_x509_crt *cur = &crt;
        mbedtls_x509_crt_init( &crt );

        /*
         * 1.1. Load the certificate(s)
         */
        mbedtls_printf( "\n  . Loading the certificate(s) ..." );
        fflush( stdout );

        ret = mbedtls_x509_crt_parse_file( &crt, opt.filename );

        if( ret < 0 )
        {
            mbedtls_printf( " failed\n  !  mbedtls_x509_crt_parse_file returned %d\n\n", ret );
            mbedtls_x509_crt_free( &crt );
            goto exit;
        }

        if( opt.permissive == 0 && ret > 0 )
        {
            mbedtls_printf( " failed\n  !  mbedtls_x509_crt_parse failed to parse %d certificates\n\n", ret );
            mbedtls_x509_crt_free( &crt );
            goto exit;
        }

        mbedtls_printf( " ok\n" );

        /*
         * 1.2 Print the certificate(s)
         */
        while( cur != NULL )
        {
            mbedtls_printf( "  . Peer certificate information    ...\n" );
            ret = mbedtls_x509_crt_info( (char *) buf, sizeof( buf ) - 1, "      ",
                                 cur );
            if( ret == -1 )
            {
                mbedtls_printf( " failed\n  !  mbedtls_x509_crt_info returned %d\n\n", ret );
                mbedtls_x509_crt_free( &crt );
                goto exit;
            }

            mbedtls_printf( "%s\n", buf );

            cur = cur->next;
        }

        ret = 0;

        /*
         * 1.3 Verify the certificate
         */
        if( verify )
        {
            mbedtls_printf( "  . Verifying X.509 certificate..." );

            if( ( ret = mbedtls_x509_crt_verify( &crt, &cacert, &cacrl, NULL, &flags,
                                         my_verify, NULL ) ) != 0 )
            {
                char vrfy_buf[512];

                mbedtls_printf( " failed\n" );

<<<<<<< HEAD
                mbedtls_x509_crt_verify_info( vrfy_buf, sizeof( vrfy_buf ), "  ! ", ret );
=======
                x509_crt_verify_info( vrfy_buf, sizeof( vrfy_buf ), "  ! ", flags );
>>>>>>> 9ce1bdc1

                mbedtls_printf( "%s\n", vrfy_buf );
            }
            else
                mbedtls_printf( " ok\n" );
        }

        mbedtls_x509_crt_free( &crt );
    }
    else if( opt.mode == MODE_SSL )
    {
        /*
         * 1. Initialize the RNG and the session data
         */
        mbedtls_printf( "\n  . Seeding the random number generator..." );
        fflush( stdout );

        mbedtls_entropy_init( &entropy );
        if( ( ret = mbedtls_ctr_drbg_init( &ctr_drbg, mbedtls_entropy_func, &entropy,
                                   (const unsigned char *) pers,
                                   strlen( pers ) ) ) != 0 )
        {
            mbedtls_printf( " failed\n  ! mbedtls_ctr_drbg_init returned %d\n", ret );
            goto exit;
        }

        mbedtls_printf( " ok\n" );

        /*
         * 2. Start the connection
         */
        mbedtls_printf( "  . SSL connection to tcp/%s/%-4d...", opt.server_name,
                                                        opt.server_port );
        fflush( stdout );

        if( ( ret = mbedtls_net_connect( &server_fd, opt.server_name,
                                 opt.server_port, MBEDTLS_NET_PROTO_TCP ) ) != 0 )
        {
            mbedtls_printf( " failed\n  ! mbedtls_net_connect returned %d\n\n", ret );
            goto exit;
        }

        /*
         * 3. Setup stuff
         */
        if( ( ret = mbedtls_ssl_init( &ssl ) ) != 0 )
        {
            mbedtls_printf( " failed\n  ! mbedtls_ssl_init returned %d\n\n", ret );
            goto exit;
        }

        mbedtls_ssl_set_endpoint( &ssl, MBEDTLS_SSL_IS_CLIENT );
        if( verify )
        {
            mbedtls_ssl_set_authmode( &ssl, MBEDTLS_SSL_VERIFY_REQUIRED );
            mbedtls_ssl_set_ca_chain( &ssl, &cacert, NULL, opt.server_name );
            mbedtls_ssl_set_verify( &ssl, my_verify, NULL );
        }
        else
            mbedtls_ssl_set_authmode( &ssl, MBEDTLS_SSL_VERIFY_NONE );

        mbedtls_ssl_set_rng( &ssl, mbedtls_ctr_drbg_random, &ctr_drbg );
        mbedtls_ssl_set_dbg( &ssl, my_debug, stdout );
        mbedtls_ssl_set_bio_timeout( &ssl, &server_fd, mbedtls_net_send, mbedtls_net_recv, NULL, 0 );

        if( ( ret = mbedtls_ssl_set_own_cert( &ssl, &clicert, &pkey ) ) != 0 )
        {
            mbedtls_printf( " failed\n  ! mbedtls_ssl_set_own_cert returned %d\n\n", ret );
            goto exit;
        }

#if defined(MBEDTLS_SSL_SERVER_NAME_INDICATION)
        if( ( ret = mbedtls_ssl_set_hostname( &ssl, opt.server_name ) ) != 0 )
        {
            mbedtls_printf( " failed\n  ! mbedtls_ssl_set_hostname returned %d\n\n", ret );
            goto exit;
        }
#endif

        /*
         * 4. Handshake
         */
        while( ( ret = mbedtls_ssl_handshake( &ssl ) ) != 0 )
        {
            if( ret != MBEDTLS_ERR_NET_WANT_READ && ret != MBEDTLS_ERR_NET_WANT_WRITE )
            {
                mbedtls_printf( " failed\n  ! mbedtls_ssl_handshake returned %d\n\n", ret );
                mbedtls_ssl_free( &ssl );
                goto exit;
            }
        }

        mbedtls_printf( " ok\n" );

        /*
         * 5. Print the certificate
         */
        mbedtls_printf( "  . Peer certificate information    ...\n" );
        ret = mbedtls_x509_crt_info( (char *) buf, sizeof( buf ) - 1, "      ",
                             ssl.session->peer_cert );
        if( ret == -1 )
        {
            mbedtls_printf( " failed\n  !  mbedtls_x509_crt_info returned %d\n\n", ret );
            mbedtls_ssl_free( &ssl );
            goto exit;
        }

        mbedtls_printf( "%s\n", buf );

        mbedtls_ssl_close_notify( &ssl );
        mbedtls_ssl_free( &ssl );
    }
    else
        goto usage;

exit:

    if( server_fd )
        mbedtls_net_close( server_fd );
    mbedtls_x509_crt_free( &cacert );
    mbedtls_x509_crt_free( &clicert );
#if defined(MBEDTLS_X509_CRL_PARSE_C)
    mbedtls_x509_crl_free( &cacrl );
#endif
    mbedtls_pk_free( &pkey );
    mbedtls_ctr_drbg_free( &ctr_drbg );
    mbedtls_entropy_free( &entropy );

#if defined(_WIN32)
    mbedtls_printf( "  + Press Enter to exit this program.\n" );
    fflush( stdout ); getchar();
#endif

    if( ret < 0 )
        ret = 1;

    return( ret );
}
#endif /* MBEDTLS_BIGNUM_C && MBEDTLS_ENTROPY_C && MBEDTLS_SSL_TLS_C &&
          MBEDTLS_SSL_CLI_C && MBEDTLS_NET_C && MBEDTLS_RSA_C &&
          MBEDTLS_X509_CRT_PARSE_C && MBEDTLS_FS_IO && MBEDTLS_CTR_DRBG_C */<|MERGE_RESOLUTION|>--- conflicted
+++ resolved
@@ -346,11 +346,7 @@
 
                 mbedtls_printf( " failed\n" );
 
-<<<<<<< HEAD
-                mbedtls_x509_crt_verify_info( vrfy_buf, sizeof( vrfy_buf ), "  ! ", ret );
-=======
-                x509_crt_verify_info( vrfy_buf, sizeof( vrfy_buf ), "  ! ", flags );
->>>>>>> 9ce1bdc1
+                mbedtls_x509_crt_verify_info( vrfy_buf, sizeof( vrfy_buf ), "  ! ", flags );
 
                 mbedtls_printf( "%s\n", vrfy_buf );
             }

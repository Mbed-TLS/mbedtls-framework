--- conflicted
+++ resolved
@@ -530,9 +530,6 @@
 msg "test: !MBEDTLS_SSL_RENEGOTIATION - ssl-opt.sh (ASan build)" # ~ 6 min
 if_build_succeeded tests/ssl-opt.sh
 
-<<<<<<< HEAD
-msg "build: cmake, full config, clang" # ~ 50s
-=======
 msg "build: Default + RSA_NO_CRT (ASan build)" # ~ 6 min
 cleanup
 cp "$CONFIG_H" "$CONFIG_BAK"
@@ -549,8 +546,7 @@
 msg "test: RSA_NO_CRT - RSA-related part of compat.sh (ASan build)" # ~ 3 min
 tests/compat.sh -t RSA
 
-msg "build: cmake, full config, clang, C99" # ~ 50s
->>>>>>> 8be0e6db
+msg "build: cmake, full config, clang" # ~ 50s
 cleanup
 cp "$CONFIG_H" "$CONFIG_BAK"
 scripts/config.pl full

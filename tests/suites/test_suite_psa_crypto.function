--- conflicted
+++ resolved
@@ -393,7 +393,6 @@
 /* END_CASE */
 
 /* BEGIN_CASE */
-<<<<<<< HEAD
 void key_policy( int usage_arg, int alg_arg )
 {
     int key_slot = 1;
@@ -402,21 +401,11 @@
     psa_key_policy_t policy_set = {0};
     psa_key_policy_t policy_get = {0};
         
-=======
-void key_lifetime( int lifetime_arg )
-{
-    int key_slot = 1;
-    psa_key_type_t key_type = PSA_ALG_CBC_BASE;
-    unsigned char key[32] = {0};
-    psa_key_lifetime_t lifetime_set = (psa_key_lifetime_t) lifetime_arg;
-    psa_key_lifetime_t lifetime_get;
-
->>>>>>> f0c9dd37
+
     memset( key, 0x2a, sizeof( key ) );
  
     TEST_ASSERT( psa_crypto_init( ) == PSA_SUCCESS );
 
-<<<<<<< HEAD
     psa_key_policy_init(& policy_set );
     psa_key_policy_init(& policy_get );
 
@@ -435,18 +424,9 @@
 
     TEST_ASSERT( policy_get.usage == policy_set.usage );
     TEST_ASSERT( policy_get.alg == policy_set.alg );
-=======
-    TEST_ASSERT( psa_set_key_lifetime( key_slot, 
-                                 lifetime_set ) == PSA_SUCCESS );
-
-    TEST_ASSERT( psa_import_key( key_slot, key_type,
-                                 key, sizeof( key ) ) == PSA_SUCCESS );
+
     
-    TEST_ASSERT( psa_get_key_lifetime( key_slot, 
-                                 &lifetime_get ) == PSA_SUCCESS );
-
-    TEST_ASSERT( lifetime_get == lifetime_set ); 
->>>>>>> f0c9dd37
+
 
 exit:
     psa_destroy_key( key_slot );
@@ -454,7 +434,6 @@
 }
 /* END_CASE */
 
-<<<<<<< HEAD
 /* BEGIN_CASE */
 void key_policy_fail( int usage_arg, int alg_arg, int expected_status, char *key_hex )
 {
@@ -498,7 +477,32 @@
 exit:
     psa_destroy_key( key_slot );
     mbedtls_free( keypair );
-=======
+    mbedtls_psa_crypto_free( );
+}
+/* END_CASE */
+
+/* BEGIN_CASE */
+void key_lifetime( int lifetime_arg )
+{
+    int key_slot = 1;
+    psa_key_type_t key_type = PSA_ALG_CBC_BASE;
+    unsigned char key[32] = {0};
+    psa_key_lifetime_t lifetime_set = (psa_key_lifetime_t) lifetime_arg;
+    psa_key_lifetime_t lifetime_get;
+    memset( key, 0x2a, sizeof( key ) );
+    TEST_ASSERT( psa_crypto_init( ) == PSA_SUCCESS );
+    TEST_ASSERT( psa_set_key_lifetime( key_slot, 
+                                 lifetime_set ) == PSA_SUCCESS );
+    TEST_ASSERT( psa_import_key( key_slot, key_type,
+                                 key, sizeof( key ) ) == PSA_SUCCESS );
+    TEST_ASSERT( psa_get_key_lifetime( key_slot, 
+                                 &lifetime_get ) == PSA_SUCCESS );
+    TEST_ASSERT( lifetime_get == lifetime_set ); 
+exit:
+    psa_destroy_key( key_slot );
+    mbedtls_psa_crypto_free( );
+}
+/* END_CASE */
 
 /* BEGIN_CASE */
 void key_lifetime_set_fail( int key_slot_arg, int lifetime_arg, int expected_status_arg )
@@ -519,7 +523,6 @@
 
 exit:
     psa_destroy_key( key_slot );
->>>>>>> f0c9dd37
     mbedtls_psa_crypto_free( );
 }
 /* END_CASE */
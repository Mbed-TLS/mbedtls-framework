/**
 * \file ssl.h
 *
 * \brief SSL/TLS functions.
 *
 *  Copyright (C) 2006-2014, Brainspark B.V.
 *
 *  This file is part of PolarSSL (http://www.polarssl.org)
 *  Lead Maintainer: Paul Bakker <polarssl_maintainer at polarssl.org>
 *
 *  All rights reserved.
 *
 *  This program is free software; you can redistribute it and/or modify
 *  it under the terms of the GNU General Public License as published by
 *  the Free Software Foundation; either version 2 of the License, or
 *  (at your option) any later version.
 *
 *  This program is distributed in the hope that it will be useful,
 *  but WITHOUT ANY WARRANTY; without even the implied warranty of
 *  MERCHANTABILITY or FITNESS FOR A PARTICULAR PURPOSE.  See the
 *  GNU General Public License for more details.
 *
 *  You should have received a copy of the GNU General Public License along
 *  with this program; if not, write to the Free Software Foundation, Inc.,
 *  51 Franklin Street, Fifth Floor, Boston, MA 02110-1301 USA.
 */
#ifndef POLARSSL_SSL_H
#define POLARSSL_SSL_H

#if !defined(POLARSSL_CONFIG_FILE)
#include "config.h"
#else
#include POLARSSL_CONFIG_FILE
#endif

/* Temporary compatibility trick for the current stable branch */
#if !defined(POLARSSL_SSL_DISABLE_RENEGOTIATION)
#define POLARSSL_SSL_RENEGOTIATION
#endif

#include "net.h"
#include "bignum.h"
#include "ecp.h"

#include "ssl_ciphersuites.h"

#if defined(POLARSSL_MD5_C)
#include "md5.h"
#endif

#if defined(POLARSSL_SHA1_C)
#include "sha1.h"
#endif

#if defined(POLARSSL_SHA256_C)
#include "sha256.h"
#endif

#if defined(POLARSSL_SHA512_C)
#include "sha512.h"
#endif

// for session tickets
#if defined(POLARSSL_AES_C)
#include "aes.h"
#endif

#if defined(POLARSSL_X509_CRT_PARSE_C)
#include "x509_crt.h"
#include "x509_crl.h"
#endif

#if defined(POLARSSL_DHM_C)
#include "dhm.h"
#endif

#if defined(POLARSSL_ECDH_C)
#include "ecdh.h"
#endif

#if defined(POLARSSL_ZLIB_SUPPORT)
#include "zlib.h"
#endif

#if defined(POLARSSL_HAVE_TIME)
#include <time.h>
#endif

/* For convenience below and in programs */
#if defined(POLARSSL_KEY_EXCHANGE_PSK_ENABLED) ||                           \
    defined(POLARSSL_KEY_EXCHANGE_RSA_PSK_ENABLED) ||                       \
    defined(POLARSSL_KEY_EXCHANGE_DHE_PSK_ENABLED) ||                       \
    defined(POLARSSL_KEY_EXCHANGE_ECDHE_PSK_ENABLED)
#define POLARSSL_KEY_EXCHANGE__SOME__PSK_ENABLED
#endif

#if defined(POLARSSL_KEY_EXCHANGE_ECDHE_RSA_ENABLED) ||                     \
    defined(POLARSSL_KEY_EXCHANGE_ECDHE_ECDSA_ENABLED) ||                   \
    defined(POLARSSL_KEY_EXCHANGE_ECDHE_PSK_ENABLED)
#define POLARSSL_KEY_EXCHANGE__SOME__ECDHE_ENABLED
#endif

#if defined(_MSC_VER) && !defined(inline)
#define inline _inline
#else
#if defined(__ARMCC_VERSION) && !defined(inline)
#define inline __inline
#endif /* __ARMCC_VERSION */
#endif /*_MSC_VER */

/*
 * SSL Error codes
 */
#define POLARSSL_ERR_SSL_FEATURE_UNAVAILABLE               -0x7080  /**< The requested feature is not available. */
#define POLARSSL_ERR_SSL_BAD_INPUT_DATA                    -0x7100  /**< Bad input parameters to function. */
#define POLARSSL_ERR_SSL_INVALID_MAC                       -0x7180  /**< Verification of the message MAC failed. */
#define POLARSSL_ERR_SSL_INVALID_RECORD                    -0x7200  /**< An invalid SSL record was received. */
#define POLARSSL_ERR_SSL_CONN_EOF                          -0x7280  /**< The connection indicated an EOF. */
#define POLARSSL_ERR_SSL_UNKNOWN_CIPHER                    -0x7300  /**< An unknown cipher was received. */
#define POLARSSL_ERR_SSL_NO_CIPHER_CHOSEN                  -0x7380  /**< The server has no ciphersuites in common with the client. */
#define POLARSSL_ERR_SSL_NO_RNG                            -0x7400  /**< No RNG was provided to the SSL module. */
#define POLARSSL_ERR_SSL_NO_CLIENT_CERTIFICATE             -0x7480  /**< No client certification received from the client, but required by the authentication mode. */
#define POLARSSL_ERR_SSL_CERTIFICATE_TOO_LARGE             -0x7500  /**< Our own certificate(s) is/are too large to send in an SSL message.*/
#define POLARSSL_ERR_SSL_CERTIFICATE_REQUIRED              -0x7580  /**< The own certificate is not set, but needed by the server. */
#define POLARSSL_ERR_SSL_PRIVATE_KEY_REQUIRED              -0x7600  /**< The own private key or pre-shared key is not set, but needed. */
#define POLARSSL_ERR_SSL_CA_CHAIN_REQUIRED                 -0x7680  /**< No CA Chain is set, but required to operate. */
#define POLARSSL_ERR_SSL_UNEXPECTED_MESSAGE                -0x7700  /**< An unexpected message was received from our peer. */
#define POLARSSL_ERR_SSL_FATAL_ALERT_MESSAGE               -0x7780  /**< A fatal alert message was received from our peer. */
#define POLARSSL_ERR_SSL_PEER_VERIFY_FAILED                -0x7800  /**< Verification of our peer failed. */
#define POLARSSL_ERR_SSL_PEER_CLOSE_NOTIFY                 -0x7880  /**< The peer notified us that the connection is going to be closed. */
#define POLARSSL_ERR_SSL_BAD_HS_CLIENT_HELLO               -0x7900  /**< Processing of the ClientHello handshake message failed. */
#define POLARSSL_ERR_SSL_BAD_HS_SERVER_HELLO               -0x7980  /**< Processing of the ServerHello handshake message failed. */
#define POLARSSL_ERR_SSL_BAD_HS_CERTIFICATE                -0x7A00  /**< Processing of the Certificate handshake message failed. */
#define POLARSSL_ERR_SSL_BAD_HS_CERTIFICATE_REQUEST        -0x7A80  /**< Processing of the CertificateRequest handshake message failed. */
#define POLARSSL_ERR_SSL_BAD_HS_SERVER_KEY_EXCHANGE        -0x7B00  /**< Processing of the ServerKeyExchange handshake message failed. */
#define POLARSSL_ERR_SSL_BAD_HS_SERVER_HELLO_DONE          -0x7B80  /**< Processing of the ServerHelloDone handshake message failed. */
#define POLARSSL_ERR_SSL_BAD_HS_CLIENT_KEY_EXCHANGE        -0x7C00  /**< Processing of the ClientKeyExchange handshake message failed. */
#define POLARSSL_ERR_SSL_BAD_HS_CLIENT_KEY_EXCHANGE_RP     -0x7C80  /**< Processing of the ClientKeyExchange handshake message failed in DHM / ECDH Read Public. */
#define POLARSSL_ERR_SSL_BAD_HS_CLIENT_KEY_EXCHANGE_CS     -0x7D00  /**< Processing of the ClientKeyExchange handshake message failed in DHM / ECDH Calculate Secret. */
#define POLARSSL_ERR_SSL_BAD_HS_CERTIFICATE_VERIFY         -0x7D80  /**< Processing of the CertificateVerify handshake message failed. */
#define POLARSSL_ERR_SSL_BAD_HS_CHANGE_CIPHER_SPEC         -0x7E00  /**< Processing of the ChangeCipherSpec handshake message failed. */
#define POLARSSL_ERR_SSL_BAD_HS_FINISHED                   -0x7E80  /**< Processing of the Finished handshake message failed. */
#define POLARSSL_ERR_SSL_MALLOC_FAILED                     -0x7F00  /**< Memory allocation failed */
#define POLARSSL_ERR_SSL_HW_ACCEL_FAILED                   -0x7F80  /**< Hardware acceleration function returned with error */
#define POLARSSL_ERR_SSL_HW_ACCEL_FALLTHROUGH              -0x6F80  /**< Hardware acceleration function skipped / left alone data */
#define POLARSSL_ERR_SSL_COMPRESSION_FAILED                -0x6F00  /**< Processing of the compression / decompression failed */
#define POLARSSL_ERR_SSL_BAD_HS_PROTOCOL_VERSION           -0x6E80  /**< Handshake protocol not within min/max boundaries */
#define POLARSSL_ERR_SSL_BAD_HS_NEW_SESSION_TICKET         -0x6E00  /**< Processing of the NewSessionTicket handshake message failed. */
#define POLARSSL_ERR_SSL_SESSION_TICKET_EXPIRED            -0x6D80  /**< Session ticket has expired. */
#define POLARSSL_ERR_SSL_PK_TYPE_MISMATCH                  -0x6D00  /**< Public key type mismatch (eg, asked for RSA key exchange and presented EC key) */
#define POLARSSL_ERR_SSL_UNKNOWN_IDENTITY                  -0x6C80  /**< Unknown identity received (eg, PSK identity) */
#define POLARSSL_ERR_SSL_INTERNAL_ERROR                    -0x6C00  /**< Internal error (eg, unexpected failure in lower-level module) */
#define POLARSSL_ERR_SSL_COUNTER_WRAPPING                  -0x6B80  /**< A counter would wrap (eg, too many messages exchanged). */
#define POLARSSL_ERR_SSL_WAITING_SERVER_HELLO_RENEGO       -0x6B00  /**< Unexpected message at ServerHello in renegotiation. */
#define POLARSSL_ERR_SSL_NO_USABLE_CIPHERSUITE             -0x6A80  /**< None of the common ciphersuites is usable (eg, no suitable certificate) */

/*
 * Various constants
 */
#define SSL_MAJOR_VERSION_3             3
#define SSL_MINOR_VERSION_0             0   /*!< SSL v3.0 */
#define SSL_MINOR_VERSION_1             1   /*!< TLS v1.0 */
#define SSL_MINOR_VERSION_2             2   /*!< TLS v1.1 */
#define SSL_MINOR_VERSION_3             3   /*!< TLS v1.2 */

/* Determine minimum supported version */
#define SSL_MIN_MAJOR_VERSION           SSL_MAJOR_VERSION_3

#if defined(POLARSSL_SSL_PROTO_SSL3)
#define SSL_MIN_MINOR_VERSION           SSL_MINOR_VERSION_0
#else
#if defined(POLARSSL_SSL_PROTO_TLS1)
#define SSL_MIN_MINOR_VERSION           SSL_MINOR_VERSION_1
#else
#if defined(POLARSSL_SSL_PROTO_TLS1_1)
#define SSL_MIN_MINOR_VERSION           SSL_MINOR_VERSION_2
#else
#if defined(POLARSSL_SSL_PROTO_TLS1_2)
#define SSL_MIN_MINOR_VERSION           SSL_MINOR_VERSION_3
#endif /* POLARSSL_SSL_PROTO_TLS1_2 */
#endif /* POLARSSL_SSL_PROTO_TLS1_1 */
#endif /* POLARSSL_SSL_PROTO_TLS1   */
#endif /* POLARSSL_SSL_PROTO_SSL3   */

/* Determine maximum supported version */
#define SSL_MAX_MAJOR_VERSION           SSL_MAJOR_VERSION_3

#if defined(POLARSSL_SSL_PROTO_TLS1_2)
#define SSL_MAX_MINOR_VERSION           SSL_MINOR_VERSION_3
#else
#if defined(POLARSSL_SSL_PROTO_TLS1_1)
#define SSL_MAX_MINOR_VERSION           SSL_MINOR_VERSION_2
#else
#if defined(POLARSSL_SSL_PROTO_TLS1)
#define SSL_MAX_MINOR_VERSION           SSL_MINOR_VERSION_1
#else
#if defined(POLARSSL_SSL_PROTO_SSL3)
#define SSL_MAX_MINOR_VERSION           SSL_MINOR_VERSION_0
#endif /* POLARSSL_SSL_PROTO_SSL3   */
#endif /* POLARSSL_SSL_PROTO_TLS1   */
#endif /* POLARSSL_SSL_PROTO_TLS1_1 */
#endif /* POLARSSL_SSL_PROTO_TLS1_2 */

/* RFC 6066 section 4, see also mfl_code_to_length in ssl_tls.c
 * NONE must be zero so that memset()ing structure to zero works */
#define SSL_MAX_FRAG_LEN_NONE           0   /*!< don't use this extension   */
#define SSL_MAX_FRAG_LEN_512            1   /*!< MaxFragmentLength 2^9      */
#define SSL_MAX_FRAG_LEN_1024           2   /*!< MaxFragmentLength 2^10     */
#define SSL_MAX_FRAG_LEN_2048           3   /*!< MaxFragmentLength 2^11     */
#define SSL_MAX_FRAG_LEN_4096           4   /*!< MaxFragmentLength 2^12     */
#define SSL_MAX_FRAG_LEN_INVALID        5   /*!< first invalid value        */

#define SSL_IS_CLIENT                   0
#define SSL_IS_SERVER                   1

#define SSL_IS_NOT_FALLBACK             0
#define SSL_IS_FALLBACK                 1

#define SSL_EXTENDED_MS_DISABLED        0
#define SSL_EXTENDED_MS_ENABLED         1

#define SSL_ETM_DISABLED                0
#define SSL_ETM_ENABLED                 1

#define SSL_COMPRESS_NULL               0
#define SSL_COMPRESS_DEFLATE            1

#define SSL_VERIFY_NONE                 0
#define SSL_VERIFY_OPTIONAL             1
#define SSL_VERIFY_REQUIRED             2

#define SSL_INITIAL_HANDSHAKE           0
#define SSL_RENEGOTIATION               1   /* In progress */
#define SSL_RENEGOTIATION_DONE          2   /* Done */
#define SSL_RENEGOTIATION_PENDING       3   /* Requested (server only) */

#define SSL_LEGACY_RENEGOTIATION        0
#define SSL_SECURE_RENEGOTIATION        1

#define SSL_RENEGOTIATION_DISABLED      0
#define SSL_RENEGOTIATION_ENABLED       1

#define SSL_RENEGOTIATION_NOT_ENFORCED  -1
#define SSL_RENEGO_MAX_RECORDS_DEFAULT  16

#define SSL_LEGACY_NO_RENEGOTIATION     0
#define SSL_LEGACY_ALLOW_RENEGOTIATION  1
#define SSL_LEGACY_BREAK_HANDSHAKE      2

#define SSL_TRUNC_HMAC_DISABLED         0
#define SSL_TRUNC_HMAC_ENABLED          1
#define SSL_TRUNCATED_HMAC_LEN          10  /* 80 bits, rfc 6066 section 7 */

#define SSL_SESSION_TICKETS_DISABLED     0
#define SSL_SESSION_TICKETS_ENABLED      1

<<<<<<< HEAD
#define SSL_CBC_RECORD_SPLITTING_DISABLED   -1
#define SSL_CBC_RECORD_SPLITTING_ENABLED     0
=======
#define SSL_ARC4_ENABLED                0
#define SSL_ARC4_DISABLED               1
>>>>>>> fa06581c

/**
 * \name SECTION: Module settings
 *
 * The configuration options you can set for this module are in this section.
 * Either change them in config.h or define them on the compiler command line.
 * \{
 */

#if !defined(SSL_DEFAULT_TICKET_LIFETIME)
#define SSL_DEFAULT_TICKET_LIFETIME     86400 /**< Lifetime of session tickets (if enabled) */
#endif

/*
 * Size of the input / output buffer.
 * Note: the RFC defines the default size of SSL / TLS messages. If you
 * change the value here, other clients / servers may not be able to
 * communicate with you anymore. Only change this value if you control
 * both sides of the connection and have it reduced at both sides, or
 * if you're using the Max Fragment Length extension and you know all your
 * peers are using it too!
 */
#if !defined(SSL_MAX_CONTENT_LEN)
#define SSL_MAX_CONTENT_LEN         16384   /**< Size of the input / output buffer */
#endif

/* \} name SECTION: Module settings */

/*
 * Allow extra bytes for record, authentication and encryption overhead:
 * counter (8) + header (5) + IV(16) + MAC (16-48) + padding (0-256)
 * and allow for a maximum of 1024 of compression expansion if
 * enabled.
 */
#if defined(POLARSSL_ZLIB_SUPPORT)
#define SSL_COMPRESSION_ADD          1024
#else
#define SSL_COMPRESSION_ADD             0
#endif

#if defined(POLARSSL_RC4_C) || defined(POLARSSL_CIPHER_MODE_CBC)
/* Ciphersuites using HMAC */
#if defined(POLARSSL_SHA512_C)
#define SSL_MAC_ADD                 48  /* SHA-384 used for HMAC */
#elif defined(POLARSSL_SHA256_C)
#define SSL_MAC_ADD                 32  /* SHA-256 used for HMAC */
#else
#define SSL_MAC_ADD                 20  /* SHA-1   used for HMAC */
#endif
#else
/* AEAD ciphersuites: GCM and CCM use a 128 bits tag */
#define SSL_MAC_ADD                 16
#endif

#if defined(POLARSSL_CIPHER_MODE_CBC)
#define SSL_PADDING_ADD            256
#else
#define SSL_PADDING_ADD              0
#endif

#define SSL_BUFFER_LEN  ( SSL_MAX_CONTENT_LEN               \
                        + SSL_COMPRESSION_ADD               \
                        + 29 /* counter + header + IV */    \
                        + SSL_MAC_ADD                       \
                        + SSL_PADDING_ADD                   \
                        )

/*
 * Length of the verify data for secure renegotiation
 */
#if defined(POLARSSL_SSL_PROTO_SSL3)
#define SSL_VERIFY_DATA_MAX_LEN 36
#else
#define SSL_VERIFY_DATA_MAX_LEN 12
#endif

/*
 * Signaling ciphersuite values (SCSV)
 */
#define SSL_EMPTY_RENEGOTIATION_INFO    0xFF   /**< renegotiation info ext */
#define SSL_FALLBACK_SCSV               0x5600 /**< draft-ietf-tls-downgrade-scsv-00 */

/*
 * Supported Signature and Hash algorithms (For TLS 1.2)
 * RFC 5246 section 7.4.1.4.1
 */
#define SSL_HASH_NONE                0
#define SSL_HASH_MD5                 1
#define SSL_HASH_SHA1                2
#define SSL_HASH_SHA224              3
#define SSL_HASH_SHA256              4
#define SSL_HASH_SHA384              5
#define SSL_HASH_SHA512              6

#define SSL_SIG_ANON                 0
#define SSL_SIG_RSA                  1
#define SSL_SIG_ECDSA                3

/*
 * Client Certificate Types
 * RFC 5246 section 7.4.4 plus RFC 4492 section 5.5
 */
#define SSL_CERT_TYPE_RSA_SIGN       1
#define SSL_CERT_TYPE_ECDSA_SIGN    64

/*
 * Message, alert and handshake types
 */
#define SSL_MSG_CHANGE_CIPHER_SPEC     20
#define SSL_MSG_ALERT                  21
#define SSL_MSG_HANDSHAKE              22
#define SSL_MSG_APPLICATION_DATA       23

#define SSL_ALERT_LEVEL_WARNING         1
#define SSL_ALERT_LEVEL_FATAL           2

#define SSL_ALERT_MSG_CLOSE_NOTIFY           0  /* 0x00 */
#define SSL_ALERT_MSG_UNEXPECTED_MESSAGE    10  /* 0x0A */
#define SSL_ALERT_MSG_BAD_RECORD_MAC        20  /* 0x14 */
#define SSL_ALERT_MSG_DECRYPTION_FAILED     21  /* 0x15 */
#define SSL_ALERT_MSG_RECORD_OVERFLOW       22  /* 0x16 */
#define SSL_ALERT_MSG_DECOMPRESSION_FAILURE 30  /* 0x1E */
#define SSL_ALERT_MSG_HANDSHAKE_FAILURE     40  /* 0x28 */
#define SSL_ALERT_MSG_NO_CERT               41  /* 0x29 */
#define SSL_ALERT_MSG_BAD_CERT              42  /* 0x2A */
#define SSL_ALERT_MSG_UNSUPPORTED_CERT      43  /* 0x2B */
#define SSL_ALERT_MSG_CERT_REVOKED          44  /* 0x2C */
#define SSL_ALERT_MSG_CERT_EXPIRED          45  /* 0x2D */
#define SSL_ALERT_MSG_CERT_UNKNOWN          46  /* 0x2E */
#define SSL_ALERT_MSG_ILLEGAL_PARAMETER     47  /* 0x2F */
#define SSL_ALERT_MSG_UNKNOWN_CA            48  /* 0x30 */
#define SSL_ALERT_MSG_ACCESS_DENIED         49  /* 0x31 */
#define SSL_ALERT_MSG_DECODE_ERROR          50  /* 0x32 */
#define SSL_ALERT_MSG_DECRYPT_ERROR         51  /* 0x33 */
#define SSL_ALERT_MSG_EXPORT_RESTRICTION    60  /* 0x3C */
#define SSL_ALERT_MSG_PROTOCOL_VERSION      70  /* 0x46 */
#define SSL_ALERT_MSG_INSUFFICIENT_SECURITY 71  /* 0x47 */
#define SSL_ALERT_MSG_INTERNAL_ERROR        80  /* 0x50 */
#define SSL_ALERT_MSG_INAPROPRIATE_FALLBACK 86  /* 0x56 */
#define SSL_ALERT_MSG_USER_CANCELED         90  /* 0x5A */
#define SSL_ALERT_MSG_NO_RENEGOTIATION     100  /* 0x64 */
#define SSL_ALERT_MSG_UNSUPPORTED_EXT      110  /* 0x6E */
#define SSL_ALERT_MSG_UNRECOGNIZED_NAME    112  /* 0x70 */
#define SSL_ALERT_MSG_UNKNOWN_PSK_IDENTITY 115  /* 0x73 */
#define SSL_ALERT_MSG_NO_APPLICATION_PROTOCOL 120 /* 0x78 */

#define SSL_HS_HELLO_REQUEST            0
#define SSL_HS_CLIENT_HELLO             1
#define SSL_HS_SERVER_HELLO             2
#define SSL_HS_NEW_SESSION_TICKET       4
#define SSL_HS_CERTIFICATE             11
#define SSL_HS_SERVER_KEY_EXCHANGE     12
#define SSL_HS_CERTIFICATE_REQUEST     13
#define SSL_HS_SERVER_HELLO_DONE       14
#define SSL_HS_CERTIFICATE_VERIFY      15
#define SSL_HS_CLIENT_KEY_EXCHANGE     16
#define SSL_HS_FINISHED                20

/*
 * TLS extensions
 */
#define TLS_EXT_SERVERNAME                   0
#define TLS_EXT_SERVERNAME_HOSTNAME          0

#define TLS_EXT_MAX_FRAGMENT_LENGTH          1

#define TLS_EXT_TRUNCATED_HMAC               4

#define TLS_EXT_SUPPORTED_ELLIPTIC_CURVES   10
#define TLS_EXT_SUPPORTED_POINT_FORMATS     11

#define TLS_EXT_SIG_ALG                     13

#define TLS_EXT_ALPN                        16

#define TLS_EXT_ENCRYPT_THEN_MAC            22 /* 0x16 */
#define TLS_EXT_EXTENDED_MASTER_SECRET  0x0017 /* 23 */

#define TLS_EXT_SESSION_TICKET              35

#define TLS_EXT_RENEGOTIATION_INFO      0xFF01

/*
 * TLS extension flags (for extensions with outgoing ServerHello content
 * that need it (e.g. for RENEGOTIATION_INFO the server already knows because
 * of state of the renegotiation flag, so no indicator is required)
 */
#define TLS_EXT_SUPPORTED_POINT_FORMATS_PRESENT (1 << 0)

/*
 * Size defines
 */
#if !defined(POLARSSL_PSK_MAX_LEN)
#define POLARSSL_PSK_MAX_LEN            32 /* 256 bits */
#endif

/* Dummy type used only for its size */
union _ssl_premaster_secret
{
#if defined(POLARSSL_KEY_EXCHANGE_RSA_ENABLED)
    unsigned char _pms_rsa[48];                         /* RFC 5246 8.1.1 */
#endif
#if defined(POLARSSL_KEY_EXCHANGE_DHE_RSA_ENABLED)
    unsigned char _pms_dhm[POLARSSL_MPI_MAX_SIZE];      /* RFC 5246 8.1.2 */
#endif
#if defined(POLARSSL_KEY_EXCHANGE_ECDHE_RSA_ENABLED)    || \
    defined(POLARSSL_KEY_EXCHANGE_ECDHE_ECDSA_ENABLED)  || \
    defined(POLARSSL_KEY_EXCHANGE_ECDH_RSA_ENABLED)     || \
    defined(POLARSSL_KEY_EXCHANGE_ECDH_ECDSA_ENABLED)
    unsigned char _pms_ecdh[POLARSSL_ECP_MAX_BYTES];    /* RFC 4492 5.10 */
#endif
#if defined(POLARSSL_KEY_EXCHANGE_PSK_ENABLED)
    unsigned char _pms_psk[4 + 2 * POLARSSL_PSK_MAX_LEN];       /* RFC 4279 2 */
#endif
#if defined(POLARSSL_KEY_EXCHANGE_DHE_PSK_ENABLED)
    unsigned char _pms_dhe_psk[4 + POLARSSL_MPI_MAX_SIZE
                                 + POLARSSL_PSK_MAX_LEN];       /* RFC 4279 3 */
#endif
#if defined(POLARSSL_KEY_EXCHANGE_RSA_PSK_ENABLED)
    unsigned char _pms_rsa_psk[52 + POLARSSL_PSK_MAX_LEN];      /* RFC 4279 4 */
#endif
#if defined(POLARSSL_KEY_EXCHANGE_ECDHE_PSK_ENABLED)
    unsigned char _pms_ecdhe_psk[4 + POLARSSL_ECP_MAX_BYTES
                                   + POLARSSL_PSK_MAX_LEN];     /* RFC 5489 2 */
#endif
};

#define POLARSSL_PREMASTER_SIZE     sizeof( union _ssl_premaster_secret )

#ifdef __cplusplus
extern "C" {
#endif

/*
 * Generic function pointers for allowing external RSA private key
 * implementations.
 */
typedef int (*rsa_decrypt_func)( void *ctx, int mode, size_t *olen,
                        const unsigned char *input, unsigned char *output,
                        size_t output_max_len );
typedef int (*rsa_sign_func)( void *ctx,
                     int (*f_rng)(void *, unsigned char *, size_t), void *p_rng,
                     int mode, md_type_t md_alg, unsigned int hashlen,
                     const unsigned char *hash, unsigned char *sig );
typedef size_t (*rsa_key_len_func)( void *ctx );

/*
 * SSL state machine
 */
typedef enum
{
    SSL_HELLO_REQUEST,
    SSL_CLIENT_HELLO,
    SSL_SERVER_HELLO,
    SSL_SERVER_CERTIFICATE,
    SSL_SERVER_KEY_EXCHANGE,
    SSL_CERTIFICATE_REQUEST,
    SSL_SERVER_HELLO_DONE,
    SSL_CLIENT_CERTIFICATE,
    SSL_CLIENT_KEY_EXCHANGE,
    SSL_CERTIFICATE_VERIFY,
    SSL_CLIENT_CHANGE_CIPHER_SPEC,
    SSL_CLIENT_FINISHED,
    SSL_SERVER_CHANGE_CIPHER_SPEC,
    SSL_SERVER_FINISHED,
    SSL_FLUSH_BUFFERS,
    SSL_HANDSHAKE_WRAPUP,
    SSL_HANDSHAKE_OVER,
    SSL_SERVER_NEW_SESSION_TICKET,
}
ssl_states;

typedef struct _ssl_session ssl_session;
typedef struct _ssl_context ssl_context;
typedef struct _ssl_transform ssl_transform;
typedef struct _ssl_handshake_params ssl_handshake_params;
#if defined(POLARSSL_SSL_SESSION_TICKETS)
typedef struct _ssl_ticket_keys ssl_ticket_keys;
#endif
#if defined(POLARSSL_X509_CRT_PARSE_C)
typedef struct _ssl_key_cert ssl_key_cert;
#endif

/*
 * This structure is used for storing current session data.
 */
struct _ssl_session
{
#if defined(POLARSSL_HAVE_TIME)
    time_t start;               /*!< starting time      */
#endif
    int ciphersuite;            /*!< chosen ciphersuite */
    int compression;            /*!< chosen compression */
    size_t length;              /*!< session id length  */
    unsigned char id[32];       /*!< session identifier */
    unsigned char master[48];   /*!< the master secret  */

#if defined(POLARSSL_X509_CRT_PARSE_C)
    x509_crt *peer_cert;        /*!< peer X.509 cert chain */
#endif /* POLARSSL_X509_CRT_PARSE_C */
    int verify_result;          /*!<  verification result     */

#if defined(POLARSSL_SSL_SESSION_TICKETS)
    unsigned char *ticket;      /*!< RFC 5077 session ticket */
    size_t ticket_len;          /*!< session ticket length   */
    uint32_t ticket_lifetime;   /*!< ticket lifetime hint    */
#endif /* POLARSSL_SSL_SESSION_TICKETS */

#if defined(POLARSSL_SSL_MAX_FRAGMENT_LENGTH)
    unsigned char mfl_code;     /*!< MaxFragmentLength negotiated by peer */
#endif /* POLARSSL_SSL_MAX_FRAGMENT_LENGTH */

#if defined(POLARSSL_SSL_TRUNCATED_HMAC)
    int trunc_hmac;             /*!< flag for truncated hmac activation   */
#endif /* POLARSSL_SSL_TRUNCATED_HMAC */

#if defined(POLARSSL_SSL_ENCRYPT_THEN_MAC)
    int encrypt_then_mac;       /*!< flag for EtM activation                */
#endif
};

/*
 * This structure contains a full set of runtime transform parameters
 * either in negotiation or active.
 */
struct _ssl_transform
{
    /*
     * Session specific crypto layer
     */
    const ssl_ciphersuite_t *ciphersuite_info;
                                        /*!<  Chosen cipersuite_info  */
    unsigned int keylen;                /*!<  symmetric key length    */
    size_t minlen;                      /*!<  min. ciphertext length  */
    size_t ivlen;                       /*!<  IV length               */
    size_t fixed_ivlen;                 /*!<  Fixed part of IV (AEAD) */
    size_t maclen;                      /*!<  MAC length              */

    unsigned char iv_enc[16];           /*!<  IV (encryption)         */
    unsigned char iv_dec[16];           /*!<  IV (decryption)         */

#if defined(POLARSSL_SSL_PROTO_SSL3)
    /* Needed only for SSL v3.0 secret */
    unsigned char mac_enc[20];          /*!<  SSL v3.0 secret (enc)   */
    unsigned char mac_dec[20];          /*!<  SSL v3.0 secret (dec)   */
#endif /* POLARSSL_SSL_PROTO_SSL3 */

    md_context_t md_ctx_enc;            /*!<  MAC (encryption)        */
    md_context_t md_ctx_dec;            /*!<  MAC (decryption)        */

    cipher_context_t cipher_ctx_enc;    /*!<  encryption context      */
    cipher_context_t cipher_ctx_dec;    /*!<  decryption context      */

    /*
     * Session specific compression layer
     */
#if defined(POLARSSL_ZLIB_SUPPORT)
    z_stream ctx_deflate;               /*!<  compression context     */
    z_stream ctx_inflate;               /*!<  decompression context   */
#endif
};

/*
 * This structure contains the parameters only needed during handshake.
 */
struct _ssl_handshake_params
{
    /*
     * Handshake specific crypto variables
     */
    int sig_alg;                        /*!<  Hash algorithm for signature   */
    int cert_type;                      /*!<  Requested cert type            */
    int verify_sig_alg;                 /*!<  Signature algorithm for verify */
#if defined(POLARSSL_DHM_C)
    dhm_context dhm_ctx;                /*!<  DHM key exchange        */
#endif
#if defined(POLARSSL_ECDH_C)
    ecdh_context ecdh_ctx;              /*!<  ECDH key exchange       */
#endif
#if defined(POLARSSL_ECDH_C) || defined(POLARSSL_ECDSA_C)
    const ecp_curve_info **curves;      /*!<  Supported elliptic curves */
#endif
#if defined(POLARSSL_X509_CRT_PARSE_C)
    /**
     * Current key/cert or key/cert list.
     * On client: pointer to ssl->key_cert, only the first entry used.
     * On server: starts as a pointer to ssl->key_cert, then becomes
     * a pointer to the chosen key from this list or the SNI list.
     */
    ssl_key_cert *key_cert;
#if defined(POLARSSL_SSL_SERVER_NAME_INDICATION)
    ssl_key_cert *sni_key_cert;         /*!<  key/cert list from SNI  */
#endif
#endif /* POLARSSL_X509_CRT_PARSE_C */

    /*
     * Checksum contexts
     */
#if defined(POLARSSL_SSL_PROTO_SSL3) || defined(POLARSSL_SSL_PROTO_TLS1) || \
    defined(POLARSSL_SSL_PROTO_TLS1_1)
       md5_context fin_md5;
      sha1_context fin_sha1;
#endif
#if defined(POLARSSL_SSL_PROTO_TLS1_2)
#if defined(POLARSSL_SHA256_C)
    sha256_context fin_sha256;
#endif
#if defined(POLARSSL_SHA512_C)
    sha512_context fin_sha512;
#endif
#endif /* POLARSSL_SSL_PROTO_TLS1_2 */

    void (*update_checksum)(ssl_context *, const unsigned char *, size_t);
    void (*calc_verify)(ssl_context *, unsigned char *);
    void (*calc_finished)(ssl_context *, unsigned char *, int);
    int  (*tls_prf)(const unsigned char *, size_t, const char *,
                    const unsigned char *, size_t,
                    unsigned char *, size_t);

    size_t pmslen;                      /*!<  premaster length        */

    unsigned char randbytes[64];        /*!<  random bytes            */
    unsigned char premaster[POLARSSL_PREMASTER_SIZE];
                                        /*!<  premaster secret        */

    int resume;                         /*!<  session resume indicator*/
    int max_major_ver;                  /*!< max. major version client*/
    int max_minor_ver;                  /*!< max. minor version client*/
    int cli_exts;                       /*!< client extension presence*/

#if defined(POLARSSL_SSL_SESSION_TICKETS)
    int new_session_ticket;             /*!< use NewSessionTicket?    */
#endif /* POLARSSL_SSL_SESSION_TICKETS */
#if defined(POLARSSL_SSL_EXTENDED_MASTER_SECRET)
    int extended_ms;                    /*!< use Extended Master Secret? */
#endif
};

#if defined(POLARSSL_SSL_SESSION_TICKETS)
/*
 * Parameters needed to secure session tickets
 */
struct _ssl_ticket_keys
{
    unsigned char key_name[16];     /*!< name to quickly discard bad tickets */
    aes_context enc;                /*!< encryption context                  */
    aes_context dec;                /*!< decryption context                  */
    unsigned char mac_key[16];      /*!< authentication key                  */
};
#endif /* POLARSSL_SSL_SESSION_TICKETS */

#if defined(POLARSSL_X509_CRT_PARSE_C)
/*
 * List of certificate + private key pairs
 */
struct _ssl_key_cert
{
    x509_crt *cert;                 /*!< cert                       */
    pk_context *key;                /*!< private key                */
    int key_own_alloc;              /*!< did we allocate key?       */
    ssl_key_cert *next;             /*!< next key/cert pair         */
};
#endif /* POLARSSL_X509_CRT_PARSE_C */

struct _ssl_context
{
    /*
     * Miscellaneous
     */
    int state;                  /*!< SSL handshake: current state     */
    int renegotiation;          /*!< Initial or renegotiation         */
#if defined(POLARSSL_SSL_RENEGOTIATION)
    int renego_records_seen;    /*!< Records since renego request     */
#endif

    int major_ver;              /*!< equal to  SSL_MAJOR_VERSION_3    */
    int minor_ver;              /*!< either 0 (SSL3) or 1 (TLS1.0)    */

    int max_major_ver;          /*!< max. major version used          */
    int max_minor_ver;          /*!< max. minor version used          */
    int min_major_ver;          /*!< min. major version used          */
    int min_minor_ver;          /*!< min. minor version used          */

<<<<<<< HEAD
#if defined(POLARSSL_SSL_FALLBACK_SCSV) && defined(POLARSSL_SSL_CLI_C)
    char fallback;              /*!< flag for fallback connections    */
#endif
#if defined(POLARSSL_SSL_ENCRYPT_THEN_MAC)
    char encrypt_then_mac;      /*!< flag for encrypt-then-mac        */
#endif
#if defined(POLARSSL_SSL_EXTENDED_MASTER_SECRET)
    char extended_ms;           /*!< flag for extended master secret  */
#endif
=======
    char arc4_disabled;         /*!< flag for disabling RC4           */
>>>>>>> fa06581c

    /*
     * Callbacks (RNG, debug, I/O, verification)
     */
    int  (*f_rng)(void *, unsigned char *, size_t);
    void (*f_dbg)(void *, int, const char *);
    int (*f_recv)(void *, unsigned char *, size_t);
    int (*f_send)(void *, const unsigned char *, size_t);
    int (*f_get_cache)(void *, ssl_session *);
    int (*f_set_cache)(void *, const ssl_session *);

    void *p_rng;                /*!< context for the RNG function     */
    void *p_dbg;                /*!< context for the debug function   */
    void *p_recv;               /*!< context for reading operations   */
    void *p_send;               /*!< context for writing operations   */
    void *p_get_cache;          /*!< context for cache retrieval      */
    void *p_set_cache;          /*!< context for cache store          */
    void *p_hw_data;            /*!< context for HW acceleration      */

#if defined(POLARSSL_SSL_SERVER_NAME_INDICATION)
    int (*f_sni)(void *, ssl_context *, const unsigned char *, size_t);
    void *p_sni;                /*!< context for SNI extension        */
#endif

#if defined(POLARSSL_X509_CRT_PARSE_C)
    int (*f_vrfy)(void *, x509_crt *, int, int *);
    void *p_vrfy;               /*!< context for verification         */
#endif

#if defined(POLARSSL_KEY_EXCHANGE__SOME__PSK_ENABLED)
    int (*f_psk)(void *, ssl_context *, const unsigned char *, size_t);
    void *p_psk;               /*!< context for PSK retrieval         */
#endif

    /*
     * Session layer
     */
    ssl_session *session_in;            /*!<  current session data (in)   */
    ssl_session *session_out;           /*!<  current session data (out)  */
    ssl_session *session;               /*!<  negotiated session data     */
    ssl_session *session_negotiate;     /*!<  session data in negotiation */

    ssl_handshake_params *handshake;    /*!<  params required only during
                                              the handshake process        */

    /*
     * Record layer transformations
     */
    ssl_transform *transform_in;        /*!<  current transform params (in)   */
    ssl_transform *transform_out;       /*!<  current transform params (in)   */
    ssl_transform *transform;           /*!<  negotiated transform params     */
    ssl_transform *transform_negotiate; /*!<  transform params in negotiation */

    /*
     * Record layer (incoming data)
     */
    unsigned char *in_ctr;      /*!< 64-bit incoming message counter  */
    unsigned char *in_hdr;      /*!< 5-byte record header (in_ctr+8)  */
    unsigned char *in_iv;       /*!< ivlen-byte IV (in_hdr+5)         */
    unsigned char *in_msg;      /*!< message contents (in_iv+ivlen)   */
    unsigned char *in_offt;     /*!< read offset in application data  */

    int in_msgtype;             /*!< record header: message type      */
    size_t in_msglen;           /*!< record header: message length    */
    size_t in_left;             /*!< amount of data read so far       */

    size_t in_hslen;            /*!< current handshake message length */
    int nb_zero;                /*!< # of 0-length encrypted messages */
    int record_read;            /*!< record is already present        */

    /*
     * Record layer (outgoing data)
     */
    unsigned char *out_ctr;     /*!< 64-bit outgoing message counter  */
    unsigned char *out_hdr;     /*!< 5-byte record header (out_ctr+8) */
    unsigned char *out_iv;      /*!< ivlen-byte IV (out_hdr+5)        */
    unsigned char *out_msg;     /*!< message contents (out_iv+ivlen)  */

    int out_msgtype;            /*!< record header: message type      */
    size_t out_msglen;          /*!< record header: message length    */
    size_t out_left;            /*!< amount of data not yet written   */

#if defined(POLARSSL_ZLIB_SUPPORT)
    unsigned char *compress_buf;        /*!<  zlib data buffer        */
#endif
#if defined(POLARSSL_SSL_MAX_FRAGMENT_LENGTH)
    unsigned char mfl_code;     /*!< MaxFragmentLength chosen by us   */
#endif /* POLARSSL_SSL_MAX_FRAGMENT_LENGTH */
#if defined(POLARSSL_SSL_CBC_RECORD_SPLITTING)
    signed char split_done;     /*!< flag for record splitting:
                                     -1 disabled, 0 todo, 1 done      */
#endif

    /*
     * PKI layer
     */
#if defined(POLARSSL_X509_CRT_PARSE_C)
    ssl_key_cert *key_cert;             /*!<  own certificate(s)/key(s) */

    x509_crt *ca_chain;                 /*!<  own trusted CA chain      */
    x509_crl *ca_crl;                   /*!<  trusted CA CRLs           */
    const char *peer_cn;                /*!<  expected peer CN          */
#endif /* POLARSSL_X509_CRT_PARSE_C */

    /*
     * Support for generating and checking session tickets
     */
#if defined(POLARSSL_SSL_SESSION_TICKETS)
    ssl_ticket_keys *ticket_keys;       /*!<  keys for ticket encryption */
#endif /* POLARSSL_SSL_SESSION_TICKETS */

    /*
     * User settings
     */
    int endpoint;                       /*!<  0: client, 1: server    */
    int authmode;                       /*!<  verification mode       */
    int client_auth;                    /*!<  flag for client auth.   */
    int verify_result;                  /*!<  verification result     */
#if defined(POLARSSL_SSL_RENEGOTIATION)
    int disable_renegotiation;          /*!<  enable/disable renegotiation   */
    int renego_max_records;             /*!<  grace period for renegotiation */
    unsigned char renego_period[8];     /*!<  value of the record counters
                                              that triggers renegotiation    */
#endif
    int allow_legacy_renegotiation;     /*!<  allow legacy renegotiation     */
    const int *ciphersuite_list[4];     /*!<  allowed ciphersuites / version */
#if defined(POLARSSL_SSL_SET_CURVES)
    const ecp_group_id *curve_list;     /*!<  allowed curves                 */
#endif
#if defined(POLARSSL_SSL_TRUNCATED_HMAC)
    int trunc_hmac;                     /*!<  negotiate truncated hmac?      */
#endif
#if defined(POLARSSL_SSL_SESSION_TICKETS)
    int session_tickets;                /*!<  use session tickets?    */
    int ticket_lifetime;                /*!<  session ticket lifetime */
#endif

#if defined(POLARSSL_DHM_C)
    mpi dhm_P;                          /*!<  prime modulus for DHM   */
    mpi dhm_G;                          /*!<  generator for DHM       */
#endif

#if defined(POLARSSL_KEY_EXCHANGE__SOME__PSK_ENABLED)
    /*
     * PSK values
     */
    unsigned char *psk;
    size_t         psk_len;
    unsigned char *psk_identity;
    size_t         psk_identity_len;
#endif

#if defined(POLARSSL_SSL_SERVER_NAME_INDICATION)
    /*
     * SNI extension
     */
    unsigned char *hostname;
    size_t         hostname_len;
#endif

#if defined(POLARSSL_SSL_ALPN)
    /*
     * ALPN extension
     */
    const char **alpn_list;     /*!<  ordered list of supported protocols   */
    const char *alpn_chosen;    /*!<  negotiated protocol                   */
#endif

    /*
     * Secure renegotiation
     */
    int secure_renegotiation;           /*!<  does peer support legacy or
                                              secure renegotiation           */
#if defined(POLARSSL_SSL_RENEGOTIATION)
    size_t verify_data_len;             /*!<  length of verify data stored   */
    char own_verify_data[SSL_VERIFY_DATA_MAX_LEN]; /*!<  previous handshake verify data */
    char peer_verify_data[SSL_VERIFY_DATA_MAX_LEN]; /*!<  previous handshake verify data */
#endif
};

#if defined(POLARSSL_SSL_HW_RECORD_ACCEL)

#define SSL_CHANNEL_OUTBOUND    0
#define SSL_CHANNEL_INBOUND     1

extern int (*ssl_hw_record_init)(ssl_context *ssl,
                const unsigned char *key_enc, const unsigned char *key_dec,
                size_t keylen,
                const unsigned char *iv_enc,  const unsigned char *iv_dec,
                size_t ivlen,
                const unsigned char *mac_enc, const unsigned char *mac_dec,
                size_t maclen);
extern int (*ssl_hw_record_activate)(ssl_context *ssl, int direction);
extern int (*ssl_hw_record_reset)(ssl_context *ssl);
extern int (*ssl_hw_record_write)(ssl_context *ssl);
extern int (*ssl_hw_record_read)(ssl_context *ssl);
extern int (*ssl_hw_record_finish)(ssl_context *ssl);
#endif /* POLARSSL_SSL_HW_RECORD_ACCEL */

/**
 * \brief Returns the list of ciphersuites supported by the SSL/TLS module.
 *
 * \return              a statically allocated array of ciphersuites, the last
 *                      entry is 0.
 */
const int *ssl_list_ciphersuites( void );

/**
 * \brief               Return the name of the ciphersuite associated with the
 *                      given ID
 *
 * \param ciphersuite_id SSL ciphersuite ID
 *
 * \return              a string containing the ciphersuite name
 */
const char *ssl_get_ciphersuite_name( const int ciphersuite_id );

/**
 * \brief               Return the ID of the ciphersuite associated with the
 *                      given name
 *
 * \param ciphersuite_name SSL ciphersuite name
 *
 * \return              the ID with the ciphersuite or 0 if not found
 */
int ssl_get_ciphersuite_id( const char *ciphersuite_name );

/**
 * \brief          Initialize an SSL context
 *                 (An individual SSL context is not thread-safe)
 *
 * \param ssl      SSL context
 *
 * \return         0 if successful, or POLARSSL_ERR_SSL_MALLOC_FAILED if
 *                 memory allocation failed
 */
int ssl_init( ssl_context *ssl );

/**
 * \brief          Reset an already initialized SSL context for re-use
 *                 while retaining application-set variables, function
 *                 pointers and data.
 *
 * \param ssl      SSL context
 * \return         0 if successful, or POLASSL_ERR_SSL_MALLOC_FAILED,
                   POLARSSL_ERR_SSL_HW_ACCEL_FAILED or
 *                 POLARSSL_ERR_SSL_COMPRESSION_FAILED
 */
int ssl_session_reset( ssl_context *ssl );

/**
 * \brief          Set the current endpoint type
 *
 * \param ssl      SSL context
 * \param endpoint must be SSL_IS_CLIENT or SSL_IS_SERVER
 *
 * \note           This function should be called right after ssl_init() since
 *                 some other ssl_set_foo() functions depend on it.
 */
void ssl_set_endpoint( ssl_context *ssl, int endpoint );

/**
 * \brief          Set the certificate verification mode
 *
 * \param ssl      SSL context
 * \param authmode can be:
 *
 *  SSL_VERIFY_NONE:      peer certificate is not checked (default),
 *                        this is insecure and SHOULD be avoided.
 *
 *  SSL_VERIFY_OPTIONAL:  peer certificate is checked, however the
 *                        handshake continues even if verification failed;
 *                        ssl_get_verify_result() can be called after the
 *                        handshake is complete.
 *
 *  SSL_VERIFY_REQUIRED:  peer *must* present a valid certificate,
 *                        handshake is aborted if verification failed.
 *
 * \note On client, SSL_VERIFY_REQUIRED is the recommended mode.
 * With SSL_VERIFY_OPTIONAL, the user needs to call ssl_get_verify_result() at
 * the right time(s), which may not be obvious, while REQUIRED always perform
 * the verification as soon as possible. For example, REQUIRED was protecting
 * against the "triple handshake" attack even before it was found.
 */
void ssl_set_authmode( ssl_context *ssl, int authmode );

#if defined(POLARSSL_X509_CRT_PARSE_C)
/**
 * \brief          Set the verification callback (Optional).
 *
 *                 If set, the verify callback is called for each
 *                 certificate in the chain. For implementation
 *                 information, please see \c x509parse_verify()
 *
 * \param ssl      SSL context
 * \param f_vrfy   verification function
 * \param p_vrfy   verification parameter
 */
void ssl_set_verify( ssl_context *ssl,
                     int (*f_vrfy)(void *, x509_crt *, int, int *),
                     void *p_vrfy );
#endif /* POLARSSL_X509_CRT_PARSE_C */

/**
 * \brief          Set the random number generator callback
 *
 * \param ssl      SSL context
 * \param f_rng    RNG function
 * \param p_rng    RNG parameter
 */
void ssl_set_rng( ssl_context *ssl,
                  int (*f_rng)(void *, unsigned char *, size_t),
                  void *p_rng );

/**
 * \brief          Set the debug callback
 *
 * \param ssl      SSL context
 * \param f_dbg    debug function
 * \param p_dbg    debug parameter
 */
void ssl_set_dbg( ssl_context *ssl,
                  void (*f_dbg)(void *, int, const char *),
                  void  *p_dbg );

/**
 * \brief          Set the underlying BIO read and write callbacks
 *
 * \param ssl      SSL context
 * \param f_recv   read callback
 * \param p_recv   read parameter
 * \param f_send   write callback
 * \param p_send   write parameter
 */
void ssl_set_bio( ssl_context *ssl,
        int (*f_recv)(void *, unsigned char *, size_t), void *p_recv,
        int (*f_send)(void *, const unsigned char *, size_t), void *p_send );

#if defined(POLARSSL_SSL_SRV_C)
/**
 * \brief          Set the session cache callbacks (server-side only)
 *                 If not set, no session resuming is done (except if session
 *                 tickets are enabled too).
 *
 *                 The session cache has the responsibility to check for stale
 *                 entries based on timeout. See RFC 5246 for recommendations.
 *
 *                 Warning: session.peer_cert is cleared by the SSL/TLS layer on
 *                 connection shutdown, so do not cache the pointer! Either set
 *                 it to NULL or make a full copy of the certificate.
 *
 *                 The get callback is called once during the initial handshake
 *                 to enable session resuming. The get function has the
 *                 following parameters: (void *parameter, ssl_session *session)
 *                 If a valid entry is found, it should fill the master of
 *                 the session object with the cached values and return 0,
 *                 return 1 otherwise. Optionally peer_cert can be set as well
 *                 if it is properly present in cache entry.
 *
 *                 The set callback is called once during the initial handshake
 *                 to enable session resuming after the entire handshake has
 *                 been finished. The set function has the following parameters:
 *                 (void *parameter, const ssl_session *session). The function
 *                 should create a cache entry for future retrieval based on
 *                 the data in the session structure and should keep in mind
 *                 that the ssl_session object presented (and all its referenced
 *                 data) is cleared by the SSL/TLS layer when the connection is
 *                 terminated. It is recommended to add metadata to determine if
 *                 an entry is still valid in the future. Return 0 if
 *                 successfully cached, return 1 otherwise.
 *
 * \param ssl            SSL context
 * \param f_get_cache    session get callback
 * \param p_get_cache    session get parameter
 * \param f_set_cache    session set callback
 * \param p_set_cache    session set parameter
 */
void ssl_set_session_cache( ssl_context *ssl,
        int (*f_get_cache)(void *, ssl_session *), void *p_get_cache,
        int (*f_set_cache)(void *, const ssl_session *), void *p_set_cache );
#endif /* POLARSSL_SSL_SRV_C */

#if defined(POLARSSL_SSL_CLI_C)
/**
 * \brief          Request resumption of session (client-side only)
 *                 Session data is copied from presented session structure.
 *
 * \param ssl      SSL context
 * \param session  session context
 *
 * \return         0 if successful,
 *                 POLARSSL_ERR_SSL_MALLOC_FAILED if memory allocation failed,
 *                 POLARSSL_ERR_SSL_BAD_INPUT_DATA if used server-side or
 *                 arguments are otherwise invalid
 *
 * \sa             ssl_get_session()
 */
int ssl_set_session( ssl_context *ssl, const ssl_session *session );
#endif /* POLARSSL_SSL_CLI_C */

/**
 * \brief               Set the list of allowed ciphersuites and the preference
 *                      order. First in the list has the highest preference.
 *                      (Overrides all version specific lists)
 *
 *                      Note: The PolarSSL SSL server uses its own preferences
 *                      over the preference of the connection SSL client unless
 *                      POLARSSL_SSL_SRV_RESPECT_CLIENT_PREFERENCE is defined!
 *
 * \param ssl           SSL context
 * \param ciphersuites  0-terminated list of allowed ciphersuites
 */
void ssl_set_ciphersuites( ssl_context *ssl, const int *ciphersuites );

/**
 * \brief               Set the list of allowed ciphersuites and the
 *                      preference order for a specific version of the protocol.
 *                      (Only useful on the server side)
 *
 * \param ssl           SSL context
 * \param ciphersuites  0-terminated list of allowed ciphersuites
 * \param major         Major version number (only SSL_MAJOR_VERSION_3
 *                      supported)
 * \param minor         Minor version number (SSL_MINOR_VERSION_0,
 *                      SSL_MINOR_VERSION_1 and SSL_MINOR_VERSION_2,
 *                      SSL_MINOR_VERSION_3 supported)
 */
void ssl_set_ciphersuites_for_version( ssl_context *ssl,
                                       const int *ciphersuites,
                                       int major, int minor );

#if defined(POLARSSL_X509_CRT_PARSE_C)
/**
 * \brief          Set the data required to verify peer certificate
 *
 * \param ssl      SSL context
 * \param ca_chain trusted CA chain (meaning all fully trusted top-level CAs)
 * \param ca_crl   trusted CA CRLs
 * \param peer_cn  expected peer CommonName (or NULL)
 */
void ssl_set_ca_chain( ssl_context *ssl, x509_crt *ca_chain,
                       x509_crl *ca_crl, const char *peer_cn );

/**
 * \brief          Set own certificate chain and private key
 *
 * \note           own_cert should contain in order from the bottom up your
 *                 certificate chain. The top certificate (self-signed)
 *                 can be omitted.
 *
 * \note           This function may be called more than once if you want to
 *                 support multiple certificates (eg, one using RSA and one
 *                 using ECDSA). However, on client, currently only the first
 *                 certificate is used (subsequent calls have no effect).
 *
 * \param ssl      SSL context
 * \param own_cert own public certificate chain
 * \param pk_key   own private key
 *
 * \return         0 on success or POLARSSL_ERR_SSL_MALLOC_FAILED
 */
int ssl_set_own_cert( ssl_context *ssl, x509_crt *own_cert,
                       pk_context *pk_key );

#if defined(POLARSSL_RSA_C)
/**
 * \brief          Set own certificate chain and private RSA key
 *
 *                 Note: own_cert should contain IN order from the bottom
 *                 up your certificate chain. The top certificate (self-signed)
 *                 can be omitted.
 *
 * \warning        This backwards-compatibility function is deprecated!
 *                 Please use \c ssl_set_own_cert() instead.
 *
 * \param ssl      SSL context
 * \param own_cert own public certificate chain
 * \param rsa_key  own private RSA key
 *
 * \return          0 on success, or a specific error code.
 */
int ssl_set_own_cert_rsa( ssl_context *ssl, x509_crt *own_cert,
                          rsa_context *rsa_key );
#endif /* POLARSSL_RSA_C */

/**
 * \brief          Set own certificate and alternate non-PolarSSL RSA private
 *                 key and handling callbacks, such as the PKCS#11 wrappers
 *                 or any other external private key handler.
 *                 (see the respective RSA functions in rsa.h for documentation
 *                 of the callback parameters, with the only change being
 *                 that the rsa_context * is a void * in the callbacks)
 *
 *                 Note: own_cert should contain IN order from the bottom
 *                 up your certificate chain. The top certificate (self-signed)
 *                 can be omitted.
 *
 * \warning        This backwards-compatibility function is deprecated!
 *                 Please use \c pk_init_ctx_rsa_alt()
 *                 and \c ssl_set_own_cert() instead.
 *
 * \param ssl      SSL context
 * \param own_cert own public certificate chain
 * \param rsa_key  alternate implementation private RSA key
 * \param rsa_decrypt  alternate implementation of \c rsa_pkcs1_decrypt()
 * \param rsa_sign     alternate implementation of \c rsa_pkcs1_sign()
 * \param rsa_key_len  function returning length of RSA key in bytes
 *
 * \return          0 on success, or a specific error code.
 */
int ssl_set_own_cert_alt( ssl_context *ssl, x509_crt *own_cert,
                          void *rsa_key,
                          rsa_decrypt_func rsa_decrypt,
                          rsa_sign_func rsa_sign,
                          rsa_key_len_func rsa_key_len );
#endif /* POLARSSL_X509_CRT_PARSE_C */

#if defined(POLARSSL_KEY_EXCHANGE__SOME__PSK_ENABLED)
/**
 * \brief          Set the Pre Shared Key (PSK) and the identity name connected
 *                 to it.
 *
 * \param ssl      SSL context
 * \param psk      pointer to the pre-shared key
 * \param psk_len  pre-shared key length
 * \param psk_identity      pointer to the pre-shared key identity
 * \param psk_identity_len  identity key length
 *
 * \return         0 if successful or POLARSSL_ERR_SSL_MALLOC_FAILED
 */
int ssl_set_psk( ssl_context *ssl, const unsigned char *psk, size_t psk_len,
                 const unsigned char *psk_identity, size_t psk_identity_len );

/**
 * \brief          Set the PSK callback (server-side only) (Optional).
 *
 *                 If set, the PSK callback is called for each
 *                 handshake where a PSK ciphersuite was negotiated.
 *                 The caller provides the identity received and wants to
 *                 receive the actual PSK data and length.
 *
 *                 The callback has the following parameters: (void *parameter,
 *                 ssl_context *ssl, const unsigned char *psk_identity,
 *                 size_t identity_len)
 *                 If a valid PSK identity is found, the callback should use
 *                 ssl_set_psk() on the ssl context to set the correct PSK and
 *                 identity and return 0.
 *                 Any other return value will result in a denied PSK identity.
 *
 * \param ssl      SSL context
 * \param f_psk    PSK identity function
 * \param p_psk    PSK identity parameter
 */
void ssl_set_psk_cb( ssl_context *ssl,
                     int (*f_psk)(void *, ssl_context *, const unsigned char *,
                                  size_t),
                     void *p_psk );
#endif /* POLARSSL_KEY_EXCHANGE__SOME__PSK_ENABLED */

#if defined(POLARSSL_DHM_C)
/**
 * \brief          Set the Diffie-Hellman public P and G values,
 *                 read as hexadecimal strings (server-side only)
 *                 (Default: POLARSSL_DHM_RFC5114_MODP_1024_[PG])
 *
 * \param ssl      SSL context
 * \param dhm_P    Diffie-Hellman-Merkle modulus
 * \param dhm_G    Diffie-Hellman-Merkle generator
 *
 * \return         0 if successful
 */
int ssl_set_dh_param( ssl_context *ssl, const char *dhm_P, const char *dhm_G );

/**
 * \brief          Set the Diffie-Hellman public P and G values,
 *                 read from existing context (server-side only)
 *
 * \param ssl      SSL context
 * \param dhm_ctx  Diffie-Hellman-Merkle context
 *
 * \return         0 if successful
 */
int ssl_set_dh_param_ctx( ssl_context *ssl, dhm_context *dhm_ctx );
#endif /* POLARSSL_DHM_C */

#if defined(POLARSSL_SSL_SET_CURVES)
/**
 * \brief          Set the allowed curves in order of preference.
 *                 (Default: all defined curves.)
 *
 *                 On server: this only affects selection of the ECDHE curve;
 *                 the curves used for ECDH and ECDSA are determined by the
 *                 list of available certificates instead.
 *
 *                 On client: this affects the list of curves offered for any
 *                 use. The server can override our preference order.
 *
 *                 Both sides: limits the set of curves used by peer to the
 *                 listed curves for any use (ECDH(E), certificates).
 *
 * \param ssl      SSL context
 * \param curves   Ordered list of allowed curves,
 *                 terminated by POLARSSL_ECP_DP_NONE.
 */
void ssl_set_curves( ssl_context *ssl, const ecp_group_id *curves );
#endif /* POLARSSL_SSL_SET_CURVES */

#if defined(POLARSSL_SSL_SERVER_NAME_INDICATION)
/**
 * \brief          Set hostname for ServerName TLS extension
 *                 (client-side only)
 *
 *
 * \param ssl      SSL context
 * \param hostname the server hostname
 *
 * \return         0 if successful or POLARSSL_ERR_SSL_MALLOC_FAILED
 */
int ssl_set_hostname( ssl_context *ssl, const char *hostname );

/**
 * \brief          Set server side ServerName TLS extension callback
 *                 (optional, server-side only).
 *
 *                 If set, the ServerName callback is called whenever the
 *                 server receives a ServerName TLS extension from the client
 *                 during a handshake. The ServerName callback has the
 *                 following parameters: (void *parameter, ssl_context *ssl,
 *                 const unsigned char *hostname, size_t len). If a suitable
 *                 certificate is found, the callback should set the
 *                 certificate and key to use with ssl_set_own_cert() (and
 *                 possibly adjust the CA chain as well) and return 0. The
 *                 callback should return -1 to abort the handshake at this
 *                 point.
 *
 * \param ssl      SSL context
 * \param f_sni    verification function
 * \param p_sni    verification parameter
 */
void ssl_set_sni( ssl_context *ssl,
                  int (*f_sni)(void *, ssl_context *, const unsigned char *,
                               size_t),
                  void *p_sni );
#endif /* POLARSSL_SSL_SERVER_NAME_INDICATION */

#if defined(POLARSSL_SSL_ALPN)
/**
 * \brief          Set the supported Application Layer Protocols.
 *
 * \param ssl      SSL context
 * \param protos   NULL-terminated list of supported protocols,
 *                 in decreasing preference order.
 *
 * \return         0 on success, or POLARSSL_ERR_SSL_BAD_INPUT_DATA.
 */
int ssl_set_alpn_protocols( ssl_context *ssl, const char **protos );

/**
 * \brief          Get the name of the negotiated Application Layer Protocol.
 *                 This function should be called after the handshake is
 *                 completed.
 *
 * \param ssl      SSL context
 *
 * \return         Protcol name, or NULL if no protocol was negotiated.
 */
const char *ssl_get_alpn_protocol( const ssl_context *ssl );
#endif /* POLARSSL_SSL_ALPN */

/**
 * \brief          Set the maximum supported version sent from the client side
 *                 and/or accepted at the server side
 *                 (Default: SSL_MAX_MAJOR_VERSION, SSL_MAX_MINOR_VERSION)
 *
 *                 Note: This ignores ciphersuites from 'higher' versions.
 *                 Note: Input outside of the SSL_MAX_XXXXX_VERSION and
 *                       SSL_MIN_XXXXX_VERSION range is ignored.
 *
 * \param ssl      SSL context
 * \param major    Major version number (only SSL_MAJOR_VERSION_3 supported)
 * \param minor    Minor version number (SSL_MINOR_VERSION_0,
 *                 SSL_MINOR_VERSION_1 and SSL_MINOR_VERSION_2,
 *                 SSL_MINOR_VERSION_3 supported)
 */
void ssl_set_max_version( ssl_context *ssl, int major, int minor );

/**
 * \brief          Set the minimum accepted SSL/TLS protocol version
 *                 (Default: SSL_MIN_MAJOR_VERSION, SSL_MIN_MINOR_VERSION)
 *
 * \note           Input outside of the SSL_MAX_XXXXX_VERSION and
 *                 SSL_MIN_XXXXX_VERSION range is ignored.
 *
 * \note           SSL_MINOR_VERSION_0 (SSL v3) should be avoided.
 *
 * \param ssl      SSL context
 * \param major    Major version number (only SSL_MAJOR_VERSION_3 supported)
 * \param minor    Minor version number (SSL_MINOR_VERSION_0,
 *                 SSL_MINOR_VERSION_1 and SSL_MINOR_VERSION_2,
 *                 SSL_MINOR_VERSION_3 supported)
 */
void ssl_set_min_version( ssl_context *ssl, int major, int minor );

<<<<<<< HEAD
#if defined(POLARSSL_SSL_FALLBACK_SCSV) && defined(POLARSSL_SSL_CLI_C)
/**
 * \brief          Set the fallback flag (client-side only).
 *                 (Default: SSL_IS_NOT_FALLBACK).
 *
 * \note           Set to SSL_IS_FALLBACK when preparing a fallback
 *                 connection, that is a connection with max_version set to a
 *                 lower value than the value you're willing to use. Such
 *                 fallback connections are not recommended but are sometimes
 *                 necessary to interoperate with buggy (version-intolerant)
 *                 servers.
 *
 * \warning        You should NOT set this to SSL_IS_FALLBACK for
 *                 non-fallback connections! This would appear to work for a
 *                 while, then cause failures when the server is upgraded to
 *                 support a newer TLS version.
 *
 * \param ssl      SSL context
 * \param fallback SSL_IS_NOT_FALLBACK or SSL_IS_FALLBACK
 */
void ssl_set_fallback( ssl_context *ssl, char fallback );
#endif /* POLARSSL_SSL_FALLBACK_SCSV && POLARSSL_SSL_CLI_C */

#if defined(POLARSSL_SSL_ENCRYPT_THEN_MAC)
/**
 * \brief           Enable or disable Encrypt-then-MAC
 *                  (Default: SSL_ETM_ENABLED)
 *
 * \note            This should always be enabled, it is a security
 *                  improvement, and should not cause any interoperability
 *                  issue (used only if the peer supports it too).
 *
 * \param ssl       SSL context
 * \param etm       SSL_ETM_ENABLED or SSL_ETM_DISABLED
 */
void ssl_set_encrypt_then_mac( ssl_context *ssl, char etm );
#endif /* POLARSSL_SSL_ENCRYPT_THEN_MAC */

#if defined(POLARSSL_SSL_EXTENDED_MASTER_SECRET)
/**
 * \brief           Enable or disable Extended Master Secret negotiation.
 *                  (Default: SSL_EXTENDED_MS_ENABLED)
 *
 * \note            This should always be enabled, it is a security fix to the
 *                  protocol, and should not cause any interoperability issue
 *                  (used only if the peer supports it too).
 *
 * \param ssl       SSL context
 * \param ems       SSL_EXTENDED_MS_ENABLED or SSL_EXTENDED_MS_DISABLED
 */
void ssl_set_extended_master_secret( ssl_context *ssl, char ems );
#endif /* POLARSSL_SSL_EXTENDED_MASTER_SECRET */
=======
/**
 * \brief          Disable or enable support for RC4
 *                 (Default: SSL_ARC4_ENABLED)
 *
 * \note           Though the default is RC4 for compatibility reasons in the
 *                 1.3 branch, the recommended value is SSL_ARC4_DISABLED.
 *
 * \note           This function will likely be removed in future versions as
 *                 RC4 will then be disabled by default at compile time.
 *
 * \param ssl      SSL context
 * \param arc4     SSL_ARC4_ENABLED or SSL_ARC4_DISABLED
 */
void ssl_set_arc4_support( ssl_context *ssl, char arc4 );
>>>>>>> fa06581c

#if defined(POLARSSL_SSL_MAX_FRAGMENT_LENGTH)
/**
 * \brief          Set the maximum fragment length to emit and/or negotiate
 *                 (Default: SSL_MAX_CONTENT_LEN, usually 2^14 bytes)
 *                 (Server: set maximum fragment length to emit,
 *                 usually negotiated by the client during handshake
 *                 (Client: set maximum fragment length to emit *and*
 *                 negotiate with the server during handshake)
 *
 * \param ssl      SSL context
 * \param mfl_code Code for maximum fragment length (allowed values:
 *                 SSL_MAX_FRAG_LEN_512,  SSL_MAX_FRAG_LEN_1024,
 *                 SSL_MAX_FRAG_LEN_2048, SSL_MAX_FRAG_LEN_4096)
 *
 * \return         O if successful or POLARSSL_ERR_SSL_BAD_INPUT_DATA
 */
int ssl_set_max_frag_len( ssl_context *ssl, unsigned char mfl_code );
#endif /* POLARSSL_SSL_MAX_FRAGMENT_LENGTH */

#if defined(POLARSSL_SSL_TRUNCATED_HMAC)
/**
 * \brief          Activate negotiation of truncated HMAC
 *                 (Default: SSL_TRUNC_HMAC_DISABLED on client,
 *                           SSL_TRUNC_HMAC_ENABLED on server.)
 *
 * \param ssl      SSL context
 * \param truncate Enable or disable (SSL_TRUNC_HMAC_ENABLED or
 *                                    SSL_TRUNC_HMAC_DISABLED)
 *
 * \return         Always 0.
 */
int ssl_set_truncated_hmac( ssl_context *ssl, int truncate );
#endif /* POLARSSL_SSL_TRUNCATED_HMAC */

#if defined(POLARSSL_SSL_CBC_RECORD_SPLITTING)
/**
 * \brief          Enable / Disable 1/n-1 record splitting
 *                 (Default: SSL_CBC_RECORD_SPLITTING_ENABLED)
 *
 * \note           Only affects SSLv3 and TLS 1.0, not higher versions.
 *                 Does not affect non-CBC ciphersuites in any version.
 *
 * \param ssl      SSL context
 * \param split    SSL_CBC_RECORD_SPLITTING_ENABLED or
 *                 SSL_CBC_RECORD_SPLITTING_DISABLED
 */
void ssl_set_cbc_record_splitting( ssl_context *ssl, char split );
#endif /* POLARSSL_SSL_CBC_RECORD_SPLITTING */

#if defined(POLARSSL_SSL_SESSION_TICKETS)
/**
 * \brief          Enable / Disable session tickets
 *                 (Default: SSL_SESSION_TICKETS_ENABLED on client,
 *                           SSL_SESSION_TICKETS_DISABLED on server)
 *
 * \note           On server, ssl_set_rng() must be called before this function
 *                 to allow generating the ticket encryption and
 *                 authentication keys.
 *
 * \param ssl      SSL context
 * \param use_tickets   Enable or disable (SSL_SESSION_TICKETS_ENABLED or
 *                                         SSL_SESSION_TICKETS_DISABLED)
 *
 * \return         O if successful,
 *                 or a specific error code (server only).
 */
int ssl_set_session_tickets( ssl_context *ssl, int use_tickets );

/**
 * \brief          Set session ticket lifetime (server only)
 *                 (Default: SSL_DEFAULT_TICKET_LIFETIME (86400 secs / 1 day))
 *
 * \param ssl      SSL context
 * \param lifetime session ticket lifetime
 */
void ssl_set_session_ticket_lifetime( ssl_context *ssl, int lifetime );
#endif /* POLARSSL_SSL_SESSION_TICKETS */

#if defined(POLARSSL_SSL_RENEGOTIATION)
/**
 * \brief          Enable / Disable renegotiation support for connection when
 *                 initiated by peer
 *                 (Default: SSL_RENEGOTIATION_DISABLED)
 *
 *                 Note: A server with support enabled is more vulnerable for a
 *                 resource DoS by a malicious client. You should enable this on
 *                 a client to enable server-initiated renegotiation.
 *
 * \param ssl      SSL context
 * \param renegotiation     Enable or disable (SSL_RENEGOTIATION_ENABLED or
 *                                             SSL_RENEGOTIATION_DISABLED)
 */
void ssl_set_renegotiation( ssl_context *ssl, int renegotiation );
#endif /* POLARSSL_SSL_RENEGOTIATION */

/**
 * \brief          Prevent or allow legacy renegotiation.
 *                 (Default: SSL_LEGACY_NO_RENEGOTIATION)
 *
 *                 SSL_LEGACY_NO_RENEGOTIATION allows connections to
 *                 be established even if the peer does not support
 *                 secure renegotiation, but does not allow renegotiation
 *                 to take place if not secure.
 *                 (Interoperable and secure option)
 *
 *                 SSL_LEGACY_ALLOW_RENEGOTIATION allows renegotiations
 *                 with non-upgraded peers. Allowing legacy renegotiation
 *                 makes the connection vulnerable to specific man in the
 *                 middle attacks. (See RFC 5746)
 *                 (Most interoperable and least secure option)
 *
 *                 SSL_LEGACY_BREAK_HANDSHAKE breaks off connections
 *                 if peer does not support secure renegotiation. Results
 *                 in interoperability issues with non-upgraded peers
 *                 that do not support renegotiation altogether.
 *                 (Most secure option, interoperability issues)
 *
 * \param ssl      SSL context
 * \param allow_legacy  Prevent or allow (SSL_NO_LEGACY_RENEGOTIATION,
 *                                        SSL_ALLOW_LEGACY_RENEGOTIATION or
 *                                        SSL_LEGACY_BREAK_HANDSHAKE)
 */
void ssl_legacy_renegotiation( ssl_context *ssl, int allow_legacy );

#if defined(POLARSSL_SSL_RENEGOTIATION)
/**
 * \brief          Enforce requested renegotiation.
 *                 (Default: enforced, max_records = 16)
 *
 *                 When we request a renegotiation, the peer can comply or
 *                 ignore the request. This function allows us to decide
 *                 whether to enforce our renegotiation requests by closing
 *                 the connection if the peer doesn't comply.
 *
 *                 However, records could already be in transit from the peer
 *                 when the request is emitted. In order to increase
 *                 reliability, we can accept a number of records before the
 *                 expected handshake records.
 *
 *                 The optimal value is highly dependent on the specific usage
 *                 scenario.
 *
 * \warning        On client, the grace period can only happen during
 *                 ssl_read(), as opposed to ssl_write() and ssl_renegotiate()
 *                 which always behave as if max_record was 0. The reason is,
 *                 if we receive application data from the server, we need a
 *                 place to write it, which only happens during ssl_read().
 *
 * \param ssl      SSL context
 * \param max_records Use SSL_RENEGOTIATION_NOT_ENFORCED if you don't want to
 *                 enforce renegotiation, or a non-negative value to enforce
 *                 it but allow for a grace period of max_records records.
 */
void ssl_set_renegotiation_enforced( ssl_context *ssl, int max_records );

/**
 * \brief          Set record counter threshold for periodic renegotiation.
 *                 (Default: 2^64 - 256.)
 *
 *                 Renegotiation is automatically triggered when a record
 *                 counter (outgoing or ingoing) crosses the defined
 *                 threshold. The default value is meant to prevent the
 *                 connection from being closed when the counter is about to
 *                 reached its maximal value (it is not allowed to wrap).
 *
 *                 Lower values can be used to enforce policies such as "keys
 *                 must be refreshed every N packets with cipher X".
 *
 * \param ssl      SSL context
 * \param period   The threshold value: a big-endian 64-bit number.
 *                 Set to 2^64 - 1 to disable periodic renegotiation
 */
void ssl_set_renegotiation_period( ssl_context *ssl,
                                   const unsigned char period[8] );
#endif /* POLARSSL_SSL_RENEGOTIATION */

/**
 * \brief          Return the number of data bytes available to read
 *
 * \param ssl      SSL context
 *
 * \return         how many bytes are available in the read buffer
 */
size_t ssl_get_bytes_avail( const ssl_context *ssl );

/**
 * \brief          Return the result of the certificate verification
 *
 * \param ssl      SSL context
 *
 * \return         0 if successful, or a combination of:
 *                      BADCERT_EXPIRED
 *                      BADCERT_REVOKED
 *                      BADCERT_CN_MISMATCH
 *                      BADCERT_NOT_TRUSTED
 */
int ssl_get_verify_result( const ssl_context *ssl );

/**
 * \brief          Return the name of the current ciphersuite
 *
 * \param ssl      SSL context
 *
 * \return         a string containing the ciphersuite name
 */
const char *ssl_get_ciphersuite( const ssl_context *ssl );

/**
 * \brief          Return the current SSL version (SSLv3/TLSv1/etc)
 *
 * \param ssl      SSL context
 *
 * \return         a string containing the SSL version
 */
const char *ssl_get_version( const ssl_context *ssl );

#if defined(POLARSSL_X509_CRT_PARSE_C)
/**
 * \brief          Return the peer certificate from the current connection
 *
 *                 Note: Can be NULL in case no certificate was sent during
 *                 the handshake. Different calls for the same connection can
 *                 return the same or different pointers for the same
 *                 certificate and even a different certificate altogether.
 *                 The peer cert CAN change in a single connection if
 *                 renegotiation is performed.
 *
 * \param ssl      SSL context
 *
 * \return         the current peer certificate
 */
const x509_crt *ssl_get_peer_cert( const ssl_context *ssl );
#endif /* POLARSSL_X509_CRT_PARSE_C */

#if defined(POLARSSL_SSL_CLI_C)
/**
 * \brief          Save session in order to resume it later (client-side only)
 *                 Session data is copied to presented session structure.
 *
 * \warning        Currently, peer certificate is lost in the operation.
 *
 * \param ssl      SSL context
 * \param session  session context
 *
 * \return         0 if successful,
 *                 POLARSSL_ERR_SSL_MALLOC_FAILED if memory allocation failed,
 *                 POLARSSL_ERR_SSL_BAD_INPUT_DATA if used server-side or
 *                 arguments are otherwise invalid
 *
 * \sa             ssl_set_session()
 */
int ssl_get_session( const ssl_context *ssl, ssl_session *session );
#endif /* POLARSSL_SSL_CLI_C */

/**
 * \brief          Perform the SSL handshake
 *
 * \param ssl      SSL context
 *
 * \return         0 if successful, POLARSSL_ERR_NET_WANT_READ,
 *                 POLARSSL_ERR_NET_WANT_WRITE, or a specific SSL error code.
 */
int ssl_handshake( ssl_context *ssl );

/**
 * \brief          Perform a single step of the SSL handshake
 *
 *                 Note: the state of the context (ssl->state) will be at
 *                 the following state after execution of this function.
 *                 Do not call this function if state is SSL_HANDSHAKE_OVER.
 *
 * \param ssl      SSL context
 *
 * \return         0 if successful, POLARSSL_ERR_NET_WANT_READ,
 *                 POLARSSL_ERR_NET_WANT_WRITE, or a specific SSL error code.
 */
int ssl_handshake_step( ssl_context *ssl );

#if defined(POLARSSL_SSL_RENEGOTIATION)
/**
 * \brief          Initiate an SSL renegotiation on the running connection.
 *                 Client: perform the renegotiation right now.
 *                 Server: request renegotiation, which will be performed
 *                 during the next call to ssl_read() if honored by client.
 *
 * \param ssl      SSL context
 *
 * \return         0 if successful, or any ssl_handshake() return value.
 */
int ssl_renegotiate( ssl_context *ssl );
#endif /* POLARSSL_SSL_RENEGOTIATION */

/**
 * \brief          Read at most 'len' application data bytes
 *
 * \param ssl      SSL context
 * \param buf      buffer that will hold the data
 * \param len      maximum number of bytes to read
 *
 * \return         This function returns the number of bytes read, 0 for EOF,
 *                 or a negative error code.
 */
int ssl_read( ssl_context *ssl, unsigned char *buf, size_t len );

/**
 * \brief          Write exactly 'len' application data bytes
 *
 * \param ssl      SSL context
 * \param buf      buffer holding the data
 * \param len      how many bytes must be written
 *
 * \return         This function returns the number of bytes written,
 *                 or a negative error code.
 *
 * \note           When this function returns POLARSSL_ERR_NET_WANT_WRITE,
 *                 it must be called later with the *same* arguments,
 *                 until it returns a positive value.
 *
 * \note           This function may write less than the number of bytes
 *                 requested if len is greater than the maximum record length.
 *                 For arbitrary-sized messages, it should be called in a loop.
 */
int ssl_write( ssl_context *ssl, const unsigned char *buf, size_t len );

/**
 * \brief           Send an alert message
 *
 * \param ssl       SSL context
 * \param level     The alert level of the message
 *                  (SSL_ALERT_LEVEL_WARNING or SSL_ALERT_LEVEL_FATAL)
 * \param message   The alert message (SSL_ALERT_MSG_*)
 *
 * \return          0 if successful, or a specific SSL error code.
 */
int ssl_send_alert_message( ssl_context *ssl,
                            unsigned char level,
                            unsigned char message );
/**
 * \brief          Notify the peer that the connection is being closed
 *
 * \param ssl      SSL context
 */
int ssl_close_notify( ssl_context *ssl );

/**
 * \brief          Free referenced items in an SSL context and clear memory
 *
 * \param ssl      SSL context
 */
void ssl_free( ssl_context *ssl );

/**
 * \brief          Initialize SSL session structure
 *
 * \param session  SSL session
 */
void ssl_session_init( ssl_session *session );

/**
 * \brief          Free referenced items in an SSL session including the
 *                 peer certificate and clear memory
 *
 * \param session  SSL session
 */
void ssl_session_free( ssl_session *session );

/**
 * \brief           Free referenced items in an SSL transform context and clear
 *                  memory
 *
 * \param transform SSL transform context
 */
void ssl_transform_free( ssl_transform *transform );

/**
 * \brief           Free referenced items in an SSL handshake context and clear
 *                  memory
 *
 * \param handshake SSL handshake context
 */
void ssl_handshake_free( ssl_handshake_params *handshake );

/*
 * Internal functions (do not call directly)
 */
int ssl_handshake_client_step( ssl_context *ssl );
int ssl_handshake_server_step( ssl_context *ssl );
void ssl_handshake_wrapup( ssl_context *ssl );

int ssl_send_fatal_handshake_failure( ssl_context *ssl );

int ssl_derive_keys( ssl_context *ssl );

int ssl_read_record( ssl_context *ssl );
/**
 * \return         0 if successful, POLARSSL_ERR_SSL_CONN_EOF on EOF or
 *                 another negative error code.
 */
int ssl_fetch_input( ssl_context *ssl, size_t nb_want );

int ssl_write_record( ssl_context *ssl );
int ssl_flush_output( ssl_context *ssl );

int ssl_parse_certificate( ssl_context *ssl );
int ssl_write_certificate( ssl_context *ssl );

int ssl_parse_change_cipher_spec( ssl_context *ssl );
int ssl_write_change_cipher_spec( ssl_context *ssl );

int ssl_parse_finished( ssl_context *ssl );
int ssl_write_finished( ssl_context *ssl );

void ssl_optimize_checksum( ssl_context *ssl,
                            const ssl_ciphersuite_t *ciphersuite_info );

#if defined(POLARSSL_KEY_EXCHANGE__SOME__PSK_ENABLED)
int ssl_psk_derive_premaster( ssl_context *ssl, key_exchange_type_t key_ex );
#endif

#if defined(POLARSSL_PK_C)
unsigned char ssl_sig_from_pk( pk_context *pk );
pk_type_t ssl_pk_alg_from_sig( unsigned char sig );
#endif

md_type_t ssl_md_alg_from_hash( unsigned char hash );

#if defined(POLARSSL_SSL_SET_CURVES)
int ssl_curve_is_acceptable( const ssl_context *ssl, ecp_group_id grp_id );
#endif

#if defined(POLARSSL_X509_CRT_PARSE_C)
static inline pk_context *ssl_own_key( ssl_context *ssl )
{
    return( ssl->handshake->key_cert == NULL ? NULL
            : ssl->handshake->key_cert->key );
}

static inline x509_crt *ssl_own_cert( ssl_context *ssl )
{
    return( ssl->handshake->key_cert == NULL ? NULL
            : ssl->handshake->key_cert->cert );
}

/*
 * Check usage of a certificate wrt extensions:
 * keyUsage, extendedKeyUsage (later), and nSCertType (later).
 *
 * Warning: cert_endpoint is the endpoint of the cert (ie, of our peer when we
 * check a cert we received from them)!
 *
 * Return 0 if everything is OK, -1 if not.
 */
int ssl_check_cert_usage( const x509_crt *cert,
                          const ssl_ciphersuite_t *ciphersuite,
                          int cert_endpoint );
#endif /* POLARSSL_X509_CRT_PARSE_C */

/* constant-time buffer comparison */
static inline int safer_memcmp( const void *a, const void *b, size_t n )
{
    size_t i;
    const unsigned char *A = (const unsigned char *) a;
    const unsigned char *B = (const unsigned char *) b;
    unsigned char diff = 0;

    for( i = 0; i < n; i++ )
        diff |= A[i] ^ B[i];

    return( diff );
}

#ifdef __cplusplus
}
#endif

#endif /* ssl.h */<|MERGE_RESOLUTION|>--- conflicted
+++ resolved
@@ -254,13 +254,11 @@
 #define SSL_SESSION_TICKETS_DISABLED     0
 #define SSL_SESSION_TICKETS_ENABLED      1
 
-<<<<<<< HEAD
 #define SSL_CBC_RECORD_SPLITTING_DISABLED   -1
 #define SSL_CBC_RECORD_SPLITTING_ENABLED     0
-=======
+
 #define SSL_ARC4_ENABLED                0
 #define SSL_ARC4_DISABLED               1
->>>>>>> fa06581c
 
 /**
  * \name SECTION: Module settings
@@ -744,7 +742,6 @@
     int min_major_ver;          /*!< min. major version used          */
     int min_minor_ver;          /*!< min. minor version used          */
 
-<<<<<<< HEAD
 #if defined(POLARSSL_SSL_FALLBACK_SCSV) && defined(POLARSSL_SSL_CLI_C)
     char fallback;              /*!< flag for fallback connections    */
 #endif
@@ -754,9 +751,7 @@
 #if defined(POLARSSL_SSL_EXTENDED_MASTER_SECRET)
     char extended_ms;           /*!< flag for extended master secret  */
 #endif
-=======
     char arc4_disabled;         /*!< flag for disabling RC4           */
->>>>>>> fa06581c
 
     /*
      * Callbacks (RNG, debug, I/O, verification)
@@ -1460,7 +1455,6 @@
  */
 void ssl_set_min_version( ssl_context *ssl, int major, int minor );
 
-<<<<<<< HEAD
 #if defined(POLARSSL_SSL_FALLBACK_SCSV) && defined(POLARSSL_SSL_CLI_C)
 /**
  * \brief          Set the fallback flag (client-side only).
@@ -1513,7 +1507,7 @@
  */
 void ssl_set_extended_master_secret( ssl_context *ssl, char ems );
 #endif /* POLARSSL_SSL_EXTENDED_MASTER_SECRET */
-=======
+
 /**
  * \brief          Disable or enable support for RC4
  *                 (Default: SSL_ARC4_ENABLED)
@@ -1528,7 +1522,6 @@
  * \param arc4     SSL_ARC4_ENABLED or SSL_ARC4_DISABLED
  */
 void ssl_set_arc4_support( ssl_context *ssl, char arc4 );
->>>>>>> fa06581c
 
 #if defined(POLARSSL_SSL_MAX_FRAGMENT_LENGTH)
 /**
